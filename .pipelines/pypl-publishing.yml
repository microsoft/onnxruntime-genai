--- conflicted
+++ resolved
@@ -85,9 +85,5 @@
     ort_cuda_118_version: ${{ parameters.ort_cuda_118_version }}
     ort_cuda_122_version: ${{ parameters.ort_cuda_122_version }}
     ort_dml_version: ${{ parameters.ort_dml_version }}
-<<<<<<< HEAD
     cuda_versions: ${{ parameters.cuda_versions }}
-=======
-    cuda_version: ${{ parameters.cuda_version }}
     build_config: ${{ parameters.build_config }}
->>>>>>> 188f2cea
