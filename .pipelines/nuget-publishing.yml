--- conflicted
+++ resolved
@@ -38,17 +38,15 @@
   type: boolean
   default: true
 
-<<<<<<< HEAD
 - name: enable_android
   displayName: 'Whether Android AAR package is built.'
   type: boolean
   default: true
-=======
+
 - name: enable_apple_framework
   displayName: 'Whether Apple framework for iOS & MacCatalyst is built.'
   type: boolean
   default: false
->>>>>>> 2f84f3d1
 
 - name: ort_version
   displayName: 'OnnxRuntime version'
@@ -101,11 +99,8 @@
     enable_win_dml: ${{ parameters.enable_win_dml }}
     enable_win_arm64: ${{ parameters.enable_win_arm64 }}
     enable_macos_cpu: ${{ parameters.enable_macos_cpu }}
-<<<<<<< HEAD
     enable_android: ${{ parameters.enable_android }}
-=======
     enable_apple_framework: ${{ parameters.enable_apple_framework }}
->>>>>>> 2f84f3d1
     ort_version: ${{ parameters.ort_version }}
     ort_cuda_version: ${{ parameters.ort_cuda_version }}
     ort_dml_version: ${{ parameters.ort_dml_version }}
@@ -121,11 +116,8 @@
     enable_win_dml: ${{ parameters.enable_win_dml }}
     enable_win_arm64: ${{ parameters.enable_win_arm64 }}
     enable_macos_cpu: ${{ parameters.enable_macos_cpu }}
-<<<<<<< HEAD
     enable_android: ${{ parameters.enable_android }}
-=======
     enable_apple_framework: ${{ parameters.enable_apple_framework }}
->>>>>>> 2f84f3d1
     ort_version: ${{ parameters.ort_version }}
     ort_cuda_version: ${{ parameters.ort_cuda_version }}
     ort_dml_version: ${{ parameters.ort_dml_version }}
