parameters:
- name: enable_post_packaging_validation
  displayName: Whether Post Packaging validation is run
  type: boolean
  default: false
- name: enable_win_cpu
  displayName: 'Whether Windows CPU package is built.'
  type: boolean
  default: true

- name: enable_win_cuda
  displayName: 'Whether Windows CUDA package is built.'
  type: boolean
  default: true

- name: enable_linux_cpu
  displayName: 'Whether Linux CPU package is built.'
  type: boolean
  default: true

- name: enable_linux_cuda
  displayName: 'Whether Linux CUDA package is built.'
  type: boolean
  default: true

- name: enable_win_dml
  displayName: 'Whether Windows DirectML package is built.'
  type: boolean
  default: true

- name: enable_win_arm64
  displayName: 'Whether Windows ARM64 package is built.'
  type: boolean
  default: true

- name: ort_version
  displayName: 'OnnxRuntime version'
  type: string
  default: '1.18.0-dev-20240426-1256-b842effa29'

- name: ort_cuda_version
  displayName: 'OnnxRuntime GPU version'
  type: string
  default: '1.18.0-dev-20240426-0614-b842effa29'

- name: ort_dml_version
  displayName: 'OnnxRuntime DML version'
  type: string
  default: '1.18.0-dev-20240426-0116-b842effa29'

- name: cuda_version
  displayName: 'CUDA version'
  type: string
  values:
  - '11.8'
  - '12.2'
  default: '11.8'

- name: build_config
  displayName: 'Build Configuration'
  type: string
  default: 'release'
  values:
  - 'release'
  - 'relwithdebinfo'
  - 'debug'

resources:
  repositories:
  - repository: manylinux
    type: Github
    endpoint: Microsoft
    name: pypa/manylinux
    ref: 5eda9aded5462201e6310105728d33016e637ea7

trigger: none
stages:
- template: stages/capi-packaging-stage.yml
  parameters:
    enable_win_cpu: ${{ parameters.enable_win_cpu }}
    enable_win_cuda: ${{ parameters.enable_win_cuda }}
    enable_linux_cpu: ${{ parameters.enable_linux_cpu }}
    enable_linux_cuda: ${{ parameters.enable_linux_cuda }}
    enable_win_dml: ${{ parameters.enable_win_dml }}
    enable_win_arm64: ${{ parameters.enable_win_arm64 }}
    ort_version: ${{ parameters.ort_version }}
    ort_cuda_version: ${{ parameters.ort_cuda_version }}
    ort_dml_version: ${{ parameters.ort_dml_version }}
    cuda_version: ${{ parameters.cuda_version }}
    build_config: ${{ parameters.build_config }}
<<<<<<< HEAD

- template: stages/nuget-packaging-stage.yml
  parameters:
    enable_win_cpu: ${{ parameters.enable_win_cpu }}
    enable_win_cuda: ${{ parameters.enable_win_cuda }}
    enable_linux_cpu: ${{ parameters.enable_linux_cpu }}
    enable_linux_cuda: ${{ parameters.enable_linux_cuda }}
    enable_win_dml: ${{ parameters.enable_win_dml }}
    enable_win_arm64: ${{ parameters.enable_win_arm64 }}
    ort_version: ${{ parameters.ort_version }}
    ort_dml_version: ${{ parameters.ort_dml_version }}
    build_config: ${{ parameters.build_config }}
=======
- ${{ if eq(parameters.enable_post_packaging_validation, true) }}:
  - template: stages/nuget-validation-stage.yml
    parameters:
      enable_win_cpu: ${{ parameters.enable_win_cpu }}
      enable_win_cuda: ${{ parameters.enable_win_cuda }}
      enable_linux_cpu: ${{ parameters.enable_linux_cpu }}
      enable_linux_cuda: ${{ parameters.enable_linux_cuda }}
      enable_win_dml: ${{ parameters.enable_win_dml }}
      enable_win_arm64_cpu: ${{ parameters.enable_win_arm64_cpu }}
      ort_version: ${{ parameters.ort_version }}
      ort_cuda_version: ${{ parameters.ort_cuda_version }}
      ort_dml_version: ${{ parameters.ort_dml_version }}
      cuda_version: ${{ parameters.cuda_version }}
      SpecificArtifact: false
>>>>>>> 61669021
<|MERGE_RESOLUTION|>--- conflicted
+++ resolved
@@ -88,7 +88,6 @@
     ort_dml_version: ${{ parameters.ort_dml_version }}
     cuda_version: ${{ parameters.cuda_version }}
     build_config: ${{ parameters.build_config }}
-<<<<<<< HEAD
 
 - template: stages/nuget-packaging-stage.yml
   parameters:
@@ -101,7 +100,6 @@
     ort_version: ${{ parameters.ort_version }}
     ort_dml_version: ${{ parameters.ort_dml_version }}
     build_config: ${{ parameters.build_config }}
-=======
 - ${{ if eq(parameters.enable_post_packaging_validation, true) }}:
   - template: stages/nuget-validation-stage.yml
     parameters:
@@ -115,5 +113,4 @@
       ort_cuda_version: ${{ parameters.ort_cuda_version }}
       ort_dml_version: ${{ parameters.ort_dml_version }}
       cuda_version: ${{ parameters.cuda_version }}
-      SpecificArtifact: false
->>>>>>> 61669021
+      SpecificArtifact: false