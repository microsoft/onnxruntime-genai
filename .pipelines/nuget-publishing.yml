--- conflicted
+++ resolved
@@ -60,9 +60,5 @@
     enable_win_cpu: ${{ parameters.enable_win_cpu }}
     enable_win_gpu: ${{ parameters.enable_win_gpu }}
     enable_win_arm: ${{ parameters.enable_win_arm }}
-<<<<<<< HEAD
     ort_version: ${{ parameters.ort_version }}
-=======
-    ort_version: '1.17.1'
->>>>>>> c86619cc
     cuda_version: ${{ parameters.cuda_version }}
