--- conflicted
+++ resolved
@@ -61,9 +61,4 @@
     enable_win_dml: ${{ parameters.enable_win_dml }}
     ort_version: ${{ parameters.ort_version }}
     ort_dml_version: ${{ parameters.ort_dml_version }}
-    cuda_version: ${{ parameters.cuda_version }}
-<<<<<<< HEAD
-=======
-    publish_to_ado_feed: ${{ parameters.publish_to_ado_feed }}
->>>>>>> a9fd3264
-    +    cuda_version: ${{ parameters.cuda_version }}