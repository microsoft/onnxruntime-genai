--- conflicted
+++ resolved
@@ -13,11 +13,9 @@
   type: boolean
 - name: enable_macos_cpu
   type: boolean
-<<<<<<< HEAD
 - name: enable_android
-=======
+  type: boolean
 - name: enable_apple_framework
->>>>>>> 2f84f3d1
   type: boolean
 - name: ort_version
   type: string
@@ -118,17 +116,17 @@
         os: 'osx'
         build_config: ${{ parameters.build_config }}
 
-<<<<<<< HEAD
   - ${{ if eq(parameters.enable_android, true) }}:
     - template: jobs/android-java-api-aar.yml
       parameters:
-=======
+        ort_version: ${{ parameters.ort_version }}
+        build_config: ${{ parameters.build_config }}
+
   - ${{ if eq(parameters.enable_apple_framework, true) }}:
     - template: jobs/capi-packaging-job.yml
       parameters:
         os: 'ios'
         ep: 'cpu'
         arch: 'arm64'
->>>>>>> 2f84f3d1
         ort_version: ${{ parameters.ort_version }}
         build_config: ${{ parameters.build_config }}