parameters:
- name: enable_win_cpu
  type: boolean
- name: enable_win_cuda
  type: boolean
- name: enable_win_dml
  type: boolean
- name: enable_linux_cpu
  type: boolean
- name: enable_linux_cuda
  type: boolean
- name: ort_version
  type: string
- name: ort_dml_version
  type: string
- name: cuda_version
  type: string
  default: ''


stages:
- stage: nuget_packaging
  jobs:
  - ${{ if eq(parameters.enable_win_cpu, true) }}:
    - template: jobs/nuget-packaging-job.yml
      parameters:
        arch: 'x64'
        ep: 'cpu'
        ort_version: ${{ parameters.ort_version }}
        os: 'win'
<<<<<<< HEAD
=======
        publish_to_ado_feed: ${{ parameters.publish_to_ado_feed }}
        
  - ${{ if eq(parameters.enable_win_dml, true) }}:
    - template: jobs/nuget-packaging-job.yml
      parameters:
        arch: 'x64'
        ep: 'directml'
        ort_version: ${{ parameters.ort_dml_version }}
        os: 'win'
        publish_to_ado_feed: ${{ parameters.publish_to_ado_feed }}
>>>>>>> a9fd3264
        
  - ${{ if eq(parameters.enable_win_cuda, true) }}:
    - template: jobs/nuget-packaging-job.yml
      parameters:
        arch: 'x64'
        cuda_version: ${{ parameters.cuda_version }}
        ep: 'cuda'
        ort_version: ${{ parameters.ort_version }}
        os: 'win'
<<<<<<< HEAD
=======
        publish_to_ado_feed: ${{ parameters.publish_to_ado_feed }}
>>>>>>> a9fd3264
        
  - ${{ if eq(parameters.enable_linux_cpu, true) }}:
    - template: jobs/nuget-packaging-job.yml
      parameters:
        arch: 'x64'
        ep: 'cpu'
        ort_version: ${{ parameters.ort_version }}
        os: 'linux'
<<<<<<< HEAD
=======
        publish_to_ado_feed: ${{ parameters.publish_to_ado_feed }}
>>>>>>> a9fd3264
        
  - ${{ if eq(parameters.enable_linux_cuda, true) }}:
    - template: jobs/nuget-packaging-job.yml
      parameters:
        arch: 'x64'
        cuda_version: ${{ parameters.cuda_version }}
        ep: 'cuda'
        ort_version: ${{ parameters.ort_version }}
        os: 'linux'
<<<<<<< HEAD
=======
        publish_to_ado_feed: ${{ parameters.publish_to_ado_feed }}
>>>>>>> a9fd3264
        <|MERGE_RESOLUTION|>--- conflicted
+++ resolved
@@ -28,10 +28,7 @@
         ep: 'cpu'
         ort_version: ${{ parameters.ort_version }}
         os: 'win'
-<<<<<<< HEAD
-=======
-        publish_to_ado_feed: ${{ parameters.publish_to_ado_feed }}
-        
+
   - ${{ if eq(parameters.enable_win_dml, true) }}:
     - template: jobs/nuget-packaging-job.yml
       parameters:
@@ -40,8 +37,7 @@
         ort_version: ${{ parameters.ort_dml_version }}
         os: 'win'
         publish_to_ado_feed: ${{ parameters.publish_to_ado_feed }}
->>>>>>> a9fd3264
-        
+
   - ${{ if eq(parameters.enable_win_cuda, true) }}:
     - template: jobs/nuget-packaging-job.yml
       parameters:
@@ -50,11 +46,7 @@
         ep: 'cuda'
         ort_version: ${{ parameters.ort_version }}
         os: 'win'
-<<<<<<< HEAD
-=======
-        publish_to_ado_feed: ${{ parameters.publish_to_ado_feed }}
->>>>>>> a9fd3264
-        
+
   - ${{ if eq(parameters.enable_linux_cpu, true) }}:
     - template: jobs/nuget-packaging-job.yml
       parameters:
@@ -62,11 +54,7 @@
         ep: 'cpu'
         ort_version: ${{ parameters.ort_version }}
         os: 'linux'
-<<<<<<< HEAD
-=======
-        publish_to_ado_feed: ${{ parameters.publish_to_ado_feed }}
->>>>>>> a9fd3264
-        
+
   - ${{ if eq(parameters.enable_linux_cuda, true) }}:
     - template: jobs/nuget-packaging-job.yml
       parameters:
@@ -74,9 +62,4 @@
         cuda_version: ${{ parameters.cuda_version }}
         ep: 'cuda'
         ort_version: ${{ parameters.ort_version }}
-        os: 'linux'
-<<<<<<< HEAD
-=======
-        publish_to_ado_feed: ${{ parameters.publish_to_ado_feed }}
->>>>>>> a9fd3264
-        +        os: 'linux'