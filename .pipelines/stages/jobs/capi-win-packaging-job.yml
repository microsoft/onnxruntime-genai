parameters:
- name: arch
  type: string
- name: ep
  type: string
- name: ort_version
  type: string
- name: cuda_version
  type: string
jobs:
- job: Windows_CAPI_Packaging_${{ parameters.arch }}_${{ parameters.ep }}
  pool: 'onnxruntime-Win-CPU-2022'
  variables:
  - name: artifactName
    value: onnxruntime-genai-capi-win-${{ parameters.ep }}-${{ parameters.arch }}
  - name: build_dir
    ${{ if eq(parameters.ep, 'cpu') }}:
      value: 'build\release\cpu_default'
    ${{ if eq(parameters.ep, 'gpu') }}:
      value: 'build\release\cuda_default'
  timeoutInMinutes: 180
  workspace:
    clean: all
  steps:
  - template: steps/capi-win-build-step.yml
    parameters:
      arch: ${{ parameters.arch }}
      ort_version: ${{ parameters.ort_version }}
      ep: ${{ parameters.ep }}
      cuda_version: ${{ parameters.cuda_version }}

  - powershell: |
      Get-ChildItem -Path $(Build.SourcesDirectory) -Recurse
    displayName: 'List all files in the repo for ${{ parameters.arch }} ${{ parameters.ep }}'

  - task: CopyFiles@2
    displayName: 'Copy Onnxruntime C API library files to ArtifactStagingDirectory'
    condition: succeeded()
    inputs:
      SourceFolder: '$(Build.SourcesDirectory)\ort\lib'
      TargetFolder: '$(Build.ArtifactStagingDirectory)\lib'

<<<<<<< HEAD
  #  - task: CopyFiles@2
  #    displayName: 'Copy Onnxruntime C API header files to ArtifactStagingDirectory'
  #    inputs:
  #      SourceFolder: '$(Build.SourcesDirectory)\ort\include'
  #      TargetFolder: '$(Build.ArtifactStagingDirectory)\include'

=======
>>>>>>> 3840a334
  - task: CopyFiles@2
    displayName: 'Copy GenAi C API library files to ArtifactStagingDirectory'
    inputs:
      SourceFolder: '$(Build.SourcesDirectory)\$(build_dir)\Release'
      Contents: |
        onnxruntime-genai.dll
        onnxruntime-genai.lib
        onnxruntime-genai.pdb
      TargetFolder: '$(Build.ArtifactStagingDirectory)\lib'

  - task: CopyFiles@2
    displayName: 'Copy GenAi C API header to ArtifactStagingDirectory'
    inputs:
      SourceFolder: '$(Build.SourcesDirectory)\src'
      Contents: |
        ort_genai_c.h
      TargetFolder: '$(Build.ArtifactStagingDirectory)\include'

  - task: CopyFiles@2
    displayName: 'Copy other files to ArtifactStagingDirectory'
    inputs:
      SourceFolder: '$(Build.SourcesDirectory)'
      Contents: |
        VERSION_INFO
        LICENSE
        SECURITY.md
        README.md
        ThirdPartyNotices.txt
      TargetFolder: '$(Build.ArtifactStagingDirectory)'

  - task: PublishBuildArtifacts@1
    displayName: 'Publish Artifact: ONNXRuntime Genai capi'
    inputs:
      ArtifactName: $(artifactName)

  - template: steps/compliant-and-cleanup-step.yml
<|MERGE_RESOLUTION|>--- conflicted
+++ resolved
@@ -35,20 +35,10 @@
 
   - task: CopyFiles@2
     displayName: 'Copy Onnxruntime C API library files to ArtifactStagingDirectory'
-    condition: succeeded()
     inputs:
       SourceFolder: '$(Build.SourcesDirectory)\ort\lib'
       TargetFolder: '$(Build.ArtifactStagingDirectory)\lib'
 
-<<<<<<< HEAD
-  #  - task: CopyFiles@2
-  #    displayName: 'Copy Onnxruntime C API header files to ArtifactStagingDirectory'
-  #    inputs:
-  #      SourceFolder: '$(Build.SourcesDirectory)\ort\include'
-  #      TargetFolder: '$(Build.ArtifactStagingDirectory)\include'
-
-=======
->>>>>>> 3840a334
   - task: CopyFiles@2
     displayName: 'Copy GenAi C API library files to ArtifactStagingDirectory'
     inputs:
