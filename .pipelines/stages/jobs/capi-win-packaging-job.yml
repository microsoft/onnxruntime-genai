parameters:
- name: arch
  type: string
- name: ep
  type: string
- name: ort_version
  type: string
- name: cuda_version
  type: string
jobs:
- job: Windows_CAPI_Packaging_${{ parameters.arch }}_${{ parameters.ep }}
  pool: 'onnxruntime-Win-CPU-2022'
  variables:
  - name: artifactName
    value: onnxruntime-genai-capi-win-${{ parameters.ep }}-${{ parameters.arch }}
  - name: build_dir
    ${{ if eq(parameters.ep, 'cpu') }}:
      value: 'build\release\cpu_default'
    ${{ if eq(parameters.ep, 'gpu') }}:
      value: 'build\release\cuda_default'
  timeoutInMinutes: 180
  workspace:
    clean: all
  steps:
  - template: steps/win-build-step.yml
    parameters:
      arch: ${{ parameters.arch }}
      ort_version: ${{ parameters.ort_version }}
      ep: ${{ parameters.ep }}
      cuda_version: ${{ parameters.cuda_version }}

  - powershell: |
      Get-ChildItem -Path $(Build.SourcesDirectory) -Recurse
    displayName: 'List all files in the repo for ${{ parameters.arch }} ${{ parameters.ep }}'

  - task: CopyFiles@2
    displayName: 'Copy Onnxruntime C API library files to ArtifactStagingDirectory'
    condition: succeeded()
    inputs:
      SourceFolder: '$(Build.SourcesDirectory)\ort\lib'
      TargetFolder: '$(Build.ArtifactStagingDirectory)\lib'

<<<<<<< HEAD
  #  - task: CopyFiles@2
  #    displayName: 'Copy Onnxruntime C API header files to ArtifactStagingDirectory'
  #    inputs:
  #      SourceFolder: '$(Build.SourcesDirectory)\ort\include'
  #      TargetFolder: '$(Build.ArtifactStagingDirectory)\include'

=======
>>>>>>> 762ab60f
  - task: CopyFiles@2
    displayName: 'Copy GenAi C API library files to ArtifactStagingDirectory'
    inputs:
      SourceFolder: '$(Build.SourcesDirectory)\$(build_dir)\Release'
      Contents: |
        onnxruntime-genai.dll
        onnxruntime-genai.lib
        onnxruntime-genai.pdb
      TargetFolder: '$(Build.ArtifactStagingDirectory)\lib'

  - task: CopyFiles@2
    displayName: 'Copy GenAi C API header to ArtifactStagingDirectory'
    inputs:
      SourceFolder: '$(Build.SourcesDirectory)\src'
      Contents: |
        ort_genai_c.h
      TargetFolder: '$(Build.ArtifactStagingDirectory)\include'

  - task: CopyFiles@2
    displayName: 'Copy other files to ArtifactStagingDirectory'
    inputs:
      SourceFolder: '$(Build.SourcesDirectory)'
      Contents: |
        VERSION_INFO
        LICENSE
        SECURITY.md
        README.md
      TargetFolder: '$(Build.ArtifactStagingDirectory)'

  - task: PublishBuildArtifacts@1
    displayName: 'Publish Artifact: ONNXRuntime Genai capi'
    inputs:
      ArtifactName: $(artifactName)

  - template: steps/compliant-and-cleanup-step.yml
<|MERGE_RESOLUTION|>--- conflicted
+++ resolved
@@ -22,7 +22,7 @@
   workspace:
     clean: all
   steps:
-  - template: steps/win-build-step.yml
+  - template: steps/capi-win-build-step.yml
     parameters:
       arch: ${{ parameters.arch }}
       ort_version: ${{ parameters.ort_version }}
@@ -35,20 +35,10 @@
 
   - task: CopyFiles@2
     displayName: 'Copy Onnxruntime C API library files to ArtifactStagingDirectory'
-    condition: succeeded()
     inputs:
       SourceFolder: '$(Build.SourcesDirectory)\ort\lib'
       TargetFolder: '$(Build.ArtifactStagingDirectory)\lib'
 
-<<<<<<< HEAD
-  #  - task: CopyFiles@2
-  #    displayName: 'Copy Onnxruntime C API header files to ArtifactStagingDirectory'
-  #    inputs:
-  #      SourceFolder: '$(Build.SourcesDirectory)\ort\include'
-  #      TargetFolder: '$(Build.ArtifactStagingDirectory)\include'
-
-=======
->>>>>>> 762ab60f
   - task: CopyFiles@2
     displayName: 'Copy GenAi C API library files to ArtifactStagingDirectory'
     inputs:
