--- conflicted
+++ resolved
@@ -37,17 +37,15 @@
   type: boolean
   default: false
 
-<<<<<<< HEAD
 - name: enable_android
   displayName: 'Whether Android AAR package is built.'
   type: boolean
-  default: true
-=======
+  default: false
+
 - name: enable_apple_framework
   displayName: 'Whether Apple framework for iOS & MacCatalyst is built.'
   type: boolean
   default: false
->>>>>>> 2f84f3d1
 
 - name: ort_version
   type: string
