--- conflicted
+++ resolved
@@ -47,31 +47,6 @@
   workingDirectory: '$(Build.Repository.LocalPath)'
 
 - powershell: |
-<<<<<<< HEAD
-    $ep = '${{ parameters.ep }}'
-    $target = '${{ parameters.target }}'
-    $config = '${{ parameters.build_config }}'
-    $cuda_home = if ($ep -eq 'cuda') { '--cuda_home=$(Build.Repository.LocalPath)\cuda_sdk\v$(cuda_version)' } else { '' }
-    $use_dml = if ($ep -eq 'directml') { '--use_dml' } else { '' }
-    $package_c = if ($target -eq 'onnxruntime-genai') { '--package' } else { '' }
-    if ($target -ne 'python') {
-      $skip_wheel = '--skip_wheel'
-    } else {
-      $skip_wheel = ''
-      python -m pip install wheel
-    }
-    if ($config -eq 'release') {
-      $build_config = 'Release'
-    } elseif ($config -eq 'relwithdebinfo') {
-      $build_config = 'RelWithDebInfo'
-    } else {
-      $build_config = 'Debug'
-    }
-    python -m pip install requests
-    python build.py --parallel $cuda_home $use_dml $package_c $skip_wheel --config=$build_config --build_dir='$(Build.Repository.LocalPath)\$(buildDir)'
-    Rename-Item -Path '$(Build.Repository.LocalPath)\$(buildDir)\Release' -NewName '$(os)-$(arch)' -Force
-  displayName: 'Build C API and package / wheel'
-=======
     $exePath = "$env:TEMP\rustup-init.exe"
     (New-Object Net.WebClient).DownloadFile('https://static.rust-lang.org/rustup/dist/x86_64-pc-windows-msvc/rustup-init.exe', $exePath)
     & $exePath -y --default-toolchain=1.86.0
@@ -103,22 +78,31 @@
   workingDirectory: '$(Build.Repository.LocalPath)'
 
 - powershell: |
-    cmake --preset windows_$(arch)_$(ep)_$(build_config) -T cuda='$(Build.Repository.LocalPath)\cuda_sdk\v$(cuda_version)'
-  displayName: 'Configure CMake C API with CUDA'
-  condition: eq(variables['ep'], 'cuda')
+    $ep = '${{ parameters.ep }}'
+    $target = '${{ parameters.target }}'
+    $config = '${{ parameters.build_config }}'
+    $cuda_home = if ($ep -eq 'cuda') { '--cuda_home=$(Build.Repository.LocalPath)\cuda_sdk\v$(cuda_version)' } else { '' }
+    $use_dml = if ($ep -eq 'directml') { '--use_dml' } else { '' }
+    $package_c = if ($target -eq 'onnxruntime-genai') { '--package' } else { '' }
+    if ($target -ne 'python') {
+      $skip_wheel = '--skip_wheel'
+    } else {
+      $skip_wheel = ''
+      python -m pip install wheel
+    }
+    if ($config -eq 'release') {
+      $build_config = 'Release'
+    } elseif ($config -eq 'relwithdebinfo') {
+      $build_config = 'RelWithDebInfo'
+    } else {
+      $build_config = 'Debug'
+    }
+    python -m pip install requests
+    python build.py --parallel $cuda_home $use_dml $package_c $skip_wheel --config=$build_config --build_dir='$(Build.Repository.LocalPath)\$(buildDir)'
+    Rename-Item -Path '$(Build.Repository.LocalPath)\$(buildDir)\Release' -NewName '$(os)-$(arch)' -Force
+  displayName: 'Build C API and package / wheel'
   workingDirectory: '$(Build.Repository.LocalPath)'
 
-- powershell: |
-    cmake --preset windows_$(arch)_$(ep)_$(build_config)
-  displayName: 'Configure CMake C API without CUDA'
-  condition: ne(variables['ep'], 'cuda')
-  workingDirectory: '$(Build.Repository.LocalPath)'
-
-- powershell: |
-    cmake --build --preset windows_$(arch)_$(ep)_$(build_config) --parallel --target ${{ parameters.target }}
-  displayName: 'Build C API'
->>>>>>> 13da60ee
-  workingDirectory: '$(Build.Repository.LocalPath)'
 
 - ${{ if eq(parameters.target, 'onnxruntime-genai') }}:
   - template: compliant/win-esrp-dll-step.yml
@@ -127,22 +111,11 @@
       DisplayName: 'ESRP - Sign C++ dlls'
       Pattern: '*genai.dll'
 
-<<<<<<< HEAD
   - task: BinSkim@4
     displayName: 'Run BinSkim'
     inputs:
       AnalyzeTargetGlob: '$(Build.Repository.LocalPath)\**\*genai.dll'
     continueOnError: true
-=======
-  - powershell: |
-      python -m pip install wheel
-    displayName: 'Install wheel'
-
-  - powershell: |
-      cmake --build --preset windows_$(arch)_$(ep)_$(build_config) --target package
-    displayName: 'Package C/C++ API'
-    workingDirectory: '$(Build.Repository.LocalPath)'
->>>>>>> 13da60ee
 
   - task: 1ES.PublishPipelineArtifact@1
     displayName: 'Publish Artifact: ONNXRuntime Genai capi'
