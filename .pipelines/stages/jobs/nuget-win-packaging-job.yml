--- conflicted
+++ resolved
@@ -11,11 +11,6 @@
 - job: Windows_Nuget_Packaging_${{ parameters.arch }}_${{ parameters.ep }}
   pool: 'onnxruntime-Win-CPU-2022'
   variables:
-<<<<<<< HEAD
-=======
-  - name: build_config
-    value: 'Release'
->>>>>>> 762ab60f
   - name: artifactName
     value: onnxruntime-genai-nuget-win-${{ parameters.ep }}-${{ parameters.arch }}
   - name: build_dir
@@ -32,52 +27,17 @@
   workspace:
     clean: all
   steps:
-  - template: steps/win-build-step.yml
+  - template: steps/capi-win-build-step.yml
     parameters:
       arch: ${{ parameters.arch }}
       ort_version: ${{ parameters.ort_version }}
       ep: ${{ parameters.ep }}
       cuda_version: ${{ parameters.cuda_version }}
-<<<<<<< HEAD
   - template: steps/nuget-win-packaging-step.yml
     parameters:
       id: $(id)
       build_dir: $(build_dir)
       artifactName: $(artifactName)
       version: '0.1.0-rc1'
-=======
-
-  - bash:
-      dotnet build Microsoft.ML.OnnxRuntimeGenAI.csproj -p:Configuration="$(build_config)" -p:NativeBuildOutputDir="$(build_dir)\$(build_config)"
-    displayName: 'Build CSharp'
-    workingDirectory: '$(Build.SourcesDirectory)\src\csharp'
-
-  - powershell: |
-      $VERSION = '0.1.0-rc1'
-      nuget.exe pack Microsoft.ML.OnnxRuntimeGenAI.nuspec `
-        -Prop version=$VERSION `
-        -Prop id=$(id) `
-        -Prop configuration=$(build_config) `
-        -Prop buildPath=$(build_dir)
-      nuget.exe pack Microsoft.ML.OnnxRuntimeGenAI.Managed.nuspec `
-        -Prop version=$VERSION `
-        -Prop configuration=$(build_config)
-    displayName: 'Nuget Packaging'
-    workingDirectory: '$(Build.SourcesDirectory)\nuget'
-
-  - powershell: |
-      Get-ChildItem -Path $(Build.SourcesDirectory) -Recurse
-  - task: CopyFiles@2
-    displayName: 'Copy Nuget to: $(Build.ArtifactStagingDirectory)'
-    inputs:
-      SourceFolder: '$(Build.SourcesDirectory)\nuget'
-      Contents: '*.nupkg'
-      TargetFolder: '$(Build.ArtifactStagingDirectory)'
-
-  - task: PublishBuildArtifacts@1
-    displayName: 'Publish Artifact: ONNXRuntime Genai nuget'
-    inputs:
-      ArtifactName: $(artifactName)
->>>>>>> 762ab60f
 
   - template: steps/compliant-and-cleanup-step.yml
