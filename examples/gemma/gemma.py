﻿import onnxruntime_genai as og
import time

print("Loading model...")
model=og.Model("./example-models/gemma-2b-cuda", og.DeviceType.CUDA)
print("Model loaded")
tokenizer=og.Tokenizer(model)
print("Tokenizer created")


# Keep asking for input prompts in an loop
while True:
    text = input("Input:")
    input_tokens = tokenizer.encode(text)

    params=og.GeneratorParams(model)
<<<<<<< HEAD
    params.set_search_options({"max_length":64})
=======
    params.set_search_options({"max_length":256})
>>>>>>> 140dcdb8
    params.input_ids = input_tokens

    start_time=time.time()
    output_tokens=model.generate(params)[0]
    run_time=time.time()-start_time
    print(f"Tokens: {len(output_tokens)}, Time: {run_time:.2f}, Tokens per second: {len(output_tokens)/run_time:.2f}")

    print("Output:")
    print(tokenizer.decode(output_tokens))

    print()
    print()<|MERGE_RESOLUTION|>--- conflicted
+++ resolved
@@ -14,11 +14,7 @@
     input_tokens = tokenizer.encode(text)
 
     params=og.GeneratorParams(model)
-<<<<<<< HEAD
-    params.set_search_options({"max_length":64})
-=======
     params.set_search_options({"max_length":256})
->>>>>>> 140dcdb8
     params.input_ids = input_tokens
 
     start_time=time.time()
