// Copyright (c) Microsoft Corporation. All rights reserved.
// Licensed under the MIT License.

#include <cassert>
#include <chrono>
#include <iomanip>
#include <iostream>
#include <string>
#include "ort_genai.h"
#include <thread>
#include <csignal>
#include <atomic>
#include <condition_variable>
#include <mutex>
#include <functional>

using Clock = std::chrono::high_resolution_clock;
using TimePoint = std::chrono::time_point<Clock>;
using Duration = std::chrono::duration<double>;

// `Timing` is a utility class for measuring performance metrics.
class Timing {
 public:
  Timing(const Timing&) = delete;
  Timing& operator=(const Timing&) = delete;

  Timing() = default;

  ~Timing() = default;

  void RecordStartTimestamp() {
    assert(start_timestamp_.time_since_epoch().count() == 0);
    start_timestamp_ = Clock::now();
  }

  void RecordFirstTokenTimestamp() {
    assert(first_token_timestamp_.time_since_epoch().count() == 0);
    first_token_timestamp_ = Clock::now();
  }

  void RecordEndTimestamp() {
    assert(end_timestamp_.time_since_epoch().count() == 0);
    end_timestamp_ = Clock::now();
  }

  void Log(const int prompt_tokens_length, const int new_tokens_length) {
    assert(start_timestamp_.time_since_epoch().count() != 0);
    assert(first_token_timestamp_.time_since_epoch().count() != 0);
    assert(end_timestamp_.time_since_epoch().count() != 0);

    Duration prompt_time = (first_token_timestamp_ - start_timestamp_);
    Duration run_time = (end_timestamp_ - first_token_timestamp_);

    const auto default_precision{std::cout.precision()};
    std::cout << std::endl;
    std::cout << "-------------" << std::endl;
    std::cout << std::fixed << std::showpoint << std::setprecision(2)
              << "Prompt length: " << prompt_tokens_length << ", New tokens: " << new_tokens_length
              << ", Time to first: " << prompt_time.count() << "s"
              << ", Prompt tokens per second: " << prompt_tokens_length / prompt_time.count() << " tps"
              << ", New tokens per second: " << new_tokens_length / run_time.count() << " tps"
              << std::setprecision(default_precision) << std::endl;
    std::cout << "-------------" << std::endl;
  }

 private:
  TimePoint start_timestamp_;
  TimePoint first_token_timestamp_;
  TimePoint end_timestamp_;
};

// C++ API Example

class TerminateSession {
 public:
  std::condition_variable cv;
  std::mutex mtx;
  bool stopFlag = false;

  void signalHandler(int signum) {
    std::cout << "Interrupt signal received. Terminating current session...\n";
    std::unique_lock<std::mutex> lock(mtx);
    stopFlag = true;
    cv.notify_one();
  }

  void Generator_SetTerminate_Call(OgaGenerator* generator) {
    std::unique_lock<std::mutex> lock(mtx);
    while (!generator->IsDone()) {
      if (stopFlag) {
        generator->SetRuntimeOption("terminate_session", "1");
        stopFlag = false;
        break;
      }
      // Wait for stopflag to become true or it will timeout after 1000 ms
      auto timeout = std::chrono::milliseconds(1000);
      cv.wait_for(lock, timeout, [this] { return stopFlag; });
    }
  }

  void Generator_SetTerminate_Call_C(OgaGenerator* generator) {
    std::unique_lock<std::mutex> lock(mtx);
    while (!OgaGenerator_IsDone(generator)) {
      if (stopFlag) {
        OgaGenerator_SetRuntimeOption(generator, "terminate_session", "1");
        stopFlag = false;
        break;
      }
      // Wait for stopflag to become true or it will timeout after 1000 ms
      auto timeout = std::chrono::milliseconds(1000);
      cv.wait_for(lock, timeout, [this] { return stopFlag; });
    }
  }
};

static TerminateSession catch_terminate;

void signalHandlerWrapper(int signum) {
  catch_terminate.signalHandler(signum);
}

void CXX_API(const char* model_path) {
  std::cout << "Creating model..." << std::endl;
  auto model = OgaModel::Create(model_path);
  std::cout << "Creating tokenizer..." << std::endl;
  auto tokenizer = OgaTokenizer::Create(*model);
  auto tokenizer_stream = OgaTokenizerStream::Create(*tokenizer);

  while (true) {
    signal(SIGINT, signalHandlerWrapper);
    std::string text;
    std::cout << "Prompt: (Use quit() to exit) Or (To terminate current output generation, press Ctrl+C)" << std::endl;
    // Clear Any cin error flags because of SIGINT
    std::cin.clear();
    std::getline(std::cin, text);

    if (text == "quit()") {
      break;  // Exit the loop
    }

    const std::string prompt = "<|user|>\n" + text + "<|end|>\n<|assistant|>";

    bool is_first_token = true;
    Timing timing;
    timing.RecordStartTimestamp();

    auto sequences = OgaSequences::Create();
    tokenizer->Encode(prompt.c_str(), *sequences);

    std::cout << "Generating response..." << std::endl;
    auto params = OgaGeneratorParams::Create(*model);
    params->SetSearchOption("max_length", 1024);

    auto generator = OgaGenerator::Create(*model, *params);
<<<<<<< HEAD
    generator->AppendTokenSequences(*sequences);

    while (!generator->IsDone()) {
      generator->GenerateNextToken();

      if (is_first_token) {
        timing.RecordFirstTokenTimestamp();
        is_first_token = false;
=======
    std::thread th(std::bind(&TerminateSession::Generator_SetTerminate_Call, &catch_terminate, generator.get()));

    try {
      while (!generator->IsDone()) {
        generator->ComputeLogits();
        generator->GenerateNextToken();

        if (is_first_token) {
          timing.RecordFirstTokenTimestamp();
          is_first_token = false;
        }

        // Show usage of GetOutput
        std::unique_ptr<OgaTensor> output_logits = generator->GetOutput("logits");

        // Assuming output_logits.Type() is float as it's logits
        // Assuming shape is 1 dimensional with shape[0] being the size
        auto logits = reinterpret_cast<float*>(output_logits->Data());

        // Print out the logits using the following snippet, if needed
        //auto shape = output_logits->Shape();
        //for (size_t i=0; i < shape[0]; i++)
        //   std::cout << logits[i] << " ";
        //std::cout << std::endl;

        const auto num_tokens = generator->GetSequenceCount(0);
        const auto new_token = generator->GetSequenceData(0)[num_tokens - 1];
        std::cout << tokenizer_stream->Decode(new_token) << std::flush;
>>>>>>> b9dd9606
      }
    }
    catch (const std::exception& e) {
      std::cout << "Session Terminated: " << e.what() << std::endl;
    }

    timing.RecordEndTimestamp();
    const int prompt_tokens_length = sequences->SequenceCount(0);
    const int new_tokens_length = generator->GetSequenceCount(0) - prompt_tokens_length;
    timing.Log(prompt_tokens_length, new_tokens_length);

    if (th.joinable()) {
      th.join();  // Join the thread if it's still running
    }

    for (int i = 0; i < 3; ++i)
      std::cout << std::endl;
  }
}

// C API Example

void CheckResult(OgaResult* result) {
  if (result) {
    std::string string = OgaResultGetError(result);
    OgaDestroyResult(result);
    throw std::runtime_error(string);
  }
}

bool CheckIfSessionTerminated(OgaResult* result, OgaGenerator* generator) {
  if (result) {
    if (OgaGenerator_IsSessionTerminated(generator)){
      return true;
    }
    std::string string = OgaResultGetError(result);
    OgaDestroyResult(result);
    throw std::runtime_error(string);
  }
  return false;
}

void C_API(const char* model_path) {
  OgaModel* model;
  std::cout << "Creating model..." << std::endl;
  OgaCreateModel(model_path, &model);

  OgaTokenizer* tokenizer;
  std::cout << "Creating tokenizer..." << std::endl;
  CheckResult(OgaCreateTokenizer(model, &tokenizer));

  OgaTokenizerStream* tokenizer_stream;
  CheckResult(OgaCreateTokenizerStream(tokenizer, &tokenizer_stream));

  while (true) {
    signal(SIGINT, signalHandlerWrapper);
    std::string text;
    std::cout << "Prompt: (Use quit() to exit) Or (To terminate current output generation, press Ctrl+C)" << std::endl;
    // Clear Any cin error flags because of SIGINT
    std::cin.clear();
    std::getline(std::cin, text);

    if (text == "quit()") {
      break;  // Exit the loop
    }

    const std::string prompt = "<|user|>\n" + text + "<|end|>\n<|assistant|>";

    bool is_first_token = true;
    Timing timing;
    timing.RecordStartTimestamp();

    OgaSequences* sequences;
    CheckResult(OgaCreateSequences(&sequences));
    CheckResult(OgaTokenizerEncode(tokenizer, prompt.c_str(), sequences));

    std::cout << "Generating response..." << std::endl;
    OgaGeneratorParams* params;
    CheckResult(OgaCreateGeneratorParams(model, &params));
    CheckResult(OgaGeneratorParamsSetSearchNumber(params, "max_length", 1024));

    OgaGenerator* generator;
    CheckResult(OgaCreateGenerator(model, params, &generator));
    CheckResult(OgaGenerator_AppendTokenSequences(generator, sequences));

    std::thread th(std::bind(&TerminateSession::Generator_SetTerminate_Call_C, &catch_terminate, generator));

    while (!OgaGenerator_IsDone(generator)) {
<<<<<<< HEAD
      CheckResult(OgaGenerator_GenerateNextToken(generator));
=======
      if (CheckIfSessionTerminated(OgaGenerator_ComputeLogits(generator), generator))
        break;
      if (CheckIfSessionTerminated(OgaGenerator_GenerateNextToken(generator), generator))
        break;
>>>>>>> b9dd9606

      if (is_first_token) {
        timing.RecordFirstTokenTimestamp();
        is_first_token = false;
      }

      const int32_t num_tokens = OgaGenerator_GetSequenceCount(generator, 0);
      int32_t new_token = OgaGenerator_GetSequenceData(generator, 0)[num_tokens - 1];
      const char* new_token_string;
      if (CheckIfSessionTerminated(OgaTokenizerStreamDecode(tokenizer_stream, new_token, &new_token_string), generator))
        break;
      std::cout << new_token_string << std::flush;
    }

    timing.RecordEndTimestamp();
    const int prompt_tokens_length = OgaSequencesGetSequenceCount(sequences, 0);
    const int new_tokens_length = OgaGenerator_GetSequenceCount(generator, 0) - prompt_tokens_length;
    timing.Log(prompt_tokens_length, new_tokens_length);

    if (th.joinable()) {
      th.join();  // Join the thread if it's still running
    }

    for (int i = 0; i < 3; ++i)
      std::cout << std::endl;

    OgaDestroyGeneratorParams(params);
    OgaDestroySequences(sequences);
  }

  OgaDestroyTokenizerStream(tokenizer_stream);
  OgaDestroyTokenizer(tokenizer);
  OgaDestroyModel(model);
}

static void print_usage(int /*argc*/, char** argv) {
  std::cerr << "usage: " << argv[0] << " model_path" << std::endl;
}

int main(int argc, char** argv) {
  if (argc != 2) {
    print_usage(argc, argv);
    return -1;
  }

  // Responsible for cleaning up the library during shutdown
  OgaHandle handle;

  std::cout << "-------------" << std::endl;
  std::cout << "Hello, Phi-3!" << std::endl;
  std::cout << "-------------" << std::endl;

#ifdef USE_CXX
  std::cout << "C++ API" << std::endl;
  CXX_API(argv[1]);
#else
  std::cout << "C API" << std::endl;
  C_API(argv[1]);
#endif

  return 0;
}<|MERGE_RESOLUTION|>--- conflicted
+++ resolved
@@ -152,22 +152,10 @@
     params->SetSearchOption("max_length", 1024);
 
     auto generator = OgaGenerator::Create(*model, *params);
-<<<<<<< HEAD
     generator->AppendTokenSequences(*sequences);
 
     while (!generator->IsDone()) {
       generator->GenerateNextToken();
-
-      if (is_first_token) {
-        timing.RecordFirstTokenTimestamp();
-        is_first_token = false;
-=======
-    std::thread th(std::bind(&TerminateSession::Generator_SetTerminate_Call, &catch_terminate, generator.get()));
-
-    try {
-      while (!generator->IsDone()) {
-        generator->ComputeLogits();
-        generator->GenerateNextToken();
 
         if (is_first_token) {
           timing.RecordFirstTokenTimestamp();
@@ -190,7 +178,6 @@
         const auto num_tokens = generator->GetSequenceCount(0);
         const auto new_token = generator->GetSequenceData(0)[num_tokens - 1];
         std::cout << tokenizer_stream->Decode(new_token) << std::flush;
->>>>>>> b9dd9606
       }
     }
     catch (const std::exception& e) {
@@ -279,14 +266,8 @@
     std::thread th(std::bind(&TerminateSession::Generator_SetTerminate_Call_C, &catch_terminate, generator));
 
     while (!OgaGenerator_IsDone(generator)) {
-<<<<<<< HEAD
-      CheckResult(OgaGenerator_GenerateNextToken(generator));
-=======
-      if (CheckIfSessionTerminated(OgaGenerator_ComputeLogits(generator), generator))
-        break;
       if (CheckIfSessionTerminated(OgaGenerator_GenerateNextToken(generator), generator))
         break;
->>>>>>> b9dd9606
 
       if (is_first_token) {
         timing.RecordFirstTokenTimestamp();
