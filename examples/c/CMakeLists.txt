cmake_minimum_required(VERSION 3.18.1)

project(ortgenaiapp)
set(CMAKE_CXX_STANDARD 20)

option(USE_CUDA "Build with CUDA support" OFF)
option(USE_CXX "Invoke the C++ example" ON)
option(PHI3 "Build the Phi example" OFF)
<<<<<<< HEAD
option(PHI3V "Build the Phi-3 vision example" OFF)
option(PHI4-MM "Build the Phi-4 mm example" OFF)
=======
option(PHI3_QA "Build the Phi Q&A example without multi-turn prompting" OFF)
option(PHI3V "Build the Phi3v example" OFF)
>>>>>>> fe3604ac
option(WHISPER "Build the Whisper example" OFF)

if(USE_CXX)
  add_compile_definitions(USE_CXX)
endif()

if(USE_CUDA)
  include(CheckLanguage)
  enable_language(CUDA)
endif()

set(ORT_GENAI_LIB_DIR ${CMAKE_SOURCE_DIR}/lib)

if(WIN32)
  set(ONNXRUNTIME_GENAI_LIB "onnxruntime-genai.dll")
  set(ONNXRUNTIME_GENAI_DEPENDENCY "*.dll")
elseif(APPLE)
  set(ONNXRUNTIME_GENAI_LIB "libonnxruntime-genai.dylib")
  set(ONNXRUNTIME_GENAI_DEPENDENCY "*.dylib")
elseif(CMAKE_SYSTEM_NAME MATCHES "AIX")
  set(ONNXRUNTIME_GENAI_LIB "libonnxruntime-genai.a")
  set(ONNXRUNTIME_GENAI_DEPENDENCY "*.a")
else()
  set(ONNXRUNTIME_GENAI_LIB "libonnxruntime-genai.so")
  set(ONNXRUNTIME_GENAI_DEPENDENCY "*.so")
endif()

file(GLOB ort_genai_libs "${CMAKE_SOURCE_DIR}/lib/${ONNXRUNTIME_GENAI_DEPENDENCY}")

function(prepare_executable executable)
  target_link_directories(${executable} PRIVATE ${ORT_GENAI_LIB_DIR})
  target_link_libraries(${executable} PRIVATE ${ONNXRUNTIME_GENAI_LIB})
  target_include_directories(${executable} PRIVATE ${CMAKE_SOURCE_DIR}/include)

  if(USE_CUDA)
    set_target_properties(${executable} PROPERTIES LINKER_LANGUAGE CUDA)
    target_link_libraries(${executable} PRIVATE cublas curand cudart)
  endif()

  target_link_libraries(${executable} PUBLIC onnxruntime-genai)

  foreach(DLL_FILE ${ort_genai_libs})
    add_custom_command(
      TARGET ${executable} POST_BUILD
      COMMAND ${CMAKE_COMMAND} -E copy_if_different ${DLL_FILE} $<TARGET_FILE_DIR:${executable}>
    )
  endforeach()
endfunction()

set(EXAMPLES_SOURCE_DIR ${CMAKE_SOURCE_DIR}/src)

if(PHI3)
  add_executable(phi3 ${EXAMPLES_SOURCE_DIR}/phi3.cpp  ${EXAMPLES_SOURCE_DIR}/common.cpp)
  prepare_executable(phi3)
endif()

if(PHI3_QA)
  add_executable(phi3_qa ${EXAMPLES_SOURCE_DIR}/phi3_qa.cpp ${EXAMPLES_SOURCE_DIR}/common.cpp)
  prepare_executable(phi3_qa)
endif()

if(PHI3V)
  add_executable(phi3v ${EXAMPLES_SOURCE_DIR}/phi3v.cpp ${EXAMPLES_SOURCE_DIR}/common.cpp)
  prepare_executable(phi3v)
endif()

if(PHI4-MM)
  add_executable(phi4-mm ${CMAKE_SOURCE_DIR}/src/phi4-mm.cpp)
  prepare_executable(phi4-mm)
endif()

if(WHISPER)
  add_executable(whisper ${CMAKE_SOURCE_DIR}/src/whisper.cpp ${EXAMPLES_SOURCE_DIR}/common.cpp)
  prepare_executable(whisper)
endif()<|MERGE_RESOLUTION|>--- conflicted
+++ resolved
@@ -6,13 +6,9 @@
 option(USE_CUDA "Build with CUDA support" OFF)
 option(USE_CXX "Invoke the C++ example" ON)
 option(PHI3 "Build the Phi example" OFF)
-<<<<<<< HEAD
+option(PHI3_QA "Build the Phi Q&A example without multi-turn prompting" OFF)
 option(PHI3V "Build the Phi-3 vision example" OFF)
 option(PHI4-MM "Build the Phi-4 mm example" OFF)
-=======
-option(PHI3_QA "Build the Phi Q&A example without multi-turn prompting" OFF)
-option(PHI3V "Build the Phi3v example" OFF)
->>>>>>> fe3604ac
 option(WHISPER "Build the Whisper example" OFF)
 
 if(USE_CXX)
