--- conflicted
+++ resolved
@@ -108,7 +108,7 @@
 #### Build this sample
 
 ```bash
-cmake -A arm64 -S . -B build
+cmake -A arm64 -S . -B build -DPHI3=ON
 cd build
 cmake --build . --config Release
 ```
@@ -150,21 +150,7 @@
    cd examples/c
    ```
 
-<<<<<<< HEAD
-#### Build this sample
-=======
-### Build this sample
-
-#### Windows
-
-```bash
-cmake -A x64 -S . -B build -DPHI3=ON
-cd build
-cmake --build . --config Release
-```
-
-#### Linux
->>>>>>> d07c94f0
+#### Build this sample
 
 Build with CUDA:
 
