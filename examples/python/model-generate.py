import onnxruntime_genai as og
import argparse
import time

def main(args):
    if args.verbose: print("Loading model...")
    model = og.Model(f'{args.model}')
    if args.verbose: print("Model loaded")
    tokenizer = og.Tokenizer(model)
    if args.verbose: print("Tokenizer created")

    if args.prompts is not None:
        prompts = args.prompts
    else:
        prompts = ["I like walking my cute dog",
                "What is the best restaurant in town?",
                "Hello, how are you today?"]
    input_tokens = tokenizer.encode_batch(prompts)
    if args.verbose: print("Prompt(s) encoded")

    params = og.GeneratorParams(model)
<<<<<<< HEAD
    params.set_search_options(max_length=args.max_length, top_p=args.top_p, top_k=args.top_k, temperature=args.temperature, repetition_penalty=args.repetition_penalty)
=======
    params.set_search_options({"max_length": args.max_length, "top_p": args.top_p, "top_k": args.top_k, "temperature": args.temperature, "repetition_penalty": args.repetition_penalty})
    if args.cuda_graph_with_max_batch_size > 0:
        params.try_use_cuda_graph_with_max_batch_size(args.cuda_graph_with_max_batch_size)
>>>>>>> 92a55732
    params.input_ids = input_tokens
    if args.verbose: print("GeneratorParams created")

    if args.verbose: print("Generating tokens ...\n")
    start_time = time.time()
    output_tokens = model.generate(params)
    run_time = time.time() - start_time

    for i in range(len(prompts)):
        print(f'Prompt #{i}: {prompts[i]}')
        print()
        print(tokenizer.decode(output_tokens[i]))
        print()

    print()
    print(f"Tokens: {len(output_tokens[0])} Time: {run_time:.2f} Tokens per second: {len(output_tokens[0])/run_time:.2f}")
    print()

if __name__ == "__main__":
    parser = argparse.ArgumentParser(description="End-to-end token generation loop example for gen-ai")
    parser.add_argument('-m', '--model', type=str, required=True, help='Onnx model folder path (must contain config.json and model.onnx)')
    parser.add_argument('-pr', '--prompts', nargs='*', required=False, help='Input prompts to generate tokens from')
    parser.add_argument('-l', '--max_length', type=int, default=512, help='Max number of tokens to generate after prompt')
    parser.add_argument('-p', '--top_p', type=float, default=0.9, help='Top p probability to sample with')
    parser.add_argument('-k', '--top_k', type=int, default=50, help='Top k tokens to sample from')
    parser.add_argument('-t', '--temperature', type=float, default=1.0, help='Temperature to sample with')
    parser.add_argument('-r', '--repetition_penalty', type=float, default=1.0, help='Repetition penalty to sample with')
    parser.add_argument('-v', '--verbose', action='store_true', help='Print verbose output')
    parser.add_argument('-c', '--cuda_graph_with_max_batch_size', type=int, default=0, help='Max batch size for CUDA graph')
    args = parser.parse_args()
    main(args)<|MERGE_RESOLUTION|>--- conflicted
+++ resolved
@@ -19,13 +19,9 @@
     if args.verbose: print("Prompt(s) encoded")
 
     params = og.GeneratorParams(model)
-<<<<<<< HEAD
     params.set_search_options(max_length=args.max_length, top_p=args.top_p, top_k=args.top_k, temperature=args.temperature, repetition_penalty=args.repetition_penalty)
-=======
-    params.set_search_options({"max_length": args.max_length, "top_p": args.top_p, "top_k": args.top_k, "temperature": args.temperature, "repetition_penalty": args.repetition_penalty})
     if args.cuda_graph_with_max_batch_size > 0:
         params.try_use_cuda_graph_with_max_batch_size(args.cuda_graph_with_max_batch_size)
->>>>>>> 92a55732
     params.input_ids = input_tokens
     if args.verbose: print("GeneratorParams created")
 
