--- conflicted
+++ resolved
@@ -17,17 +17,13 @@
 
 def run(args: argparse.Namespace):
     print("Loading model...")
-<<<<<<< HEAD
-    model = og.Model(args.model_path)
-    print("Model loaded")
-=======
     config = og.Config(args.model_path)
     config.clear_providers()
     if args.provider != "cpu":
         print(f"Setting model to {args.provider}...")
         config.append_provider(args.provider)
     model = og.Model(config)
->>>>>>> 4c482bb3
+    print("Model loaded")
     processor = model.create_multimodal_processor()
     tokenizer_stream = processor.create_stream()
 
