# Copyright (c) Microsoft Corporation. All rights reserved.
# Licensed under the MIT License.

import onnxruntime_genai as og
import argparse
import time
import json
<<<<<<< HEAD
=======

def get_tools_list(input_tools):
    # input_tools format: '[{"name": "fn1", "description": "fn details", "parameters": {"p1": {"description": "details", "type": "string"}}},
    # {"fn2": 2},{"fn3": 3}]'
    tools_list = []
    try:
        tools_list = json.loads(input_tools)
    except json.JSONDecodeError:
        raise ValueError("Invalid JSON format for tools list, expected format: '[{\"name\": \"fn1\"},{\"name\": \"fn2\"}]'")
    if len(tools_list) == 0:
        raise ValueError("Tools list cannot be empty")
    return tools_list

def create_prompt_tool_input(tools_list):
    tool_input = str(tools_list[0])
    for tool in tools_list[1:]:
        tool_input += ',' + str(tool)
    return tool_input

def get_json_grammar(input_tools):
    tools_list = get_tools_list(input_tools)
    prompt_tool_input = create_prompt_tool_input(tools_list)
    if len(tools_list) == 1:
        return prompt_tool_input, json.dumps(tools_list[0])
    else:
        output = '{ "anyOf": [' + json.dumps(tools_list[0])
        for tool in tools_list[1:]:
            output += ',' + json.dumps(tool)
        output += '] }'
        return prompt_tool_input, output

def get_lark_grammar(input_tools):
    tools_list = get_tools_list(input_tools)
    prompt_tool_input = create_prompt_tool_input(tools_list)
    if len(tools_list) == 1:
        # output = ("start: TEXT | fun_call\n" "TEXT: /[^{](.|\\n)*/\n" " fun_call: <|tool_call|> %json " + json.dumps(tools_list[0]))
        output = ("start: TEXT | fun_call\n" "TEXT: /[^{](.|\\n)*/\n" " fun_call: <|tool_call|> %json " + json.dumps(convert_tool_to_grammar_input(tools_list[0])))
        return prompt_tool_input, output
    else:
        return prompt_tool_input, "start: TEXT | fun_call \n TEXT: /[^{](.|\n)*/ \n fun_call: <|tool_call|> %json {\"anyOf\": [" + ','.join([json.dumps(tool) for tool in tools_list]) + "]}"

def convert_tool_to_grammar_input(tool):
    param_props = {}
    required_params = []
    for param_name, param_info in tool.get("parameters", {}).items():
        param_props[param_name] = {
            "type": param_info.get("type", "string"),
            "description": param_info.get("description", "")
        }
        required_params.append(param_name)
    output_schema = {
        "description": tool.get('description', ''),
        "type": "object",
        "required": ["name", "parameters"],
        "additionalProperties": False,
        "properties": {
            "name": { "const": tool["name"] },
            "parameters": {
                "type": "object",
                "properties": param_props,
                "required": required_params,
                "additionalProperties": False
            }
        }
    }
    if len(param_props) == 0:
        output_schema["required"] = ["name"]
    return output_schema

>>>>>>> 0f70edb8

def main(args):
    if args.verbose: print("Loading model...")
    if args.timings:
        started_timestamp = 0
        first_token_timestamp = 0

    config = og.Config(args.model_path)
    if args.execution_provider != "follow_config":
        config.clear_providers()
        if args.execution_provider != "cpu":
            if args.verbose: print(f"Setting model to {args.execution_provider}")
            config.append_provider(args.execution_provider)
    model = og.Model(config)

    if args.verbose: print("Model loaded")
    
    tokenizer = og.Tokenizer(model)
    tokenizer_stream = tokenizer.create_stream()
    if args.verbose: print("Tokenizer created")
    if args.verbose: print()

    search_options = {name:getattr(args, name) for name in ['do_sample', 'max_length', 'min_length', 'top_p', 'top_k', 'temperature', 'repetition_penalty'] if name in args}
    search_options['batch_size'] = 1

    if args.verbose: print(search_options)

<<<<<<< HEAD
    # Get model type
    model_type = None
    if hasattr(model, "type"):
        model_type = model.type
    else:
        import os

        with open(os.path.join(args.model_path, "genai_config.json"), "r") as f:
            genai_config = json.load(f)
            model_type = genai_config["model"]["type"]

    if args.verbose:
        print("Model type is:", model_type)
=======
    system_prompt = args.system_prompt
    guidance_type = ""
    prompt_tool_input = ""
    guidance_input = ""
    if args.guidance_type != "none":
        guidance_type = args.guidance_type
        if not args.guidance_info:
            raise ValueError("Guidance information is required if guidance type is provided")
        if guidance_type == "json_schema" or guidance_type == "lark_grammar":
            tools_list = args.guidance_info
            if guidance_type == "json_schema":
                prompt_tool_input, guidance_input = get_json_grammar(tools_list)
            elif guidance_type == "lark_grammar":
                prompt_tool_input, guidance_input = get_lark_grammar(tools_list)
        elif guidance_type == "regex":
            guidance_input = args.guidance_info
        else:
            raise ValueError("Guidance Type can only be [json_schema, regex, or lark_grammar]")
>>>>>>> 0f70edb8

    params = og.GeneratorParams(model)
    params.set_search_options(**search_options)
    if guidance_type:
        params.set_guidance(guidance_type, guidance_input)
        if args.verbose:
            print("Guidance type is set to:", guidance_type)
            print("Guidance input is:", guidance_input)

    generator = og.Generator(model, params)
    if args.verbose: print("Generator created")
<<<<<<< HEAD

    # Set system prompt
    messages = [{"role": "system", "content": args.system_prompt }]
    sys_prompt = tokenizer.apply_chat_template(json.dumps(messages))
    system_tokens = tokenizer.encode(sys_prompt)
    generator.append_tokens(system_tokens)
    system_prompt_length = len(system_tokens)
=======
    if guidance_type == "json_schema" or guidance_type == "lark_grammar":
        messages = f"""[{{"role": "system", "content": "{system_prompt}", "tools": "{prompt_tool_input}"}}]"""
    else:
        messages = f"""[{{"role": "system", "content": "{system_prompt}"}}]"""
    # Apply Chat Template
    tokenizer_input_system_prompt = tokenizer.apply_chat_template(messages=messages, add_generation_prompt=False)
    input_tokens = tokenizer.encode(tokenizer_input_system_prompt)
    # Ignoring the last end of text token as it is messes up the generation when grammar is enabled
    if guidance_type:
        input_tokens = input_tokens[:-1]
    system_prompt_length = len(input_tokens)
    generator.append_tokens(input_tokens)
>>>>>>> 0f70edb8

    # Keep asking for input prompts in a loop
    while True:
        text = input("Prompt (Use quit() to exit): ")
        if not text:
            print("Error, input cannot be empty")
            continue

        if text == "quit()":
            break

        if args.timings: started_timestamp = time.time()

<<<<<<< HEAD
        input_message = [{"role": "user", "content": text }]
        input_prompt = tokenizer.apply_chat_template(json.dumps(input_message), add_generation_prompt=True)
        input_tokens = tokenizer.encode(input_prompt)
        
=======
        messages = f"""[{{"role": "user", "content": "{text}"}}]"""
        # Apply Chat Template
        user_prompt = tokenizer.apply_chat_template(messages=messages, add_generation_prompt=True)
        input_tokens = tokenizer.encode(user_prompt)
>>>>>>> 0f70edb8
        generator.append_tokens(input_tokens)

        if args.verbose: print("Running generation loop ...")
        if args.timings:
            first = True
            new_tokens = []

        print()
        print("Output: ", end='', flush=True)

        try:
            while not generator.is_done():
                generator.generate_next_token()
                if args.timings:
                    if first:
                        first_token_timestamp = time.time()
                        first = False

                new_token = generator.get_next_tokens()[0]
                print(tokenizer_stream.decode(new_token), end='', flush=True)
                if args.timings: new_tokens.append(new_token)
        except KeyboardInterrupt:
            print("  --control+c pressed, aborting generation--")
        print()
        print()

        if args.timings:
            prompt_time = first_token_timestamp - started_timestamp
            run_time = time.time() - first_token_timestamp
            print(f"Prompt length: {len(input_tokens)}, New tokens: {len(new_tokens)}, Time to first: {(prompt_time):.2f}s, Prompt tokens per second: {len(input_tokens)/prompt_time:.2f} tps, New tokens per second: {len(new_tokens)/run_time:.2f} tps")

        # Rewind the generator to the system prompt, this will erase all the memory of the model.
        if args.rewind:
            generator.rewind_to(system_prompt_length)


if __name__ == "__main__":
    parser = argparse.ArgumentParser(argument_default=argparse.SUPPRESS, description="End-to-end AI Question/Answer example for gen-ai")
    parser.add_argument('-m', '--model_path', type=str, required=True, help='Onnx model folder path (must contain genai_config.json and model.onnx)')
    parser.add_argument('-e', '--execution_provider', type=str, required=False, default='follow_config', choices=["cpu", "cuda", "dml", "follow_config"], help="Execution provider to run the ONNX Runtime session with. Defaults to follow_config that uses the execution provider listed in the genai_config.json instead.")
    parser.add_argument('-i', '--min_length', type=int, help='Min number of tokens to generate including the prompt')
    parser.add_argument('-l', '--max_length', type=int, help='Max number of tokens to generate including the prompt')
    parser.add_argument('-ds', '--do_sample', action='store_true', help='Do random sampling. When false, greedy or beam search are used to generate the output. Defaults to false')
    parser.add_argument('-p', '--top_p', type=float, help='Top p probability to sample with')
    parser.add_argument('-k', '--top_k', type=int, help='Top k tokens to sample from')
    parser.add_argument('-t', '--temperature', type=float, help='Temperature to sample with')
    parser.add_argument('-re', '--repetition_penalty', type=float, help='Repetition penalty to sample with')
    parser.add_argument('-v', '--verbose', action='store_true', default=False, help='Print verbose output and timing information. Defaults to false')
    parser.add_argument('-g', '--timings', action='store_true', default=False, help='Print timing information for each generation step. Defaults to false')
<<<<<<< HEAD
    parser.add_argument('-s', '--system_prompt', type=str, default='You are a helpful assistant.', help='System prompt to use for the prompt.')
=======
    parser.add_argument('-gtype', '--guidance_type', type=str, default="none", choices=["none", "json_schema", "regex", "lark_grammar"], help='Provide guidance type for the model, options are json_schema, regex, or lark_grammar.')
    parser.add_argument('-ginfo', '--guidance_info', type=str, default='', help='Provide information of the guidance type used, it could be either tools or regex string. It is required if guidance_type is provided')
    parser.add_argument('-s', '--system_prompt', type=str, default='You are a helpful AI assistant.', help='System prompt to use for the prompt.')
>>>>>>> 0f70edb8
    parser.add_argument('-r', '--rewind', action='store_true', default=False, help='Rewind to the system prompt after each generation. Defaults to false')
    args = parser.parse_args()
    main(args)<|MERGE_RESOLUTION|>--- conflicted
+++ resolved
@@ -5,8 +5,6 @@
 import argparse
 import time
 import json
-<<<<<<< HEAD
-=======
 
 def get_tools_list(input_tools):
     # input_tools format: '[{"name": "fn1", "description": "fn details", "parameters": {"p1": {"description": "details", "type": "string"}}},
@@ -76,7 +74,6 @@
         output_schema["required"] = ["name"]
     return output_schema
 
->>>>>>> 0f70edb8
 
 def main(args):
     if args.verbose: print("Loading model...")
@@ -104,21 +101,6 @@
 
     if args.verbose: print(search_options)
 
-<<<<<<< HEAD
-    # Get model type
-    model_type = None
-    if hasattr(model, "type"):
-        model_type = model.type
-    else:
-        import os
-
-        with open(os.path.join(args.model_path, "genai_config.json"), "r") as f:
-            genai_config = json.load(f)
-            model_type = genai_config["model"]["type"]
-
-    if args.verbose:
-        print("Model type is:", model_type)
-=======
     system_prompt = args.system_prompt
     guidance_type = ""
     prompt_tool_input = ""
@@ -137,7 +119,6 @@
             guidance_input = args.guidance_info
         else:
             raise ValueError("Guidance Type can only be [json_schema, regex, or lark_grammar]")
->>>>>>> 0f70edb8
 
     params = og.GeneratorParams(model)
     params.set_search_options(**search_options)
@@ -149,15 +130,6 @@
 
     generator = og.Generator(model, params)
     if args.verbose: print("Generator created")
-<<<<<<< HEAD
-
-    # Set system prompt
-    messages = [{"role": "system", "content": args.system_prompt }]
-    sys_prompt = tokenizer.apply_chat_template(json.dumps(messages))
-    system_tokens = tokenizer.encode(sys_prompt)
-    generator.append_tokens(system_tokens)
-    system_prompt_length = len(system_tokens)
-=======
     if guidance_type == "json_schema" or guidance_type == "lark_grammar":
         messages = f"""[{{"role": "system", "content": "{system_prompt}", "tools": "{prompt_tool_input}"}}]"""
     else:
@@ -170,7 +142,6 @@
         input_tokens = input_tokens[:-1]
     system_prompt_length = len(input_tokens)
     generator.append_tokens(input_tokens)
->>>>>>> 0f70edb8
 
     # Keep asking for input prompts in a loop
     while True:
@@ -184,17 +155,10 @@
 
         if args.timings: started_timestamp = time.time()
 
-<<<<<<< HEAD
-        input_message = [{"role": "user", "content": text }]
-        input_prompt = tokenizer.apply_chat_template(json.dumps(input_message), add_generation_prompt=True)
-        input_tokens = tokenizer.encode(input_prompt)
-        
-=======
         messages = f"""[{{"role": "user", "content": "{text}"}}]"""
         # Apply Chat Template
         user_prompt = tokenizer.apply_chat_template(messages=messages, add_generation_prompt=True)
         input_tokens = tokenizer.encode(user_prompt)
->>>>>>> 0f70edb8
         generator.append_tokens(input_tokens)
 
         if args.verbose: print("Running generation loop ...")
@@ -244,13 +208,9 @@
     parser.add_argument('-re', '--repetition_penalty', type=float, help='Repetition penalty to sample with')
     parser.add_argument('-v', '--verbose', action='store_true', default=False, help='Print verbose output and timing information. Defaults to false')
     parser.add_argument('-g', '--timings', action='store_true', default=False, help='Print timing information for each generation step. Defaults to false')
-<<<<<<< HEAD
-    parser.add_argument('-s', '--system_prompt', type=str, default='You are a helpful assistant.', help='System prompt to use for the prompt.')
-=======
     parser.add_argument('-gtype', '--guidance_type', type=str, default="none", choices=["none", "json_schema", "regex", "lark_grammar"], help='Provide guidance type for the model, options are json_schema, regex, or lark_grammar.')
     parser.add_argument('-ginfo', '--guidance_info', type=str, default='', help='Provide information of the guidance type used, it could be either tools or regex string. It is required if guidance_type is provided')
     parser.add_argument('-s', '--system_prompt', type=str, default='You are a helpful AI assistant.', help='System prompt to use for the prompt.')
->>>>>>> 0f70edb8
     parser.add_argument('-r', '--rewind', action='store_true', default=False, help='Rewind to the system prompt after each generation. Defaults to false')
     args = parser.parse_args()
     main(args)