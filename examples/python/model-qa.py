﻿# Copyright (c) Microsoft Corporation. All rights reserved.
# Licensed under the MIT License.

import onnxruntime_genai as og
import argparse
import time
import json
<<<<<<< HEAD
=======

def get_tools_list(input_tools):
    # input_tools format: '[{"name": "fn1", "description": "fn details", "parameters": {"p1": {"description": "details", "type": "string"}}},
    # {"fn2": 2},{"fn3": 3}]'
    tools_list = []
    try:
        tools_list = json.loads(input_tools)
    except json.JSONDecodeError:
        raise ValueError("Invalid JSON format for tools list, expected format: '[{\"name\": \"fn1\"},{\"name\": \"fn2\"}]'")
    if len(tools_list) == 0:
        raise ValueError("Tools list cannot be empty")
    return tools_list

def create_prompt_tool_input(tools_list):
    tool_input = str(tools_list[0])
    for tool in tools_list[1:]:
        tool_input += ',' + str(tool)
    return tool_input

def get_json_grammar(input_tools):
    tools_list = get_tools_list(input_tools)
    prompt_tool_input = create_prompt_tool_input(tools_list)
    if len(tools_list) == 1:
        return prompt_tool_input, json.dumps(tools_list[0])
    else:
        output = '{ "anyOf": [' + json.dumps(tools_list[0])
        for tool in tools_list[1:]:
            output += ',' + json.dumps(tool)
        output += '] }'
        return prompt_tool_input, output

def get_lark_grammar(input_tools):
    tools_list = get_tools_list(input_tools)
    prompt_tool_input = create_prompt_tool_input(tools_list)
    if len(tools_list) == 1:
        # output = ("start: TEXT | fun_call\n" "TEXT: /[^{](.|\\n)*/\n" " fun_call: <|tool_call|> %json " + json.dumps(tools_list[0]))
        output = ("start: TEXT | fun_call\n" "TEXT: /[^{](.|\\n)*/\n" " fun_call: <|tool_call|> %json " + json.dumps(convert_tool_to_grammar_input(tools_list[0])))
        return prompt_tool_input, output
    else:
        return prompt_tool_input, "start: TEXT | fun_call \n TEXT: /[^{](.|\n)*/ \n fun_call: <|tool_call|> %json {\"anyOf\": [" + ','.join([json.dumps(tool) for tool in tools_list]) + "]}"

def convert_tool_to_grammar_input(tool):
    param_props = {}
    required_params = []
    for param_name, param_info in tool.get("parameters", {}).items():
        param_props[param_name] = {
            "type": param_info.get("type", "string"),
            "description": param_info.get("description", "")
        }
        required_params.append(param_name)
    output_schema = {
        "description": tool.get('description', ''),
        "type": "object",
        "required": ["name", "parameters"],
        "additionalProperties": False,
        "properties": {
            "name": { "const": tool["name"] },
            "parameters": {
                "type": "object",
                "properties": param_props,
                "required": required_params,
                "additionalProperties": False
            }
        }
    }
    if len(param_props) == 0:
        output_schema["required"] = ["name"]
    return output_schema
>>>>>>> 0f70edb8

def main(args):
    if args.verbose: print("Loading model...")
    if args.timings:
        started_timestamp = 0
        first_token_timestamp = 0

    config = og.Config(args.model_path)
    if args.execution_provider != "follow_config":
        config.clear_providers()
        if args.execution_provider != "cpu":
            if args.verbose: print(f"Setting model to {args.execution_provider}")
            config.append_provider(args.execution_provider)
    model = og.Model(config)

    if args.verbose: print("Model loaded")
    
    tokenizer = og.Tokenizer(model)
    tokenizer_stream = tokenizer.create_stream()
    if args.verbose: print("Tokenizer created")
    if args.verbose: print()

    search_options = {name:getattr(args, name) for name in ['do_sample', 'max_length', 'min_length', 'top_p', 'top_k', 'temperature', 'repetition_penalty'] if name in args}
    search_options['batch_size'] = 1

    if args.verbose: print(search_options)

<<<<<<< HEAD
    # Set system prompt
    system_prompt = args.system_prompt
=======
    system_prompt = args.system_prompt
    guidance_type = ""
    prompt_tool_input = ""
    guidance_input = ""
    if args.guidance_type != "none":
        guidance_type = args.guidance_type
        if not args.guidance_info:
            raise ValueError("Guidance information is required if guidance type is provided")
        if guidance_type == "json_schema" or guidance_type == "lark_grammar":
            tools_list = args.guidance_info
            if guidance_type == "json_schema":
                prompt_tool_input, guidance_input = get_json_grammar(tools_list)
            elif guidance_type == "lark_grammar":
                prompt_tool_input, guidance_input = get_lark_grammar(tools_list)
        elif guidance_type == "regex":
            guidance_input = args.guidance_info
        else:
            raise ValueError("Guidance Type can only be [json_schema, regex, or lark_grammar]")
>>>>>>> 0f70edb8

    # Keep asking for input prompts in a loop
    while True:
        if args.input_prompt:
            text = args.input_prompt
        else:
            text = input("Prompt (Use quit() to exit): ")
        if not text:
            print("Error, input cannot be empty")
            continue

        if text == "quit()":
            break

        if args.timings: started_timestamp = time.time()

<<<<<<< HEAD
        # Apply chat template
        messages = f"""[{{"role": "system", "content": "{system_prompt}"}}, {{"role": "user", "content": "{text}"}}]"""
        prompt = tokenizer.apply_chat_template(messages=json.dumps(messages), add_generation_prompt=True)
        input_tokens = tokenizer.encode(prompt)

=======
>>>>>>> 0f70edb8
        params = og.GeneratorParams(model)
        params.set_search_options(**search_options)

        if guidance_type:
            params.set_guidance(guidance_type, guidance_input)
            if args.verbose:
                print("Guidance type is set to:", guidance_type)
                print("Guidance input is:", guidance_input)

        generator = og.Generator(model, params)
        if args.verbose: print("Generator created")
        if guidance_type == "json_schema" or guidance_type == "lark_grammar":
            messages = f"""[{{"role": "system", "content": "{system_prompt}", "tools": "{prompt_tool_input}"}}, {{"role": "user", "content": "{text}"}}]"""
        else:
            messages = f"""[{{"role": "system", "content": "{system_prompt}"}}, {{"role": "user", "content": "{text}"}}]"""
        # Apply Chat Template
        prompt = tokenizer.apply_chat_template(messages=messages, add_generation_prompt=True)
        input_tokens = tokenizer.encode(prompt)
        generator.append_tokens(input_tokens)

        if args.verbose: print("Running generation loop ...")
        if args.timings:
            first = True
            new_tokens = []

        print()
        print("Output: ", end='', flush=True)

        try:
            while not generator.is_done():
                generator.generate_next_token()
                if args.timings:
                    if first:
                        first_token_timestamp = time.time()
                        first = False

                new_token = generator.get_next_tokens()[0]
                print(tokenizer_stream.decode(new_token), end='', flush=True)
                if args.timings: new_tokens.append(new_token)
        except KeyboardInterrupt:
            print("  --control+c pressed, aborting generation--")
        print()
        print()

        # Delete the generator to free the captured graph for the next generator, if graph capture is enabled

        del generator

        if args.timings:
            prompt_time = first_token_timestamp - started_timestamp
            run_time = time.time() - first_token_timestamp
            print(f"Prompt length: {len(input_tokens)}, New tokens: {len(new_tokens)}, Time to first: {(prompt_time):.2f}s, Prompt tokens per second: {len(input_tokens)/prompt_time:.2f} tps, New tokens per second: {len(new_tokens)/run_time:.2f} tps")
        # If Input prompt is provided it will just run the model for the input prompt and exit
        if args.input_prompt:
            break

if __name__ == "__main__":
    parser = argparse.ArgumentParser(argument_default=argparse.SUPPRESS, description="End-to-end AI Question/Answer example for gen-ai")
    parser.add_argument('-m', '--model_path', type=str, required=True, help='Onnx model folder path (must contain genai_config.json and model.onnx)')
    parser.add_argument('-e', '--execution_provider', type=str, required=False, default='follow_config', choices=["cpu", "cuda", "dml", "follow_config"], help="Execution provider to run the ONNX Runtime session with. Defaults to follow_config that uses the execution provider listed in the genai_config.json instead.")
    parser.add_argument('-i', '--min_length', type=int, help='Min number of tokens to generate including the prompt')
    parser.add_argument('-l', '--max_length', type=int, help='Max number of tokens to generate including the prompt')
    parser.add_argument('-ds', '--do_sample', action='store_true', help='Do random sampling. When false, greedy or beam search are used to generate the output. Defaults to false')
    parser.add_argument('-p', '--top_p', type=float, help='Top p probability to sample with')
    parser.add_argument('-k', '--top_k', type=int, help='Top k tokens to sample from')
    parser.add_argument('-t', '--temperature', type=float, help='Temperature to sample with')
    parser.add_argument('-re', '--repetition_penalty', type=float, help='Repetition penalty to sample with')
    parser.add_argument('-v', '--verbose', action='store_true', default=False, help='Print verbose output and timing information. Defaults to false')
    parser.add_argument('-g', '--timings', action='store_true', default=False, help='Print timing information for each generation step. Defaults to false')
<<<<<<< HEAD
=======
    parser.add_argument('-gtype', '--guidance_type', type=str, default="none", choices=["none", "json_schema", "regex", "lark_grammar"], help='Provide guidance type for the model, options are json_schema, regex, or lark_grammar.')
    parser.add_argument('-ginfo', '--guidance_info', type=str, default='', help='Provide information of the guidance type used, it could be either tools or regex string. It is required if guidance_type is provided')
>>>>>>> 0f70edb8
    parser.add_argument('-s', '--system_prompt', type=str, default='You are a helpful AI assistant.', help='System prompt to use for the prompt.')
    parser.add_argument('-inp', '--input_prompt', type=str, default='', help='Input Prompt, if provided it will just run the prompt and exit')
    args = parser.parse_args()
    main(args)<|MERGE_RESOLUTION|>--- conflicted
+++ resolved
@@ -5,8 +5,6 @@
 import argparse
 import time
 import json
-<<<<<<< HEAD
-=======
 
 def get_tools_list(input_tools):
     # input_tools format: '[{"name": "fn1", "description": "fn details", "parameters": {"p1": {"description": "details", "type": "string"}}},
@@ -75,7 +73,6 @@
     if len(param_props) == 0:
         output_schema["required"] = ["name"]
     return output_schema
->>>>>>> 0f70edb8
 
 def main(args):
     if args.verbose: print("Loading model...")
@@ -103,10 +100,6 @@
 
     if args.verbose: print(search_options)
 
-<<<<<<< HEAD
-    # Set system prompt
-    system_prompt = args.system_prompt
-=======
     system_prompt = args.system_prompt
     guidance_type = ""
     prompt_tool_input = ""
@@ -125,7 +118,6 @@
             guidance_input = args.guidance_info
         else:
             raise ValueError("Guidance Type can only be [json_schema, regex, or lark_grammar]")
->>>>>>> 0f70edb8
 
     # Keep asking for input prompts in a loop
     while True:
@@ -142,14 +134,6 @@
 
         if args.timings: started_timestamp = time.time()
 
-<<<<<<< HEAD
-        # Apply chat template
-        messages = f"""[{{"role": "system", "content": "{system_prompt}"}}, {{"role": "user", "content": "{text}"}}]"""
-        prompt = tokenizer.apply_chat_template(messages=json.dumps(messages), add_generation_prompt=True)
-        input_tokens = tokenizer.encode(prompt)
-
-=======
->>>>>>> 0f70edb8
         params = og.GeneratorParams(model)
         params.set_search_options(**search_options)
 
@@ -219,11 +203,8 @@
     parser.add_argument('-re', '--repetition_penalty', type=float, help='Repetition penalty to sample with')
     parser.add_argument('-v', '--verbose', action='store_true', default=False, help='Print verbose output and timing information. Defaults to false')
     parser.add_argument('-g', '--timings', action='store_true', default=False, help='Print timing information for each generation step. Defaults to false')
-<<<<<<< HEAD
-=======
     parser.add_argument('-gtype', '--guidance_type', type=str, default="none", choices=["none", "json_schema", "regex", "lark_grammar"], help='Provide guidance type for the model, options are json_schema, regex, or lark_grammar.')
     parser.add_argument('-ginfo', '--guidance_info', type=str, default='', help='Provide information of the guidance type used, it could be either tools or regex string. It is required if guidance_type is provided')
->>>>>>> 0f70edb8
     parser.add_argument('-s', '--system_prompt', type=str, default='You are a helpful AI assistant.', help='System prompt to use for the prompt.')
     parser.add_argument('-inp', '--input_prompt', type=str, default='', help='Input Prompt, if provided it will just run the prompt and exit')
     args = parser.parse_args()
