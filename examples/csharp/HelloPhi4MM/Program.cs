--- conflicted
+++ resolved
@@ -218,15 +218,11 @@
     while (true)
     {
         generator.GenerateNextToken();
-<<<<<<< HEAD
+        if (generator.IsDone())
+        {
+            break;
+        }
         Console.Write(stream.Decode(generator.GetNextTokens()[0]));
-=======
-        if (generator.IsDone())
-        {
-            break;
-        }
-        Console.Write(stream.Decode(generator.GetSequence(0)[^1]));
->>>>>>> 4a66e2a2
     }
     watch.Stop();
     var runTimeInSeconds = watch.Elapsed.TotalSeconds;
