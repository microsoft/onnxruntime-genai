﻿// Copyright (c) Microsoft Corporation. All rights reserved.
// Licensed under the MIT License.

using Microsoft.ML.OnnxRuntimeGenAI;
using System.Linq;
using System.Runtime.CompilerServices;

static string GetDirectoryInTreeThatContains(string currentDirectory, string targetDirectoryName)
{
    bool found = false;
    foreach (string d in Directory.GetDirectories(currentDirectory, searchPattern: targetDirectoryName))
    {
        found = true;
        return Path.Combine(currentDirectory, targetDirectoryName);
    }
    if (!found)
    {
        DirectoryInfo dirInfo = new DirectoryInfo(currentDirectory);
        if (dirInfo.Parent != null)
        {
            return GetDirectoryInTreeThatContains(Path.GetFullPath(Path.Combine(currentDirectory, "..")), targetDirectoryName);
        }
        else
        {
            return null;
        }
    }
    return null;
}

void PrintUsage()
{
    Console.WriteLine("Usage:");
    Console.WriteLine("  -m model_path");
    Console.WriteLine("\t\t\t\tPath to the model");
    Console.WriteLine("  -e execution_provider");
    Console.WriteLine("\t\t\t\tExecution provider for the model");
    Console.WriteLine("  --image_paths");
    Console.WriteLine("\t\t\t\tPath to the images");
    Console.WriteLine("  --non-interactive (optional), mainly for CI usage");
    Console.WriteLine("\t\t\t\tInteractive mode");
}

using OgaHandle ogaHandle = new OgaHandle();

if (args.Length < 1)
{
    PrintUsage();
    Environment.Exit(-1);
}

bool interactive = true;
string modelPath = string.Empty;
string executionProvider = string.Empty;
List<string> imagePaths = new List<string>();

uint i_arg = 0;
while (i_arg < args.Length)
{
    var arg = args[i_arg];
    if (arg == "--non-interactive")
    {
        interactive = false;
    }
    else if (arg == "-m")
    {
        if (i_arg + 1 < args.Length)
        {
            modelPath = Path.Combine(args[i_arg+1]);
        }
    }
    else if (arg == "-e")
    {
        if (i_arg + 1 < args.Length)
        {
            executionProvider = Path.Combine(args[i_arg+1]);
        }
    }
    else if (arg == "--image_paths")
    {
        if (i_arg + 1 < args.Length)
        {
            imagePaths = args[i_arg + 1].Split(',').ToList<string>().Select(i => i.ToString().Trim()).ToList();
        }
    }
    i_arg++;
}

if (string.IsNullOrEmpty(modelPath))
{
    throw new Exception("Model path must be specified");
}
if (string.IsNullOrEmpty(executionProvider))
{
    throw new Exception("Execution provider must be specified");
}

Console.WriteLine("--------------------");
Console.WriteLine("Hello, Phi-3-Vision!");
Console.WriteLine("--------------------");

Console.WriteLine("Model path: " + modelPath);
Console.WriteLine("Execution provider: " + executionProvider);
Console.WriteLine("Interactive: " + interactive);

using Config config = new Config(modelPath);
config.ClearProviders();
if (executionProvider != "cpu") {
    config.AppendProvider(executionProvider);
    if (executionProvider == "cuda") {
        config.SetProviderOption(executionProvider, "enable_cuda_graph", "0");
    }
}
using Model model = new Model(config);
using MultiModalProcessor processor = new MultiModalProcessor(model);
using Tokenizer tokenizer = new Tokenizer(model);
using var stream = processor.CreateStream();

do
{
    if (interactive)
    {
        Console.WriteLine("Image Path (comma separated; leave empty if no image):");
        imagePaths = Console.ReadLine().Split(',').ToList<string>().Select(i => i.ToString().Trim()).ToList();
    }

    if (imagePaths.Count == 0)
    {
        Console.WriteLine("No image provided. Using default image.");
        imagePaths.Add(Path.Combine(
            GetDirectoryInTreeThatContains(Directory.GetCurrentDirectory(), "test"), "test_models", "images", "australia.jpg"));
    }
    for (int i = 0; i < imagePaths.Count; i++)
    {
        string imagePath = Path.GetFullPath(imagePaths[i].Trim());
        if (!File.Exists(imagePath))
        {
            throw new Exception("Image file not found: " + imagePath);
        }
        Console.WriteLine("Using image: " + imagePath);
    }

    Images images = imagePaths.Count > 0 ? Images.Load(imagePaths.ToArray()) : null;

    string text = "What is shown in this image?";
    if (interactive) {
        Console.WriteLine("Prompt:");
        text = Console.ReadLine();
    }

    string content = "";
    if (images != null)
    {
        content = string.Join("\\n", imagePaths.Select((_, idx) => $"<|image_{idx + 1}|>")) + "\\n";
    }
    content += text;

    string messages = $"[{{\"role\":\"user\",\"content\":\"{content}\"}}]";
    string prompt = tokenizer.ApplyChatTemplate("", messages, "", true);

    Console.WriteLine("Processing image and prompt...");
    using var inputTensors = processor.ProcessImages(prompt, images);

    Console.WriteLine("Generating response...");
    using GeneratorParams generatorParams = new GeneratorParams(model);
    generatorParams.SetSearchOption("max_length", 7680);

    using var generator = new Generator(model, generatorParams);
    generator.SetInputs(inputTensors);
    var watch = System.Diagnostics.Stopwatch.StartNew();
    while (true)
    {
        generator.GenerateNextToken();
<<<<<<< HEAD
        Console.Write(stream.Decode(generator.GetNextTokens()[0]));
=======
        if (generator.IsDone())
        {
            break;
        }
        Console.Write(stream.Decode(generator.GetSequence(0)[^1]));
>>>>>>> 4a66e2a2
    }
    watch.Stop();
    var runTimeInSeconds = watch.Elapsed.TotalSeconds;
    Console.WriteLine();
    Console.WriteLine($"Total Time: {runTimeInSeconds:0.00}");

    if (images != null)
    {
        images.Dispose();
    }
} while (interactive);<|MERGE_RESOLUTION|>--- conflicted
+++ resolved
@@ -171,15 +171,11 @@
     while (true)
     {
         generator.GenerateNextToken();
-<<<<<<< HEAD
-        Console.Write(stream.Decode(generator.GetNextTokens()[0]));
-=======
         if (generator.IsDone())
         {
             break;
         }
-        Console.Write(stream.Decode(generator.GetSequence(0)[^1]));
->>>>>>> 4a66e2a2
+        Console.Write(stream.Decode(generator.GetNextTokens()[0]));
     }
     watch.Stop();
     var runTimeInSeconds = watch.Elapsed.TotalSeconds;
