﻿// See https://aka.ms/new-console-template for more information
using Microsoft.ML.OnnxRuntimeGenAI;

OgaHandle ogaHandle = new OgaHandle();

Console.WriteLine("-------------");
Console.WriteLine("Hello, Phi!");
Console.WriteLine("-------------");

string modelPath = Path.Combine(Directory.GetCurrentDirectory(), "models\\phi-3");
using Model model = new Model(modelPath);
using Tokenizer tokenizer = new Tokenizer(model);

Console.WriteLine("Please enter option number:");
Console.WriteLine("1. Complete Output");
Console.WriteLine("2. Streaming Output");
int option = 0;


{
    Console.WriteLine("Prompt:");
<<<<<<< HEAD
    string prompt = "def is_prime(num):";
    if (args.Length > 0)
    {
        prompt = args[0];
        option = 1;
    }
    else
    {
        prompt = Console.ReadLine();
    }
    var sequences = tokenizer.Encode(prompt);
=======
    // Example prompt:
    // "def is_prime(num):"
    string prompt = Console.ReadLine();
    var sequences = tokenizer.Encode($"<|user|>{prompt}<|end|><|assistant|>");
>>>>>>> f36396f8

    using GeneratorParams generatorParams = new GeneratorParams(model);
    generatorParams.SetSearchOption("max_length", 200);
    generatorParams.SetInputSequences(sequences);

    if (option == 1) // Complete Output
    {
        var outputSequences = model.Generate(generatorParams);
        var outputString = tokenizer.Decode(outputSequences[0]);

        Console.WriteLine("Output:");
        Console.WriteLine(outputString);
    }

    else if (option == 2) //Streaming Output
    {
        using var tokenizerStream = tokenizer.CreateStream();
        using var generator = new Generator(model, generatorParams);
        while (!generator.IsDone())
        {
            generator.ComputeLogits();
            generator.GenerateNextToken();
            Console.Write(tokenizerStream.Decode(generator.GetSequence(0)[^1]));
        }
    }
}<|MERGE_RESOLUTION|>--- conflicted
+++ resolved
@@ -19,7 +19,6 @@
 
 {
     Console.WriteLine("Prompt:");
-<<<<<<< HEAD
     string prompt = "def is_prime(num):";
     if (args.Length > 0)
     {
@@ -31,12 +30,10 @@
         prompt = Console.ReadLine();
     }
     var sequences = tokenizer.Encode(prompt);
-=======
     // Example prompt:
     // "def is_prime(num):"
     string prompt = Console.ReadLine();
     var sequences = tokenizer.Encode($"<|user|>{prompt}<|end|><|assistant|>");
->>>>>>> f36396f8
 
     using GeneratorParams generatorParams = new GeneratorParams(model);
     generatorParams.SetSearchOption("max_length", 200);
