﻿<Project Sdk="Microsoft.NET.Sdk">

  <PropertyGroup>
    <OutputType>Exe</OutputType>
    <TargetFramework>net6.0</TargetFramework>
    <ImplicitUsings>enable</ImplicitUsings>
    <Nullable>enable</Nullable>
    <Configurations>Debug;Release;Debug_Cuda;Release_Cuda;Debug_DirectML;Release_DirectML</Configurations>
    <Platforms>AnyCPU;x64</Platforms>
  </PropertyGroup>

  <ItemGroup>
<<<<<<< HEAD
    <PackageReference Include="Microsoft.ML.OnnxRuntimeGenAI" Version="[0.5.0-rc1]" Condition=" '$(Configuration)' == 'Debug' OR '$(Configuration)' == 'Release' " />
    <PackageReference Include="Microsoft.ML.OnnxRuntimeGenAI.Cuda" Version="[0.5.0-rc1]" Condition=" '$(Configuration)' == 'Debug_Cuda' OR '$(Configuration)' == 'Release_Cuda' " />
    <PackageReference Include="Microsoft.ML.OnnxRuntimeGenAI.DirectML" Version="0.5.0-rc1" Condition=" '$(Configuration)' == 'Debug_DirectML' OR '$(Configuration)' == 'Release_DirectML' " />
=======
    <PackageReference Include="Microsoft.ML.OnnxRuntimeGenAI" Version="[0.5.0]" Condition=" '$(Configuration)' == 'Debug' OR '$(Configuration)' == 'Release' " />
    <PackageReference Include="Microsoft.ML.OnnxRuntimeGenAI.Cuda" Version="[0.5.0]" Condition=" '$(Configuration)' == 'Debug_Cuda' OR '$(Configuration)' == 'Release_Cuda' " />
    <PackageReference Include="Microsoft.ML.OnnxRuntimeGenAI.DirectML" Version="0.5.0" Condition=" '$(Configuration)' == 'Debug_DirectML' OR '$(Configuration)' == 'Release_DirectML' " />
>>>>>>> fb708bbc
  </ItemGroup>

  <ItemGroup>
    <None Include="$(ProjectDir)\models\**">
      <CopyToOutputDirectory>PreserveNewest</CopyToOutputDirectory>
      <Visible>false</Visible>
      <LinkBase>"phi-2\"</LinkBase>
    </None>
  </ItemGroup>

</Project><|MERGE_RESOLUTION|>--- conflicted
+++ resolved
@@ -10,15 +10,9 @@
   </PropertyGroup>
 
   <ItemGroup>
-<<<<<<< HEAD
-    <PackageReference Include="Microsoft.ML.OnnxRuntimeGenAI" Version="[0.5.0-rc1]" Condition=" '$(Configuration)' == 'Debug' OR '$(Configuration)' == 'Release' " />
-    <PackageReference Include="Microsoft.ML.OnnxRuntimeGenAI.Cuda" Version="[0.5.0-rc1]" Condition=" '$(Configuration)' == 'Debug_Cuda' OR '$(Configuration)' == 'Release_Cuda' " />
-    <PackageReference Include="Microsoft.ML.OnnxRuntimeGenAI.DirectML" Version="0.5.0-rc1" Condition=" '$(Configuration)' == 'Debug_DirectML' OR '$(Configuration)' == 'Release_DirectML' " />
-=======
     <PackageReference Include="Microsoft.ML.OnnxRuntimeGenAI" Version="[0.5.0]" Condition=" '$(Configuration)' == 'Debug' OR '$(Configuration)' == 'Release' " />
     <PackageReference Include="Microsoft.ML.OnnxRuntimeGenAI.Cuda" Version="[0.5.0]" Condition=" '$(Configuration)' == 'Debug_Cuda' OR '$(Configuration)' == 'Release_Cuda' " />
     <PackageReference Include="Microsoft.ML.OnnxRuntimeGenAI.DirectML" Version="0.5.0" Condition=" '$(Configuration)' == 'Debug_DirectML' OR '$(Configuration)' == 'Release_DirectML' " />
->>>>>>> fb708bbc
   </ItemGroup>
 
   <ItemGroup>
