ARG BASEIMAGE=onnxruntimebuildcache.azurecr.io/internal/azureml/onnxruntime/build/cuda12_x64_ubi8_gcc12:20250109.1

FROM $BASEIMAGE
ADD scripts /tmp/scripts

<<<<<<< HEAD
RUN if [ "$(echo $CUDA_VERSION | cut -d. -f1)" -ge 12 ]; then \
    echo "Using GCC 12 because CUDA version is greater than or equal to 12"; \
    cd /tmp/scripts && /tmp/scripts/install_centos_gcc12.sh && /tmp/scripts/install_deps.sh && rm -rf /tmp/scripts; \
else \
    echo "Using default gcc because CUDA version is less than 12"; \
    cd /tmp/scripts && /tmp/scripts/install_centos.sh && /tmp/scripts/install_deps.sh && rm -rf /tmp/scripts; \
fi
ENV PATH="/usr/.cargo/bin:$PATH"
ENV RUSTUP_HOME="/usr/.rustup"
ENV CARGO_HOME="/usr/.cargo"
=======
RUN cd /tmp/scripts && /tmp/scripts/install_centos.sh && /tmp/scripts/install_deps.sh && rm -rf /tmp/scripts

>>>>>>> 6f70febd
ARG BUILD_UID=1001
ARG BUILD_USER=onnxruntimedev
RUN adduser --uid $BUILD_UID $BUILD_USER
WORKDIR /home/$BUILD_USER
USER $BUILD_USER
ENV PATH /usr/local/dotnet:$PATH
ENV CUDAHOSTCXX /opt/rh/gcc-toolset-12/root/usr/bin/g++
ENV CUDA_MODULE_LOADING "LAZY"<|MERGE_RESOLUTION|>--- conflicted
+++ resolved
@@ -3,21 +3,10 @@
 FROM $BASEIMAGE
 ADD scripts /tmp/scripts
 
-<<<<<<< HEAD
-RUN if [ "$(echo $CUDA_VERSION | cut -d. -f1)" -ge 12 ]; then \
-    echo "Using GCC 12 because CUDA version is greater than or equal to 12"; \
-    cd /tmp/scripts && /tmp/scripts/install_centos_gcc12.sh && /tmp/scripts/install_deps.sh && rm -rf /tmp/scripts; \
-else \
-    echo "Using default gcc because CUDA version is less than 12"; \
-    cd /tmp/scripts && /tmp/scripts/install_centos.sh && /tmp/scripts/install_deps.sh && rm -rf /tmp/scripts; \
-fi
+RUN cd /tmp/scripts && /tmp/scripts/install_centos.sh && /tmp/scripts/install_deps.sh && rm -rf /tmp/scripts
 ENV PATH="/usr/.cargo/bin:$PATH"
 ENV RUSTUP_HOME="/usr/.rustup"
 ENV CARGO_HOME="/usr/.cargo"
-=======
-RUN cd /tmp/scripts && /tmp/scripts/install_centos.sh && /tmp/scripts/install_deps.sh && rm -rf /tmp/scripts
-
->>>>>>> 6f70febd
 ARG BUILD_UID=1001
 ARG BUILD_USER=onnxruntimedev
 RUN adduser --uid $BUILD_UID $BUILD_USER
