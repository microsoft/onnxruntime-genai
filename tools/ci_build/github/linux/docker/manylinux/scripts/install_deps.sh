#!/bin/bash
set -e -x
pushd .
PYTHON_EXES=("/opt/python/cp310-cp310/bin/python3.10" "/opt/python/cp311-cp311/bin/python3.11" "/opt/python/cp312-cp312/bin/python3.12")

popd
export ONNX_ML=1
export CMAKE_ARGS="-DONNX_GEN_PB_TYPE_STUBS=OFF -DONNX_WERROR=OFF"

for PYTHON_EXE in "${PYTHON_EXES[@]}"
do
  ${PYTHON_EXE} -m pip install -r requirements.txt
done
<<<<<<< HEAD

# No release binary for ccache aarch64, so we need to build it from source.
if ! [ -x "$(command -v ccache)" ]; then
    ccache_url="https://github.com/ccache/ccache/archive/refs/tags/v4.8.tar.gz"
    pushd .
    curl -sSL --retry 5 --retry-delay 10 --create-dirs --fail -L -o ccache_src.tar.gz $ccache_url
    mkdir ccache_main
    cd ccache_main
    tar -zxf ../ccache_src.tar.gz --strip=1

    mkdir build
    cd build
    cmake -DCMAKE_INSTALL_PREFIX=/usr/local _DCMAKE_BUILD_TYPE=Release ..
    make
    make install
    which ccache
    popd
    rm -f ccache_src.tar.gz
    rm -rf ccache_src
fi

# Download a file from internet
function GetFile {
  local uri=$1
  local path=$2
  local force=${3:-false}
  local download_retries=${4:-5}
  local retry_wait_time_seconds=${5:-30}

  if [[ -f $path ]]; then
    if [[ $force = false ]]; then
      echo "File '$path' already exists. Skipping download"
      return 0
    else
      rm -rf "$path"
    fi
  fi

  if [[ -f $uri ]]; then
    echo "'$uri' is a file path, copying file to '$path'"
    cp "$uri" "$path"
    return $?
  fi

  echo "Downloading $uri"
  curl "$uri" -sSL --retry $download_retries --retry-delay $retry_wait_time_seconds --create-dirs -o "$path" --fail
  return $?
}
mkdir -p /tmp/src

cd /tmp/src

CPU_ARCH=$(uname -m)

# Install CMake
echo "Installing cmake"
GetFile "https://github.com/Kitware/CMake/releases/download/v3.28.1/cmake-3.28.1-linux-$CPU_ARCH.tar.gz" "/tmp/src/cmake.tar.gz"
tar -zxf /tmp/src/cmake.tar.gz --strip=1 -C /usr

# Install Ninja
echo "Installing Ninja"
GetFile https://github.com/ninja-build/ninja/archive/v1.10.0.tar.gz /tmp/src/ninja-linux.tar.gz
tar -zxf ninja-linux.tar.gz
pushd ninja-1.10.0
cmake -Bbuild-cmake -H.
cmake --build build-cmake
mv ./build-cmake/ninja /usr/bin
popd

# Install Rust
export RUSTUP_HOME=/usr/.rustup 
export CARGO_HOME=/usr/.cargo 
curl --proto '=https' --tlsv1.2 https://sh.rustup.rs -sSf | sh -s -- -y --default-toolchain=1.82.0
chmod -R 777 /usr/.rustup
chmod -R 777 /usr/.cargo

cd /
rm -rf /tmp/src
=======
>>>>>>> 6f70febd
<|MERGE_RESOLUTION|>--- conflicted
+++ resolved
@@ -11,84 +11,10 @@
 do
   ${PYTHON_EXE} -m pip install -r requirements.txt
 done
-<<<<<<< HEAD
-
-# No release binary for ccache aarch64, so we need to build it from source.
-if ! [ -x "$(command -v ccache)" ]; then
-    ccache_url="https://github.com/ccache/ccache/archive/refs/tags/v4.8.tar.gz"
-    pushd .
-    curl -sSL --retry 5 --retry-delay 10 --create-dirs --fail -L -o ccache_src.tar.gz $ccache_url
-    mkdir ccache_main
-    cd ccache_main
-    tar -zxf ../ccache_src.tar.gz --strip=1
-
-    mkdir build
-    cd build
-    cmake -DCMAKE_INSTALL_PREFIX=/usr/local _DCMAKE_BUILD_TYPE=Release ..
-    make
-    make install
-    which ccache
-    popd
-    rm -f ccache_src.tar.gz
-    rm -rf ccache_src
-fi
-
-# Download a file from internet
-function GetFile {
-  local uri=$1
-  local path=$2
-  local force=${3:-false}
-  local download_retries=${4:-5}
-  local retry_wait_time_seconds=${5:-30}
-
-  if [[ -f $path ]]; then
-    if [[ $force = false ]]; then
-      echo "File '$path' already exists. Skipping download"
-      return 0
-    else
-      rm -rf "$path"
-    fi
-  fi
-
-  if [[ -f $uri ]]; then
-    echo "'$uri' is a file path, copying file to '$path'"
-    cp "$uri" "$path"
-    return $?
-  fi
-
-  echo "Downloading $uri"
-  curl "$uri" -sSL --retry $download_retries --retry-delay $retry_wait_time_seconds --create-dirs -o "$path" --fail
-  return $?
-}
-mkdir -p /tmp/src
-
-cd /tmp/src
-
-CPU_ARCH=$(uname -m)
-
-# Install CMake
-echo "Installing cmake"
-GetFile "https://github.com/Kitware/CMake/releases/download/v3.28.1/cmake-3.28.1-linux-$CPU_ARCH.tar.gz" "/tmp/src/cmake.tar.gz"
-tar -zxf /tmp/src/cmake.tar.gz --strip=1 -C /usr
-
-# Install Ninja
-echo "Installing Ninja"
-GetFile https://github.com/ninja-build/ninja/archive/v1.10.0.tar.gz /tmp/src/ninja-linux.tar.gz
-tar -zxf ninja-linux.tar.gz
-pushd ninja-1.10.0
-cmake -Bbuild-cmake -H.
-cmake --build build-cmake
-mv ./build-cmake/ninja /usr/bin
-popd
 
 # Install Rust
 export RUSTUP_HOME=/usr/.rustup 
 export CARGO_HOME=/usr/.cargo 
 curl --proto '=https' --tlsv1.2 https://sh.rustup.rs -sSf | sh -s -- -y --default-toolchain=1.82.0
 chmod -R 777 /usr/.rustup
-chmod -R 777 /usr/.cargo
-
-cd /
-rm -rf /tmp/src
-=======
->>>>>>> 6f70febd
+chmod -R 777 /usr/.cargo