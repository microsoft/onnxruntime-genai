#include <gtest/gtest.h>
#include <generators.h>
#include <search.h>
#include <models/model.h>
#include <iostream>
#include <ort_genai.h>
#include "../src/span.h"
#include <thread>
#include <vector>

#ifndef MODEL_PATH
#define MODEL_PATH "../../test/test_models/"
#endif
#ifndef PHI2_PATH
#if USE_CUDA
#define PHI2_PATH MODEL_PATH "phi-2/int4/cuda"
#else
#define PHI2_PATH MODEL_PATH "phi-2/int4/cpu"
#endif
#endif
<<<<<<< HEAD
=======
TEST(CAPITests, Config) {
#if TEST_PHI2
  // Test modifying config settings
  auto config = OgaConfig::Create(PHI2_PATH);
  config->AppendProvider("brainium");
  config->SetProviderOption("super_ai", "custom_field", "hello");
  config->AppendProvider("human");
  config->SetProviderOption("brainium", "custom_field1", "hello1");
  config->SetProviderOption("brainium", "custom_field2", "hello2");
  config->ClearProviders();
  config->AppendProvider("cuda");
#endif
}
>>>>>>> f66e4f58

TEST(CAPITests, TokenizerCAPI) {
#if TEST_PHI2
  auto config = OgaConfig::Create(PHI2_PATH);
  auto model = OgaModel::Create(*config);
  auto tokenizer = OgaTokenizer::Create(*model);

  // Encode single decode single
  {
    const char* input_string = "She sells sea shells by the sea shore.";
    auto input_sequences = OgaSequences::Create();
    tokenizer->Encode(input_string, *input_sequences);

    auto out_string = tokenizer->Decode(input_sequences->SequenceData(0), input_sequences->SequenceCount(0));
    ASSERT_STREQ(input_string, out_string);
  }

  const char* input_strings[] = {
      "This is a test.",
      "Rats are awesome pets!",
      "The quick brown fox jumps over the lazy dog.",
  };

  auto sequences = OgaSequences::Create();

  // Encode all strings
  {
    for (auto& string : input_strings)
      tokenizer->Encode(string, *sequences);
  }

  // Decode one at a time
  for (size_t i = 0; i < sequences->Count(); i++) {
    auto out_string = tokenizer->Decode(sequences->SequenceData(i), sequences->SequenceCount(i));
    std::cout << "Decoded string:" << out_string << std::endl;
    if (strcmp(input_strings[i], out_string) != 0)
      throw std::runtime_error("Token decoding mismatch");
  }

  // Stream Decode one at a time
  for (size_t i = 0; i < sequences->Count(); i++) {
    auto tokenizer_stream = OgaTokenizerStream::Create(*tokenizer);

    auto* sequence = sequences->SequenceData(i);
    std::string stream_result;
    for (size_t j = 0; j < sequences->SequenceCount(i); j++) {
      stream_result += tokenizer_stream->Decode(sequence[j]);
    }
    std::cout << "Stream decoded string:" << stream_result << std::endl;
    if (strcmp(input_strings[i], stream_result.c_str()) != 0)
      throw std::runtime_error("Stream token decoding mismatch");
  }
#endif
}

TEST(CAPITests, AppendTokensToSequence) {
#if TEST_PHI2
  auto model = OgaModel::Create(PHI2_PATH);
  auto tokenizer = OgaTokenizer::Create(*model);

  const char* input_strings[] = {
      "This is a test.",
      "Rats are awesome pets!",
      "The quick brown fox jumps over the lazy dog.",
  };

  auto sequences = OgaSequences::Create();
  auto appended_sequences = OgaSequences::Create();

  // Encode all strings
  {
    for (auto& string : input_strings)
      tokenizer->Encode(string, *sequences);
  }

  // Append token sequence to another sequence
  // Basically create a copy
  for (size_t i = 0; i < sequences->Count(); i++) {
    auto* sequence = sequences->SequenceData(i);
    appended_sequences->Append(sequence, sequences->SequenceCount(i));
  }
  // All sequences should be copied
  EXPECT_EQ(appended_sequences->Count(), sequences->Count());

  // Compare each token in each sequence
  for (int i = 0; i < sequences->Count(); i++) {
    auto* sequence = sequences->SequenceData(i);
    auto* appended_sequence = appended_sequences->SequenceData(i);
    EXPECT_EQ(sequences->SequenceCount(i), appended_sequences->SequenceCount(i));

    for (size_t j = 0; j < sequences->SequenceCount(i); j++) {
      EXPECT_EQ(sequence[j], appended_sequence[j]);
    }
  }
#endif
}

TEST(CAPITests, EndToEndPhiBatch) {
#if TEST_PHI2
  auto model = OgaModel::Create(PHI2_PATH);
  auto tokenizer = OgaTokenizer::Create(*model);

  const char* input_strings[] = {
      "This is a test.",
      "Rats are awesome pets!",
      "The quick brown fox jumps over the lazy dog.",
  };

  auto input_sequences = OgaSequences::Create();
  for (auto& string : input_strings)
    tokenizer->Encode(string, *input_sequences);

  auto params = OgaGeneratorParams::Create(*model);
  params->SetSearchOption("max_length", 40);
  params->SetSearchOption("batch_size", 3);

  auto generator = OgaGenerator::Create(*model, *params);
  generator->AppendTokenSequences(*input_sequences);

  while (!generator->IsDone()) {
    generator->GenerateNextToken();
  }

  // Decode The Batch
  for (size_t i = 0; i < 3; i++) {
    auto out_string = tokenizer->Decode(generator->GetSequenceData(i), generator->GetSequenceCount(i));
    std::cout << "Decoded string:" << out_string << std::endl;
  }
#endif
}

TEST(CAPITests, Tensor_And_AddExtraInput) {
  // Create a [3 4] shaped tensor
  std::array<float, 12> data{0, 1, 2, 3,
                             10, 11, 12, 13,
                             20, 21, 22, 23};
  std::vector<int64_t> shape{3, 4};  // Use vector so we can easily compare for equality later

  auto tensor = OgaTensor::Create(data.data(), shape.data(), shape.size(), OgaElementType_float32);

  EXPECT_EQ(tensor->Data(), data.data());
  EXPECT_EQ(tensor->Shape(), shape);
  EXPECT_EQ(tensor->Type(), OgaElementType_float32);

  auto model = OgaModel::Create(MODEL_PATH "hf-internal-testing/tiny-random-gpt2-fp32");

  auto params = OgaGeneratorParams::Create(*model);
  params->SetModelInput("test_input", *tensor);
}

TEST(CAPITests, Logging) {
  // Trivial test to ensure the API builds properly
  Oga::SetLogBool("enabled", true);
  Oga::SetLogString("filename", nullptr);  // If we had a filename set, this would stop logging to the file and go back to the console
  Oga::SetLogBool("enabled", false);
}

// DML doesn't support GPT attention
#if !USE_DML
TEST(CAPITests, GreedySearchGptFp32CAPI) {
  std::vector<int64_t> input_ids_shape{2, 4};
  std::vector<int32_t> input_ids{0, 0, 0, 52, 0, 0, 195, 731};

  std::vector<int32_t> expected_output{
      0, 0, 0, 52, 204, 204, 204, 204, 204, 204,
      0, 0, 195, 731, 731, 114, 114, 114, 114, 114};

  auto batch_size = static_cast<int>(input_ids_shape[0]);
  int max_length = 10;

  // To generate this file:
  // python convert_generation.py --model_type gpt2 -m hf-internal-testing/tiny-random-gpt2 --output tiny_gpt2_greedysearch_fp16.onnx --use_gpu --max_length 20
  // And copy the resulting gpt2_init_past_fp32.onnx file into these two files (as it's the same for gpt2)

  auto model = OgaModel::Create(MODEL_PATH "hf-internal-testing/tiny-random-gpt2-fp32");
  auto params = OgaGeneratorParams::Create(*model);
  params->SetSearchOption("max_length", max_length);
  params->SetSearchOption("batch_size", batch_size);

  auto generator = OgaGenerator::Create(*model, *params);
  generator->AppendTokens(input_ids.data(), input_ids.size());
  while (!generator->IsDone()) {
    generator->GenerateNextToken();
  }

  // Verify outputs match expected outputs
  for (int i = 0; i < batch_size; i++) {
    const auto sequence_length = generator->GetSequenceCount(i);
    const auto* sequence_data = generator->GetSequenceData(i);

    ASSERT_LE(sequence_length, max_length);

    const auto* expected_output_start = &expected_output[i * max_length];
    EXPECT_TRUE(0 == std::memcmp(expected_output_start, sequence_data, sequence_length * sizeof(int32_t)));
  }
}
#endif

TEST(CAPITests, GetOutputCAPI) {
  std::vector<int64_t> input_ids_shape{2, 4};
  std::vector<int32_t> input_ids{0, 0, 0, 52, 0, 0, 195, 731};

  int batch_size = static_cast<int>(input_ids_shape[0]);
  int max_length = 10;

  // To generate this file:
  // python convert_generation.py --model_type gpt2 -m hf-internal-testing/tiny-random-gpt2 --output tiny_gpt2_greedysearch_fp16.onnx --use_gpu --max_length 20
  // And copy the resulting gpt2_init_past_fp32.onnx file into these two files (as it's the same for gpt2)

  auto model = OgaModel::Create(MODEL_PATH "hf-internal-testing/tiny-random-gpt2-fp32");

  auto params = OgaGeneratorParams::Create(*model);
  params->SetSearchOption("max_length", max_length);
  params->SetSearchOption("batch_size", batch_size);

  auto generator = OgaGenerator::Create(*model, *params);
  generator->AppendTokens(input_ids.data(), input_ids.size());

  // check prompt
  // full logits has shape [2, 4, 1000]. Sample 1 for every 200 tokens and the expected sampled logits has shape [2, 4, 5]
  std::vector<float> expected_sampled_logits_prompt{0.29694548f, 0.00955007f, 0.0430819f, 0.10063869f, 0.0437237f,
                                                    0.27329233f, 0.00841076f, -0.1060291f, 0.11328877f, 0.13369876f,
                                                    0.30323744f, 0.0545997f, 0.03894716f, 0.11702324f, 0.0410665f,
                                                    -0.12675379f, -0.04443946f, 0.14492269f, 0.03021223f, -0.03212897f,
                                                    0.29694548f, 0.00955007f, 0.0430819f, 0.10063869f, 0.0437237f,
                                                    0.27329233f, 0.00841076f, -0.1060291f, 0.11328877f, 0.13369876f,
                                                    -0.04699047f, 0.17915794f, 0.20838135f, 0.10888482f, -0.00277808f,
                                                    0.2938929f, -0.10538938f, -0.00226692f, 0.12050669f, -0.10622668f};

  auto prompt_logits_ptr = generator->GetOutput("logits");
  auto prompt_logits = static_cast<float*>(prompt_logits_ptr->Data());
  int num_prompt_outputs_to_check = 40;
  int sample_size = 200;
  float tolerance = 0.001f;
  // Verify outputs match expected outputs
  for (int i = 0; i < num_prompt_outputs_to_check; i++) {
    EXPECT_NEAR(expected_sampled_logits_prompt[i], prompt_logits[i * sample_size], tolerance);
  }

  generator->GenerateNextToken();
  generator->GenerateNextToken();
  // check for the 1st token generation
  // full logits has shape [2, 1, 1000]. Sample 1 for every 200 tokens and the expected sampled logits has shape [2, 1, 5]
  std::vector<float> expected_sampled_logits_token_gen{0.03742531f, -0.05752287f, 0.14159015f, 0.04210977f, -0.1484456f,
                                                       0.3041716f, -0.08701379f, -0.03778192f, 0.07471392f, -0.02049096f};

  auto token_gen_logits_ptr = generator->GetOutput("logits");
  auto token_gen_logits = static_cast<float*>(token_gen_logits_ptr->Data());
  int num_token_gen_outputs_to_check = 10;

  for (int i = 0; i < num_token_gen_outputs_to_check; i++) {
    EXPECT_NEAR(expected_sampled_logits_token_gen[i], token_gen_logits[i * sample_size], tolerance);
  }
}

TEST(CAPITests, SetTerminate) {
#if TEST_PHI2

  auto GeneratorSetTerminateCall = [](OgaGenerator* generator) {
    // Set Terminate
    generator->SetRuntimeOption("terminate_session", "1");
  };

  auto GenerateOutput = [](OgaGenerator* generator, std::unique_ptr<OgaTokenizerStream> tokenizer_stream) {
    try {
      while (!generator->IsDone()) {
        generator->GenerateNextToken();
      }
    } catch (const std::exception& e) {
      EXPECT_EQ(generator->IsSessionTerminated(), true);
      std::cout << "Session Terminated: " << e.what() << std::endl;
    }
  };

  auto model = OgaModel::Create(PHI2_PATH);
  auto tokenizer = OgaTokenizer::Create(*model);
  auto tokenizer_stream = OgaTokenizerStream::Create(*tokenizer);

  const char* input_string = "She sells sea shells by the sea shore.";
  auto input_sequences = OgaSequences::Create();
  tokenizer->Encode(input_string, *input_sequences);
  auto params = OgaGeneratorParams::Create(*model);
  params->SetSearchOption("max_length", 40);

  auto generator = OgaGenerator::Create(*model, *params);
  generator->AppendTokenSequences(*input_sequences);
  EXPECT_EQ(generator->IsSessionTerminated(), false);
  std::vector<std::thread> threads;
  threads.push_back(std::thread(GenerateOutput, generator.get(), std::move(tokenizer_stream)));
  threads.push_back(std::thread(GeneratorSetTerminateCall, generator.get()));

  for (auto& th : threads) {
    std::cout << "Waiting for threads completion" << std::endl;
    th.join();  // Wait for each thread to finish
  }
  EXPECT_EQ(generator->IsSessionTerminated(), true);
  // Unset terminate
  generator->SetRuntimeOption("terminate_session", "0");
  EXPECT_EQ(generator->IsSessionTerminated(), false);
#endif
}

#if TEST_PHI2

struct Phi2Test {
  Phi2Test() {
    model_ = OgaModel::Create(PHI2_PATH);
    tokenizer_ = OgaTokenizer::Create(*model_);

    input_sequences_ = OgaSequences::Create();

    const char* input_strings[] = {
        "This is a test.",
        "Rats are awesome pets!",
        "The quick brown fox jumps over the lazy dog.",
    };

    for (auto& string : input_strings)
      tokenizer_->Encode(string, *input_sequences_);

    params_ = OgaGeneratorParams::Create(*model_);
    params_->SetSearchOption("max_length", 40);
    params_->SetSearchOption("batch_size", 3);
  }

  void Run() {
    // Low level loop
    {
      auto generator = OgaGenerator::Create(*model_, *params_);
      generator->AppendTokenSequences(*input_sequences_);

      while (!generator->IsDone()) {
        generator->GenerateNextToken();
      }

      // Decode One at a time
      for (size_t i = 0; i < 3; i++) {
        auto out_string = tokenizer_->Decode(generator->GetSequenceData(i), generator->GetSequenceCount(i));
        std::cout << "Decoded string:" << out_string << std::endl;
      }
    }
  }

  std::unique_ptr<OgaModel> model_;
  std::unique_ptr<OgaTokenizer> tokenizer_;
  std::unique_ptr<OgaSequences> input_sequences_;
  std::unique_ptr<OgaGeneratorParams> params_;
};

TEST(CAPITests, TopKCAPI) {
  Phi2Test test;

  test.params_->SetSearchOptionBool("do_sample", true);
  test.params_->SetSearchOption("top_k", 50);
  test.params_->SetSearchOption("temperature", 0.6f);

  test.Run();
}

TEST(CAPITests, TopPCAPI) {
  Phi2Test test;

  test.params_->SetSearchOptionBool("do_sample", true);
  test.params_->SetSearchOption("top_p", 0.6f);
  test.params_->SetSearchOption("temperature", 0.6f);

  test.Run();
}

TEST(CAPITests, TopKTopPCAPI) {
  Phi2Test test;

  test.params_->SetSearchOptionBool("do_sample", true);
  test.params_->SetSearchOption("top_k", 50);
  test.params_->SetSearchOption("top_p", 0.6f);
  test.params_->SetSearchOption("temperature", 0.6f);

  test.Run();
}

#endif  // TEST_PHI2

#if TEST_PHI2
TEST(CAPITests, AdaptersTest) {
#ifdef USE_CUDA
  using OutputType = Ort::Float16_t;
#else
  using OutputType = float;
#endif

  // The python unit tests create the adapter model.
  // In order to run this test, the python unit test must have been run first.
  auto model = OgaModel::Create(MODEL_PATH "adapters");
  auto adapters = OgaAdapters::Create(*model);
  adapters->LoadAdapter(MODEL_PATH "adapters/adapters.onnx_adapter", "adapters_a_and_b");

  auto tokenizer = OgaTokenizer::Create(*model);

  const char* input_strings[] = {
      "This is a test.",
      "Rats are awesome pets!",
      "The quick brown fox jumps over the lazy dog.",
  };

  auto input_sequences = OgaSequences::Create();
  for (auto& string : input_strings)
    tokenizer->Encode(string, *input_sequences);

  // Run base scenario
  size_t output_size = 0;
  std::vector<int64_t> output_shape;
  std::vector<OutputType> base_output;
  {
    auto params = OgaGeneratorParams::Create(*model);
    params->SetSearchOption("max_length", 20);
    params->SetSearchOption("batch_size", 3);

    auto generator = OgaGenerator::Create(*model, *params);
    generator->AppendTokenSequences(*input_sequences);

    while (!generator->IsDone()) {
      generator->GenerateNextToken();
    }

    auto logits = generator->GetOutput("logits");
    output_shape = logits->Shape();
    output_size = static_cast<size_t>(std::accumulate(output_shape.begin(), output_shape.end(), 1LL,
                                                      std::multiplies<int64_t>()));
    base_output.reserve(output_size);
    std::span<const OutputType> src(reinterpret_cast<const OutputType*>(logits->Data()), output_size);
    std::copy(src.begin(), src.end(), std::back_inserter(base_output));
  }
  // Run scenario with an adapter
  // We are expecting a difference in output
  {
    auto params = OgaGeneratorParams::Create(*model);
    params->SetSearchOption("max_length", 20);
    params->SetSearchOption("batch_size", 3);

    auto generator = OgaGenerator::Create(*model, *params);
    generator->SetActiveAdapter(*adapters, "adapters_a_and_b");
    generator->AppendTokenSequences(*input_sequences);

    while (!generator->IsDone()) {
      generator->GenerateNextToken();
    }

    auto logits = generator->GetOutput("logits");
    const auto shape = logits->Shape();
    // Expecting the same shape
    ASSERT_TRUE(std::equal(output_shape.begin(), output_shape.end(), shape.begin(), shape.end()));

    const auto size = static_cast<size_t>(std::accumulate(shape.begin(), shape.end(), 1LL,
                                                          std::multiplies<int64_t>()));
    ASSERT_EQ(output_size, size);
    std::span<const OutputType> src(reinterpret_cast<const OutputType*>(logits->Data()), size);
    ASSERT_FALSE(std::equal(base_output.begin(), base_output.end(), src.begin(), src.end()));
  }

  // Unload the adapter. Will error out if the adapter is still active.
  // So, the generator must go out of scope before the adapter can be unloaded.
  adapters->UnloadAdapter("adapters_a_and_b");
}
#endif

TEST(CAPITests, AdaptersTestMultipleAdapters) {
#if TEST_PHI2
  // The python unit tests create the adapter model.
  // In order to run this test, the python unit test must have been run first.
  auto model = OgaModel::Create(MODEL_PATH "multiple_adapters");
  auto adapters = OgaAdapters::Create(*model);
  adapters->LoadAdapter(MODEL_PATH "multiple_adapters/adapter_0.onnx_adapter", "adapter_a");
  adapters->LoadAdapter(MODEL_PATH "multiple_adapters/adapter_1.onnx_adapter", "adapter_b");

  auto tokenizer = OgaTokenizer::Create(*model);

  const char* input_strings[] = {
      "This is a test.",
      "Rats are awesome pets!",
      "The quick brown fox jumps over the lazy dog.",
  };

  auto input_sequences = OgaSequences::Create();
  for (auto& string : input_strings)
    tokenizer->Encode(string, *input_sequences);

  {
    auto params = OgaGeneratorParams::Create(*model);
    params->SetSearchOption("max_length", 20);
    params->SetSearchOption("batch_size", 3);

    auto generator = OgaGenerator::Create(*model, *params);
    generator->SetActiveAdapter(*adapters, "adapter_a");
    generator->SetActiveAdapter(*adapters, "adapter_b");
    generator->AppendTokenSequences(*input_sequences);

    while (!generator->IsDone()) {
      generator->GenerateNextToken();
    }
  }

  // Unload the adapter. Will error out if the adapter is still active.
  // So, the generator must go out of scope before the adapter can be unloaded.
  adapters->UnloadAdapter("adapter_a");
  adapters->UnloadAdapter("adapter_b");
#endif
}

void CheckResult(OgaResult* result) {
  if (result) {
    std::string string = OgaResultGetError(result);
    OgaDestroyResult(result);
    throw std::runtime_error(string);
  }
}

TEST(CAPITests, BatchedRewindGptFp32CAPI) {
  std::vector<int64_t> input_ids_shape{2, 4};
  std::vector<int32_t> input_ids{0, 0, 0, 52, 0, 0, 195, 731};

  std::vector<int32_t> expected_output{
      0, 0, 0, 52, 204, 204, 204, 204, 204, 204,
      0, 0, 195, 731, 731, 114, 114, 114, 114, 114};

  auto batch_size = static_cast<int>(input_ids_shape[0]);
  int max_length = 10;

  // To generate this file:
  // python convert_generation.py --model_type gpt2 -m hf-internal-testing/tiny-random-gpt2 --output tiny_gpt2_greedysearch_fp16.onnx --use_gpu --max_length 20
  // And copy the resulting gpt2_init_past_fp32.onnx file into these two files (as it's the same for gpt2)

  auto model = OgaModel::Create(MODEL_PATH "hf-internal-testing/tiny-random-gpt2-fp32");
  auto params = OgaGeneratorParams::Create(*model);
  params->SetSearchOption("max_length", max_length);
  params->SetSearchOption("batch_size", batch_size);

  auto generator = OgaGenerator::Create(*model, *params);
  generator->AppendTokens(input_ids.data(), input_ids.size());
  while (!generator->IsDone()) {
    generator->GenerateNextToken();
  }

  // Verify outputs match expected outputs
  for (int i = 0; i < batch_size; i++) {
    const auto sequence_length = generator->GetSequenceCount(i);
    const auto* sequence_data = generator->GetSequenceData(i);

    ASSERT_LE(sequence_length, max_length);

    const auto* expected_output_start = &expected_output[i * max_length];
    EXPECT_TRUE(0 == std::memcmp(expected_output_start, sequence_data, sequence_length * sizeof(int32_t)));
  }

  // Rewind to length 0 and verify same output
  generator->RewindTo(0);

  generator->AppendTokens(input_ids.data(), input_ids.size());
  while (!generator->IsDone()) {
    generator->GenerateNextToken();
  }

  // Verify outputs match expected outputs
  for (int i = 0; i < batch_size; i++) {
    const auto sequence_length = generator->GetSequenceCount(i);
    const auto* sequence_data = generator->GetSequenceData(i);

    ASSERT_LE(sequence_length, max_length);

    const auto* expected_output_start = &expected_output[i * max_length];
    EXPECT_TRUE(0 == std::memcmp(expected_output_start, sequence_data, sequence_length * sizeof(int32_t)));
  }
}

TEST(CAPITests, RewindGptFp32CAPI) {
  std::vector<int64_t> input_ids_shape{1, 4};
  std::vector<int32_t> input_ids{0, 0, 195, 731};

  std::vector<int32_t> expected_output{
      0, 0, 195, 731, 731, 114, 114, 114, 114, 114};

  int max_length = 10;

  // To generate this file:
  // python convert_generation.py --model_type gpt2 -m hf-internal-testing/tiny-random-gpt2 --output tiny_gpt2_greedysearch_fp16.onnx --use_gpu --max_length 20
  // And copy the resulting gpt2_init_past_fp32.onnx file into these two files (as it's the same for gpt2)

  auto model = OgaModel::Create(MODEL_PATH "hf-internal-testing/tiny-random-gpt2-fp32");
  auto params = OgaGeneratorParams::Create(*model);
  params->SetSearchOption("max_length", max_length);

  auto generator = OgaGenerator::Create(*model, *params);
  generator->AppendTokens(input_ids.data(), input_ids.size());
  while (!generator->IsDone()) {
    generator->GenerateNextToken();
  }

  // Verify outputs match expected outputs
  auto sequence_length = generator->GetSequenceCount(0);
  auto* sequence_data = generator->GetSequenceData(0);

  ASSERT_LE(sequence_length, max_length);
  auto* expected_output_start = &expected_output[0];
  EXPECT_TRUE(0 == std::memcmp(expected_output_start, sequence_data, sequence_length * sizeof(int32_t)));

  // Rewind to length 5 and verify same output
  generator->RewindTo(5);

  while (!generator->IsDone()) {
    generator->GenerateNextToken();
  }

  // Verify outputs match expected outputs
  sequence_length = generator->GetSequenceCount(0);
  sequence_data = generator->GetSequenceData(0);
  ASSERT_LE(sequence_length, max_length);
  expected_output_start = &expected_output[0];
  EXPECT_TRUE(0 == std::memcmp(expected_output_start, sequence_data, sequence_length * sizeof(int32_t)));

  // Rewind to length 3 and add tokens and verify same output
  generator->RewindTo(3);

  std::vector<int32_t> next_ids{731, 731};
  generator->AppendTokens(next_ids.data(), next_ids.size());
  while (!generator->IsDone()) {
    generator->GenerateNextToken();
  }

  // Verify outputs match expected outputs
  sequence_length = generator->GetSequenceCount(0);
  sequence_data = generator->GetSequenceData(0);
  ASSERT_LE(sequence_length, max_length);
  expected_output_start = &expected_output[0];
  EXPECT_TRUE(0 == std::memcmp(expected_output_start, sequence_data, sequence_length * sizeof(int32_t)));
}

<|MERGE_RESOLUTION|>--- conflicted
+++ resolved
@@ -18,8 +18,6 @@
 #define PHI2_PATH MODEL_PATH "phi-2/int4/cpu"
 #endif
 #endif
-<<<<<<< HEAD
-=======
 TEST(CAPITests, Config) {
 #if TEST_PHI2
   // Test modifying config settings
@@ -33,7 +31,6 @@
   config->AppendProvider("cuda");
 #endif
 }
->>>>>>> f66e4f58
 
 TEST(CAPITests, TokenizerCAPI) {
 #if TEST_PHI2
