--- conflicted
+++ resolved
@@ -548,30 +548,6 @@
   }
 }
 
-<<<<<<< HEAD
-TEST(CAPITests, SetGuidance) {
-#if TEST_PHI2
-
-  auto model = OgaModel::Create(PHI2_PATH);
-  auto tokenizer = OgaTokenizer::Create(*model);
-  auto tokenizer_stream = OgaTokenizerStream::Create(*tokenizer);
-
-  const char* input_string = "who are you?";
-  auto input_sequences = OgaSequences::Create();
-  tokenizer->Encode(input_string, *input_sequences);
-  auto params = OgaGeneratorParams::Create(*model);
-  params->SetInputSequences(*input_sequences);
-  params->SetSearchOption("max_length", 32);
-  params->SetGuidance("regex", "answer: .*");
-
-  auto sequences = model->Generate(*params);
-  auto out_string = tokenizer->Decode(sequences->SequenceData(0), sequences->SequenceCount(0));
-  auto output = std::string(out_string).substr(std::string(input_string).size());
-  EXPECT_TRUE(std::regex_match(output, std::regex("answer: .*")));
-
-#endif
-}
-=======
 TEST(CAPITests, BatchedRewindGptFp32CAPI) {
   std::vector<int64_t> input_ids_shape{2, 4};
   std::vector<int32_t> input_ids{0, 0, 0, 52, 0, 0, 195, 731};
@@ -691,4 +667,27 @@
   EXPECT_TRUE(0 == std::memcmp(expected_output_start, sequence_data, sequence_length * sizeof(int32_t)));
 }
 
->>>>>>> e27e2b57
+
+
+TEST(CAPITests, SetGuidance) {
+#if TEST_PHI2
+
+  auto model = OgaModel::Create(PHI2_PATH);
+  auto tokenizer = OgaTokenizer::Create(*model);
+  auto tokenizer_stream = OgaTokenizerStream::Create(*tokenizer);
+
+  const char* input_string = "who are you?";
+  auto input_sequences = OgaSequences::Create();
+  tokenizer->Encode(input_string, *input_sequences);
+  auto params = OgaGeneratorParams::Create(*model);
+  params->SetInputSequences(*input_sequences);
+  params->SetSearchOption("max_length", 32);
+  params->SetGuidance("regex", "answer: .*");
+
+  auto sequences = model->Generate(*params);
+  auto out_string = tokenizer->Decode(sequences->SequenceData(0), sequences->SequenceCount(0));
+  auto output = std::string(out_string).substr(std::string(input_string).size());
+  EXPECT_TRUE(std::regex_match(output, std::regex("answer: .*")));
+
+#endif
+}