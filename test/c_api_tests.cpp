// Copyright (c) Microsoft Corporation. All rights reserved.
// Licensed under the MIT License.

<<<<<<< HEAD
#include <gtest/gtest.h>
#include <generators.h>
#include <search.h>
#include <models/model.h>
=======
>>>>>>> fe3604ac
#include <iostream>
#include <thread>
#include <vector>

#include <gtest/gtest.h>

#include "generators.h"
#include "models/model.h"
#include "ort_genai.h"
#include "search.h"
#include "span.h"

#ifndef MODEL_PATH
#define MODEL_PATH "../../test/test_models/"
#endif
#ifndef PHI2_PATH
#if USE_CUDA
#define PHI2_PATH MODEL_PATH "phi-2/int4/cuda"
#else
#define PHI2_PATH MODEL_PATH "phi-2/int4/cpu"
#endif
#endif
TEST(CAPITests, Config) {
#if TEST_PHI2
  // Test modifying config settings
  auto config = OgaConfig::Create(PHI2_PATH);
  config->AppendProvider("brainium");
  config->SetProviderOption("super_ai", "custom_field", "hello");
  config->AppendProvider("human");
  config->SetProviderOption("brainium", "custom_field1", "hello1");
  config->SetProviderOption("brainium", "custom_field2", "hello2");
  config->ClearProviders();
  config->AppendProvider("cuda");
#endif
}

TEST(CAPITests, TokenizerCAPI) {
#if TEST_PHI2
  auto config = OgaConfig::Create(PHI2_PATH);
  auto model = OgaModel::Create(*config);
  auto tokenizer = OgaTokenizer::Create(*model);

  // Encode single decode single
  {
    const char* input_string = "She sells sea shells by the sea shore.";
    auto input_sequences = OgaSequences::Create();
    tokenizer->Encode(input_string, *input_sequences);

    auto out_string = tokenizer->Decode(input_sequences->SequenceData(0), input_sequences->SequenceCount(0));
    ASSERT_STREQ(input_string, out_string);
  }

  const char* input_strings[] = {
      "This is a test.",
      "Rats are awesome pets!",
      "The quick brown fox jumps over the lazy dog.",
  };

  auto sequences = OgaSequences::Create();

  // Encode all strings
  {
    for (auto& string : input_strings)
      tokenizer->Encode(string, *sequences);
  }

  // Decode one at a time
  for (size_t i = 0; i < sequences->Count(); i++) {
    auto out_string = tokenizer->Decode(sequences->SequenceData(i), sequences->SequenceCount(i));
    std::cout << "Decoded string:" << out_string << std::endl;
    if (strcmp(input_strings[i], out_string) != 0)
      throw std::runtime_error("Token decoding mismatch");
  }

  // Stream Decode one at a time
  for (size_t i = 0; i < sequences->Count(); i++) {
    auto tokenizer_stream = OgaTokenizerStream::Create(*tokenizer);

    auto* sequence = sequences->SequenceData(i);
    std::string stream_result;
    for (size_t j = 0; j < sequences->SequenceCount(i); j++) {
      stream_result += tokenizer_stream->Decode(sequence[j]);
    }
    std::cout << "Stream decoded string:" << stream_result << std::endl;
    if (strcmp(input_strings[i], stream_result.c_str()) != 0)
      throw std::runtime_error("Stream token decoding mismatch");
  }
#endif
}

TEST(CAPITests, AppendTokensToSequence) {
#if TEST_PHI2
  auto model = OgaModel::Create(PHI2_PATH);
  auto tokenizer = OgaTokenizer::Create(*model);

  const char* input_strings[] = {
      "This is a test.",
      "Rats are awesome pets!",
      "The quick brown fox jumps over the lazy dog.",
  };

  auto sequences = OgaSequences::Create();
  auto appended_sequences = OgaSequences::Create();

  // Encode all strings
  {
    for (auto& string : input_strings)
      tokenizer->Encode(string, *sequences);
  }

  // Append token sequence to another sequence
  // Basically create a copy
  for (size_t i = 0; i < sequences->Count(); i++) {
    auto* sequence = sequences->SequenceData(i);
    appended_sequences->Append(sequence, sequences->SequenceCount(i));
  }
  // All sequences should be copied
  EXPECT_EQ(appended_sequences->Count(), sequences->Count());

  // Compare each token in each sequence
  for (int i = 0; i < sequences->Count(); i++) {
    auto* sequence = sequences->SequenceData(i);
    auto* appended_sequence = appended_sequences->SequenceData(i);
    EXPECT_EQ(sequences->SequenceCount(i), appended_sequences->SequenceCount(i));

    for (size_t j = 0; j < sequences->SequenceCount(i); j++) {
      EXPECT_EQ(sequence[j], appended_sequence[j]);
    }
  }
#endif
}

TEST(CAPITests, MaxLength) {
  // Batch size 1 case
  std::vector<int32_t> input_ids_0{1, 2, 3, 5, 8};
  std::vector<int32_t> input_ids_1{13, 21, 34, 55, 89};

  int max_length = 7;

  // To generate this file:
  // python convert_generation.py --model_type gpt2 -m hf-internal-testing/tiny-random-gpt2 --output tiny_gpt2_greedysearch_fp16.onnx --use_gpu --max_length 20
  // And copy the resulting gpt2_init_past_fp32.onnx file into these two files (as it's the same for gpt2)

  auto model = OgaModel::Create(MODEL_PATH "hf-internal-testing/tiny-random-gpt2-fp32");

  auto params = OgaGeneratorParams::Create(*model);
  params->SetSearchOption("max_length", max_length);

  auto generator = OgaGenerator::Create(*model, *params);
  generator->AppendTokens(input_ids_0.data(), input_ids_0.size());
  EXPECT_THROW(generator->AppendTokens(input_ids_1.data(), input_ids_1.size()), std::runtime_error);

  // Batch size 3 case
  std::vector<int32_t> input_ids_2{1, 2, 3, 5, 8, 13, 21, 34, 55, 89,
                                   0, 0, 0, 52, 104, 52, 53, 54, 55, 56,
                                   0, 0, 195, 731, 731, 195, 64, 45, 23, 12};
  params = OgaGeneratorParams::Create(*model);
  params->SetSearchOption("max_length", max_length);
  params->SetSearchOption("batch_size", 3);

  generator = OgaGenerator::Create(*model, *params);
  EXPECT_THROW(generator->AppendTokens(input_ids_2.data(), input_ids_2.size()), std::runtime_error);
}

TEST(CAPITests, EndToEndPhiBatch) {
#if TEST_PHI2
  auto model = OgaModel::Create(PHI2_PATH);
  auto tokenizer = OgaTokenizer::Create(*model);

  const char* input_strings[] = {
      "This is a test.",
      "Rats are awesome pets!",
      "The quick brown fox jumps over the lazy dog.",
  };

  auto input_sequences = OgaSequences::Create();
  for (auto& string : input_strings)
    tokenizer->Encode(string, *input_sequences);

  auto params = OgaGeneratorParams::Create(*model);
  params->SetSearchOption("max_length", 40);
  params->SetSearchOption("batch_size", 3);

  auto generator = OgaGenerator::Create(*model, *params);
  generator->AppendTokenSequences(*input_sequences);

  while (!generator->IsDone()) {
    generator->GenerateNextToken();
  }

  // Decode The Batch
  for (size_t i = 0; i < 3; i++) {
    auto out_string = tokenizer->Decode(generator->GetSequenceData(i), generator->GetSequenceCount(i));
    std::cout << "Decoded string:" << out_string << std::endl;
  }
#endif
}

TEST(CAPITests, Tensor_And_AddExtraInput) {
  // Create a [3 4] shaped tensor
  std::array<float, 12> data{0, 1, 2, 3,
                             10, 11, 12, 13,
                             20, 21, 22, 23};
  std::vector<int64_t> shape{3, 4};  // Use vector so we can easily compare for equality later

  auto tensor = OgaTensor::Create(data.data(), shape.data(), shape.size(), OgaElementType_float32);

  EXPECT_EQ(tensor->Data(), data.data());
  EXPECT_EQ(tensor->Shape(), shape);
  EXPECT_EQ(tensor->Type(), OgaElementType_float32);

  auto model = OgaModel::Create(MODEL_PATH "hf-internal-testing/tiny-random-gpt2-fp32");

  auto params = OgaGeneratorParams::Create(*model);
  params->SetModelInput("test_input", *tensor);
}

TEST(CAPITests, Logging) {
  // Trivial test to ensure the API builds properly
  Oga::SetLogBool("enabled", true);
  Oga::SetLogString("filename", nullptr);  // If we had a filename set, this would stop logging to the file and go back to the console
  Oga::SetLogBool("enabled", false);
}

// DML doesn't support GPT attention
#if !USE_DML
TEST(CAPITests, GreedySearchGptFp32CAPI) {
  std::vector<int64_t> input_ids_shape{2, 4};
  std::vector<int32_t> input_ids{0, 0, 0, 52, 0, 0, 195, 731};

  std::vector<int32_t> expected_output{
      0, 0, 0, 52, 204, 204, 204, 204, 204, 204,
      0, 0, 195, 731, 731, 114, 114, 114, 114, 114};

  auto batch_size = static_cast<int>(input_ids_shape[0]);
  int max_length = 10;

  // To generate this file:
  // python convert_generation.py --model_type gpt2 -m hf-internal-testing/tiny-random-gpt2 --output tiny_gpt2_greedysearch_fp16.onnx --use_gpu --max_length 20
  // And copy the resulting gpt2_init_past_fp32.onnx file into these two files (as it's the same for gpt2)

  auto model = OgaModel::Create(MODEL_PATH "hf-internal-testing/tiny-random-gpt2-fp32");
  auto params = OgaGeneratorParams::Create(*model);
  params->SetSearchOption("max_length", max_length);
  params->SetSearchOption("batch_size", batch_size);

  auto generator = OgaGenerator::Create(*model, *params);
  generator->AppendTokens(input_ids.data(), input_ids.size());
  while (!generator->IsDone()) {
    generator->GenerateNextToken();
  }

  // Verify outputs match expected outputs
  for (int i = 0; i < batch_size; i++) {
    const auto sequence_length = generator->GetSequenceCount(i);
    const auto* sequence_data = generator->GetSequenceData(i);

    ASSERT_LE(sequence_length, max_length);

    const auto* expected_output_start = &expected_output[i * max_length];
    EXPECT_TRUE(0 == std::memcmp(expected_output_start, sequence_data, sequence_length * sizeof(int32_t)));
  }
}
#endif

TEST(CAPITests, GetOutputCAPI) {
  std::vector<int64_t> input_ids_shape{2, 4};
  std::vector<int32_t> input_ids{0, 0, 0, 52, 0, 0, 195, 731};

  int batch_size = static_cast<int>(input_ids_shape[0]);
  int max_length = 10;

  // To generate this file:
  // python convert_generation.py --model_type gpt2 -m hf-internal-testing/tiny-random-gpt2 --output tiny_gpt2_greedysearch_fp16.onnx --use_gpu --max_length 20
  // And copy the resulting gpt2_init_past_fp32.onnx file into these two files (as it's the same for gpt2)

  auto model = OgaModel::Create(MODEL_PATH "hf-internal-testing/tiny-random-gpt2-fp32");

  auto params = OgaGeneratorParams::Create(*model);
  params->SetSearchOption("max_length", max_length);
  params->SetSearchOption("batch_size", batch_size);

  auto generator = OgaGenerator::Create(*model, *params);
  generator->AppendTokens(input_ids.data(), input_ids.size());

  // check prompt
  // full logits has shape [2, 4, 1000]. Sample 1 for every 200 tokens and the expected sampled logits has shape [2, 4, 5]
  std::vector<float> expected_sampled_logits_prompt{0.29694548f, 0.00955007f, 0.0430819f, 0.10063869f, 0.0437237f,
                                                    0.27329233f, 0.00841076f, -0.1060291f, 0.11328877f, 0.13369876f,
                                                    0.30323744f, 0.0545997f, 0.03894716f, 0.11702324f, 0.0410665f,
                                                    -0.12675379f, -0.04443946f, 0.14492269f, 0.03021223f, -0.03212897f,
                                                    0.29694548f, 0.00955007f, 0.0430819f, 0.10063869f, 0.0437237f,
                                                    0.27329233f, 0.00841076f, -0.1060291f, 0.11328877f, 0.13369876f,
                                                    -0.04699047f, 0.17915794f, 0.20838135f, 0.10888482f, -0.00277808f,
                                                    0.2938929f, -0.10538938f, -0.00226692f, 0.12050669f, -0.10622668f};

  auto prompt_logits_ptr = generator->GetOutput("logits");
  auto prompt_logits = static_cast<float*>(prompt_logits_ptr->Data());
  int num_prompt_outputs_to_check = 40;
  int sample_size = 200;
  float tolerance = 0.001f;
  // Verify outputs match expected outputs
  for (int i = 0; i < num_prompt_outputs_to_check; i++) {
    EXPECT_NEAR(expected_sampled_logits_prompt[i], prompt_logits[i * sample_size], tolerance);
  }

  generator->GenerateNextToken();
  generator->GenerateNextToken();
  // check for the 1st token generation
  // full logits has shape [2, 1, 1000]. Sample 1 for every 200 tokens and the expected sampled logits has shape [2, 1, 5]
  std::vector<float> expected_sampled_logits_token_gen{0.03742531f, -0.05752287f, 0.14159015f, 0.04210977f, -0.1484456f,
                                                       0.3041716f, -0.08701379f, -0.03778192f, 0.07471392f, -0.02049096f};

  auto token_gen_logits_ptr = generator->GetOutput("logits");
  auto token_gen_logits = static_cast<float*>(token_gen_logits_ptr->Data());
  int num_token_gen_outputs_to_check = 10;

  for (int i = 0; i < num_token_gen_outputs_to_check; i++) {
    EXPECT_NEAR(expected_sampled_logits_token_gen[i], token_gen_logits[i * sample_size], tolerance);
  }
}

TEST(CAPITests, GetLogitsCAPI) {
  std::vector<int64_t> input_ids_shape{2, 4};
  std::vector<int32_t> input_ids{0, 0, 0, 52, 0, 0, 195, 731};

  int batch_size = static_cast<int>(input_ids_shape[0]);
  int max_length = 10;

  auto model = OgaModel::Create(MODEL_PATH "hf-internal-testing/tiny-random-gpt2-fp32");

  auto params = OgaGeneratorParams::Create(*model);
  params->SetSearchOption("max_length", max_length);
  params->SetSearchOption("batch_size", batch_size);

  auto generator = OgaGenerator::Create(*model, *params);
  generator->AppendTokens(input_ids.data(), input_ids.size());

  // check prompt generation, GetLogits() returns last token logits
  // full logits has shape [2, 1, 1000]. Sample 1 for every 200 tokens and the expected sampled logits has shape [2, 1, 5]
  std::vector<float> expected_sampled_logits_prompt{-0.12675379f, -0.04443946f, 0.14492269f, 0.03021223f, -0.03212897f,
                                                    0.2938929f, -0.10538938f, -0.00226692f, 0.12050669f, -0.10622668f};

  auto prompt_logits_ptr = generator->GetLogits();
  auto prompt_logits = reinterpret_cast<float*>(prompt_logits_ptr->Data());
  int num_prompt_outputs_to_check = 10;
  int sample_size = 200;
  float tolerance = 0.001f;
  // Verify outputs match expected outputs
  for (int i = 0; i < num_prompt_outputs_to_check; i++) {
    EXPECT_NEAR(expected_sampled_logits_prompt[i], prompt_logits[i * sample_size], tolerance);
  }

  generator->GenerateNextToken();
  // check for the 1st token generation
  // full logits has shape [2, 1, 1000]. Sample 1 for every 200 tokens and the expected sampled logits has shape [2, 1, 5]
  std::vector<float> expected_sampled_logits_token_gen{0.03742531f, -0.05752287f, 0.14159015f, 0.04210977f, -0.1484456f,
                                                       0.3041716f, -0.08701379f, -0.03778192f, 0.07471392f, -0.02049096f};

  auto token_gen_logits_ptr = generator->GetLogits();
  auto token_gen_logits = reinterpret_cast<float*>(token_gen_logits_ptr->Data());
  int num_token_gen_outputs_to_check = 10;

  for (int i = 0; i < num_token_gen_outputs_to_check; i++) {
    EXPECT_NEAR(expected_sampled_logits_token_gen[i], token_gen_logits[i * sample_size], tolerance);
  }
}

TEST(CAPITests, SetLogitsCAPI) {
  std::vector<int64_t> input_ids_shape{2, 4};
  std::vector<int32_t> input_ids{0, 0, 0, 52, 0, 0, 195, 731};

  int batch_size = static_cast<int>(input_ids_shape[0]);
  int max_length = 10;

  auto model = OgaModel::Create(MODEL_PATH "hf-internal-testing/tiny-random-gpt2-fp32");

  auto params = OgaGeneratorParams::Create(*model);
  params->SetSearchOption("max_length", max_length);
  params->SetSearchOption("batch_size", batch_size);

  auto generator = OgaGenerator::Create(*model, *params);
  generator->AppendTokens(input_ids.data(), input_ids.size());

  std::vector<float> expected_sampled_logits_prompt{0.29694548f, 0.00955007f, 0.0430819f, 0.10063869f, 0.0437237f};
  std::vector<float> dummy_logits(2 * 1000, 0.0f);
  for (int i = 0; i < dummy_logits.size(); i++) {
    dummy_logits[i] = expected_sampled_logits_prompt[i % expected_sampled_logits_prompt.size()];
  }
  std::vector<int64_t> dummy_logits_shape{2, 1, 1000};
  auto logits = OgaTensor::Create(dummy_logits.data(), dummy_logits_shape.data(), dummy_logits_shape.size(), OgaElementType_float32);
  auto raw_logits = generator->GetLogits();
  generator->SetLogits(*logits);
  auto retrieved_logits = generator->GetLogits();
  auto retrieved_data = reinterpret_cast<float*>(retrieved_logits->Data());
  for (int i = 0; i < dummy_logits.size(); i++) {
    EXPECT_EQ(dummy_logits[i], retrieved_data[i]);
  }
}

TEST(CAPITests, SetTerminate) {
#if TEST_PHI2

  auto GeneratorSetTerminateCall = [](OgaGenerator* generator) {
    // Set Terminate
    generator->SetRuntimeOption("terminate_session", "1");
  };

  auto GenerateOutput = [](OgaGenerator* generator, std::unique_ptr<OgaTokenizerStream> tokenizer_stream) {
    try {
      while (!generator->IsDone()) {
        generator->GenerateNextToken();
      }
    } catch (const std::exception& e) {
      EXPECT_EQ(generator->IsSessionTerminated(), true);
      std::cout << "Session Terminated: " << e.what() << std::endl;
    }
  };

  auto model = OgaModel::Create(PHI2_PATH);
  auto tokenizer = OgaTokenizer::Create(*model);
  auto tokenizer_stream = OgaTokenizerStream::Create(*tokenizer);

  const char* input_string = "She sells sea shells by the sea shore.";
  auto input_sequences = OgaSequences::Create();
  tokenizer->Encode(input_string, *input_sequences);
  auto params = OgaGeneratorParams::Create(*model);
  params->SetSearchOption("max_length", 40);

  auto generator = OgaGenerator::Create(*model, *params);
  generator->AppendTokenSequences(*input_sequences);
  EXPECT_EQ(generator->IsSessionTerminated(), false);
  std::vector<std::thread> threads;
  threads.push_back(std::thread(GenerateOutput, generator.get(), std::move(tokenizer_stream)));
  threads.push_back(std::thread(GeneratorSetTerminateCall, generator.get()));

  for (auto& th : threads) {
    std::cout << "Waiting for threads completion" << std::endl;
    th.join();  // Wait for each thread to finish
  }
  EXPECT_EQ(generator->IsSessionTerminated(), true);
  // Unset terminate
  generator->SetRuntimeOption("terminate_session", "0");
  EXPECT_EQ(generator->IsSessionTerminated(), false);
#endif
}

#if TEST_PHI2

struct Phi2Test {
  Phi2Test() {
    model_ = OgaModel::Create(PHI2_PATH);
    tokenizer_ = OgaTokenizer::Create(*model_);

    input_sequences_ = OgaSequences::Create();

    const char* input_strings[] = {
        "This is a test.",
        "Rats are awesome pets!",
        "The quick brown fox jumps over the lazy dog.",
    };

    for (auto& string : input_strings)
      tokenizer_->Encode(string, *input_sequences_);

    params_ = OgaGeneratorParams::Create(*model_);
    params_->SetSearchOption("max_length", 40);
    params_->SetSearchOption("batch_size", 3);
  }

  void Run() {
    // Low level loop
    {
      auto generator = OgaGenerator::Create(*model_, *params_);
      generator->AppendTokenSequences(*input_sequences_);

      while (!generator->IsDone()) {
        generator->GenerateNextToken();
      }

      // Decode One at a time
      for (size_t i = 0; i < 3; i++) {
        auto out_string = tokenizer_->Decode(generator->GetSequenceData(i), generator->GetSequenceCount(i));
        std::cout << "Decoded string:" << out_string << std::endl;
      }
    }
  }

  std::unique_ptr<OgaModel> model_;
  std::unique_ptr<OgaTokenizer> tokenizer_;
  std::unique_ptr<OgaSequences> input_sequences_;
  std::unique_ptr<OgaGeneratorParams> params_;
};

TEST(CAPITests, TopKCAPI) {
  Phi2Test test;

  test.params_->SetSearchOptionBool("do_sample", true);
  test.params_->SetSearchOption("top_k", 50);
  test.params_->SetSearchOption("temperature", 0.6f);

  test.Run();
}

TEST(CAPITests, TopPCAPI) {
  Phi2Test test;

  test.params_->SetSearchOptionBool("do_sample", true);
  test.params_->SetSearchOption("top_p", 0.6f);
  test.params_->SetSearchOption("temperature", 0.6f);

  test.Run();
}

TEST(CAPITests, TopKTopPCAPI) {
  Phi2Test test;

  test.params_->SetSearchOptionBool("do_sample", true);
  test.params_->SetSearchOption("top_k", 50);
  test.params_->SetSearchOption("top_p", 0.6f);
  test.params_->SetSearchOption("temperature", 0.6f);

  test.Run();
}

#endif  // TEST_PHI2

#if TEST_PHI2
TEST(CAPITests, AdaptersTest) {
#ifdef USE_CUDA
  using OutputType = Ort::Float16_t;
#else
  using OutputType = float;
#endif

  // The python unit tests create the adapter model.
  // In order to run this test, the python unit test must have been run first.
  auto model = OgaModel::Create(MODEL_PATH "adapters");
  auto adapters = OgaAdapters::Create(*model);
  adapters->LoadAdapter(MODEL_PATH "adapters/adapters.onnx_adapter", "adapters_a_and_b");

  auto tokenizer = OgaTokenizer::Create(*model);

  const char* input_strings[] = {
      "This is a test.",
      "Rats are awesome pets!",
      "The quick brown fox jumps over the lazy dog.",
  };

  auto input_sequences = OgaSequences::Create();
  for (auto& string : input_strings)
    tokenizer->Encode(string, *input_sequences);

  // Run base scenario
  size_t output_size = 0;
  std::vector<int64_t> output_shape;
  std::vector<OutputType> base_output;
  {
    auto params = OgaGeneratorParams::Create(*model);
    params->SetSearchOption("max_length", 20);
    params->SetSearchOption("batch_size", 3);

    auto generator = OgaGenerator::Create(*model, *params);
    generator->AppendTokenSequences(*input_sequences);

    while (!generator->IsDone()) {
      generator->GenerateNextToken();
    }

    auto logits = generator->GetOutput("logits");
    output_shape = logits->Shape();
    output_size = static_cast<size_t>(std::accumulate(output_shape.begin(), output_shape.end(), 1LL,
                                                      std::multiplies<int64_t>()));
    base_output.reserve(output_size);
    std::span<const OutputType> src(reinterpret_cast<const OutputType*>(logits->Data()), output_size);
    std::copy(src.begin(), src.end(), std::back_inserter(base_output));
  }
  // Run scenario with an adapter
  // We are expecting a difference in output
  {
    auto params = OgaGeneratorParams::Create(*model);
    params->SetSearchOption("max_length", 20);
    params->SetSearchOption("batch_size", 3);

    auto generator = OgaGenerator::Create(*model, *params);
    generator->SetActiveAdapter(*adapters, "adapters_a_and_b");
    generator->AppendTokenSequences(*input_sequences);

    while (!generator->IsDone()) {
      generator->GenerateNextToken();
    }

    auto logits = generator->GetOutput("logits");
    const auto shape = logits->Shape();
    // Expecting the same shape
    ASSERT_TRUE(std::equal(output_shape.begin(), output_shape.end(), shape.begin(), shape.end()));

    const auto size = static_cast<size_t>(std::accumulate(shape.begin(), shape.end(), 1LL,
                                                          std::multiplies<int64_t>()));
    ASSERT_EQ(output_size, size);
    std::span<const OutputType> src(reinterpret_cast<const OutputType*>(logits->Data()), size);
    ASSERT_FALSE(std::equal(base_output.begin(), base_output.end(), src.begin(), src.end()));
  }

  // Unload the adapter. Will error out if the adapter is still active.
  // So, the generator must go out of scope before the adapter can be unloaded.
  adapters->UnloadAdapter("adapters_a_and_b");
}
#endif

TEST(CAPITests, AdaptersTestMultipleAdapters) {
#if TEST_PHI2
  // The python unit tests create the adapter model.
  // In order to run this test, the python unit test must have been run first.
  auto model = OgaModel::Create(MODEL_PATH "multiple_adapters");
  auto adapters = OgaAdapters::Create(*model);
  adapters->LoadAdapter(MODEL_PATH "multiple_adapters/adapter_0.onnx_adapter", "adapter_a");
  adapters->LoadAdapter(MODEL_PATH "multiple_adapters/adapter_1.onnx_adapter", "adapter_b");

  auto tokenizer = OgaTokenizer::Create(*model);

  const char* input_strings[] = {
      "This is a test.",
      "Rats are awesome pets!",
      "The quick brown fox jumps over the lazy dog.",
  };

  auto input_sequences = OgaSequences::Create();
  for (auto& string : input_strings)
    tokenizer->Encode(string, *input_sequences);

  {
    auto params = OgaGeneratorParams::Create(*model);
    params->SetSearchOption("max_length", 20);
    params->SetSearchOption("batch_size", 3);

    auto generator = OgaGenerator::Create(*model, *params);
    generator->SetActiveAdapter(*adapters, "adapter_a");
    generator->SetActiveAdapter(*adapters, "adapter_b");
    generator->AppendTokenSequences(*input_sequences);

    while (!generator->IsDone()) {
      generator->GenerateNextToken();
    }
  }

  // Unload the adapter. Will error out if the adapter is still active.
  // So, the generator must go out of scope before the adapter can be unloaded.
  adapters->UnloadAdapter("adapter_a");
  adapters->UnloadAdapter("adapter_b");
#endif
}

void CheckResult(OgaResult* result) {
  if (result) {
    std::string string = OgaResultGetError(result);
    OgaDestroyResult(result);
    throw std::runtime_error(string);
  }
}

TEST(CAPITests, BatchedRewindGptFp32CAPI) {
  std::vector<int64_t> input_ids_shape{2, 4};
  std::vector<int32_t> input_ids{0, 0, 0, 52, 0, 0, 195, 731};

  std::vector<int32_t> expected_output{
      0, 0, 0, 52, 204, 204, 204, 204, 204, 204,
      0, 0, 195, 731, 731, 114, 114, 114, 114, 114};

  auto batch_size = static_cast<int>(input_ids_shape[0]);
  int max_length = 10;

  // To generate this file:
  // python convert_generation.py --model_type gpt2 -m hf-internal-testing/tiny-random-gpt2 --output tiny_gpt2_greedysearch_fp16.onnx --use_gpu --max_length 20
  // And copy the resulting gpt2_init_past_fp32.onnx file into these two files (as it's the same for gpt2)

  auto model = OgaModel::Create(MODEL_PATH "hf-internal-testing/tiny-random-gpt2-fp32");
  auto params = OgaGeneratorParams::Create(*model);
  params->SetSearchOption("max_length", max_length);
  params->SetSearchOption("batch_size", batch_size);

  auto generator = OgaGenerator::Create(*model, *params);
  generator->AppendTokens(input_ids.data(), input_ids.size());
  while (!generator->IsDone()) {
    generator->GenerateNextToken();
  }

  // Verify outputs match expected outputs
  for (int i = 0; i < batch_size; i++) {
    const auto sequence_length = generator->GetSequenceCount(i);
    const auto* sequence_data = generator->GetSequenceData(i);

    ASSERT_LE(sequence_length, max_length);

    const auto* expected_output_start = &expected_output[i * max_length];
    EXPECT_TRUE(0 == std::memcmp(expected_output_start, sequence_data, sequence_length * sizeof(int32_t)));
  }

  // Rewind to length 0 and verify same output
  generator->RewindTo(0);

  generator->AppendTokens(input_ids.data(), input_ids.size());
  while (!generator->IsDone()) {
    generator->GenerateNextToken();
  }

  // Verify outputs match expected outputs
  for (int i = 0; i < batch_size; i++) {
    const auto sequence_length = generator->GetSequenceCount(i);
    const auto* sequence_data = generator->GetSequenceData(i);

    ASSERT_LE(sequence_length, max_length);

    const auto* expected_output_start = &expected_output[i * max_length];
    EXPECT_TRUE(0 == std::memcmp(expected_output_start, sequence_data, sequence_length * sizeof(int32_t)));
  }
}

TEST(CAPITests, RewindGptFp32CAPI) {
  std::vector<int64_t> input_ids_shape{1, 4};
  std::vector<int32_t> input_ids{0, 0, 195, 731};

  std::vector<int32_t> expected_output{
      0, 0, 195, 731, 731, 114, 114, 114, 114, 114};

  int max_length = 10;

  // To generate this file:
  // python convert_generation.py --model_type gpt2 -m hf-internal-testing/tiny-random-gpt2 --output tiny_gpt2_greedysearch_fp16.onnx --use_gpu --max_length 20
  // And copy the resulting gpt2_init_past_fp32.onnx file into these two files (as it's the same for gpt2)

  auto model = OgaModel::Create(MODEL_PATH "hf-internal-testing/tiny-random-gpt2-fp32");
  auto params = OgaGeneratorParams::Create(*model);
  params->SetSearchOption("max_length", max_length);

  auto generator = OgaGenerator::Create(*model, *params);
  generator->AppendTokens(input_ids.data(), input_ids.size());
  while (!generator->IsDone()) {
    generator->GenerateNextToken();
  }

  // Verify outputs match expected outputs
  auto sequence_length = generator->GetSequenceCount(0);
  auto* sequence_data = generator->GetSequenceData(0);

  ASSERT_LE(sequence_length, max_length);
  auto* expected_output_start = &expected_output[0];
  EXPECT_TRUE(0 == std::memcmp(expected_output_start, sequence_data, sequence_length * sizeof(int32_t)));

  // Rewind to length 5 and verify same output
  generator->RewindTo(5);

  while (!generator->IsDone()) {
    generator->GenerateNextToken();
  }

  // Verify outputs match expected outputs
  sequence_length = generator->GetSequenceCount(0);
  sequence_data = generator->GetSequenceData(0);
  ASSERT_LE(sequence_length, max_length);
  expected_output_start = &expected_output[0];
  EXPECT_TRUE(0 == std::memcmp(expected_output_start, sequence_data, sequence_length * sizeof(int32_t)));

  // Rewind to length 3 and add tokens and verify same output
  generator->RewindTo(3);

  std::vector<int32_t> next_ids{731, 731};
  generator->AppendTokens(next_ids.data(), next_ids.size());
  while (!generator->IsDone()) {
    generator->GenerateNextToken();
  }

  // Verify outputs match expected outputs
  sequence_length = generator->GetSequenceCount(0);
  sequence_data = generator->GetSequenceData(0);
  ASSERT_LE(sequence_length, max_length);
  expected_output_start = &expected_output[0];
  EXPECT_TRUE(0 == std::memcmp(expected_output_start, sequence_data, sequence_length * sizeof(int32_t)));
}<|MERGE_RESOLUTION|>--- conflicted
+++ resolved
@@ -1,13 +1,6 @@
 // Copyright (c) Microsoft Corporation. All rights reserved.
 // Licensed under the MIT License.
 
-<<<<<<< HEAD
-#include <gtest/gtest.h>
-#include <generators.h>
-#include <search.h>
-#include <models/model.h>
-=======
->>>>>>> fe3604ac
 #include <iostream>
 #include <thread>
 #include <vector>
