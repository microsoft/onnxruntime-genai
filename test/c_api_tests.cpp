--- conflicted
+++ resolved
@@ -105,8 +105,6 @@
 #endif
 }
 
-<<<<<<< HEAD
-=======
 TEST(CAPITests, EndToEndPhiBatch) {
 #if TEST_PHI2
   auto model = OgaModel::Create(PHI2_PATH);
@@ -124,9 +122,14 @@
 
   auto params = OgaGeneratorParams::Create(*model);
   params->SetSearchOption("max_length", 40);
-  params->SetInputSequences(*input_sequences);
-
-  auto output_sequences = model->Generate(*params);
+  params->SetSearchOption("batch_size", 3);
+
+  auto generator = OgaGenerator::Create(*model, *params);
+  generator->AddInputSequences(*input_sequences);
+
+  while (!generator->IsDone()) {
+    generator->GenerateNextToken();
+  }
 
   // Decode The Batch
   for (size_t i = 0; i < output_sequences->Count(); i++) {
@@ -136,7 +139,6 @@
 #endif
 }
 
->>>>>>> 47132b63
 TEST(CAPITests, Tensor_And_AddExtraInput) {
   // Create a [3 4] shaped tensor
   std::array<float, 12> data{0, 1, 2, 3,
