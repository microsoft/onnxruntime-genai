// Copyright (c) Microsoft Corporation. All rights reserved.
// Licensed under the MIT License.

#include <gtest/gtest.h>
#include <generators.h>
#include <iostream>
// #include "tests.cpp"
// #include "c_api.cpp"

extern std::unique_ptr<OrtEnv> g_ort_env;

<<<<<<< HEAD
int main(int argc, char **argv) {
  std::cout << "Generators Utility Library" << std::endl;
  std::cout << "Initializing OnnxRuntime... ";
  std::cout.flush();
  Ort::InitApi();
  g_ort_env = OrtEnv::Create();
  std::cout << "done" << std::endl;
  ::testing::InitGoogleTest(&argc, argv);
  int result = RUN_ALL_TESTS();
  std::cout << "Shutting down OnnxRuntime... ";
  g_ort_env.release();
  std::cout << "done" << std::endl;
  return result;
=======
void Test_GreedySearch_Gpt_Fp32_C_API();
void Test_GreedySearch_Gpt_Fp32();
void Test_BeamSearch_Gpt_Fp32();

#if USE_CUDA
void Test_GreedySearch_Gpt_Cuda();
void Test_BeamSearch_Gpt_Cuda();
#endif

int main() {
  std::cout << "Generators Utility Library" << std::endl;

  try {

    std::cout << "Initializing OnnxRuntime...";
    std::cout.flush();
    Ort::InitApi();
    g_ort_env = OrtEnv::Create();
    std::cout << "done" << std::endl;

    Test_GreedySearch_Gpt_Fp32_C_API();
    Test_GreedySearch_Gpt_Fp32();
    Test_BeamSearch_Gpt_Fp32();

#if USE_CUDA
    Test_GreedySearch_Gpt_Cuda();
    Test_BeamSearch_Gpt_Cuda();
#endif
  } catch (const std::exception& e) {
    std::cout << "Fatal Exception: " << e.what() << std::endl;
  }
  return 0;
>>>>>>> b20fefff
}<|MERGE_RESOLUTION|>--- conflicted
+++ resolved
@@ -1,7 +1,6 @@
 // Copyright (c) Microsoft Corporation. All rights reserved.
 // Licensed under the MIT License.
 
-#include <gtest/gtest.h>
 #include <generators.h>
 #include <iostream>
 // #include "tests.cpp"
@@ -9,21 +8,6 @@
 
 extern std::unique_ptr<OrtEnv> g_ort_env;
 
-<<<<<<< HEAD
-int main(int argc, char **argv) {
-  std::cout << "Generators Utility Library" << std::endl;
-  std::cout << "Initializing OnnxRuntime... ";
-  std::cout.flush();
-  Ort::InitApi();
-  g_ort_env = OrtEnv::Create();
-  std::cout << "done" << std::endl;
-  ::testing::InitGoogleTest(&argc, argv);
-  int result = RUN_ALL_TESTS();
-  std::cout << "Shutting down OnnxRuntime... ";
-  g_ort_env.release();
-  std::cout << "done" << std::endl;
-  return result;
-=======
 void Test_GreedySearch_Gpt_Fp32_C_API();
 void Test_GreedySearch_Gpt_Fp32();
 void Test_BeamSearch_Gpt_Fp32();
@@ -56,5 +40,4 @@
     std::cout << "Fatal Exception: " << e.what() << std::endl;
   }
   return 0;
->>>>>>> b20fefff
 }