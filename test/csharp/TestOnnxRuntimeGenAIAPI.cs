// Copyright (c) Microsoft Corporation. All rights reserved.
// Licensed under the MIT License.

using System;
using System.IO;
using System.Linq;
using System.Runtime.InteropServices;
using Xunit;
using Xunit.Abstractions;

namespace Microsoft.ML.OnnxRuntimeGenAI.Tests
{
    public class TestsFixture : IDisposable
    {
        private OgaHandle _handle;
        public TestsFixture()
        {
            _handle = new OgaHandle();
        }

        public void Dispose()
        {
            _handle.Dispose();
        }
    }

    public class OnnxRuntimeGenAITests : IClassFixture<TestsFixture>
    {
        private readonly ITestOutputHelper output;

        public OnnxRuntimeGenAITests(ITestOutputHelper o)
        {
            this.output = o;
        }

        private class IgnoreOnModelAbsenceFact : FactAttribute
        {
            public IgnoreOnModelAbsenceFact()
            {
                string modelPath = Path.Combine(Directory.GetCurrentDirectory(), "test_models", "cpu", "phi-2");
                bool exists = System.IO.Directory.Exists(modelPath);
                if (!System.IO.Directory.Exists(modelPath))
                {
                    // Skip this test on some machines since the model cannot be downloaded on those machines at runtime.
                    Skip = "Skipping this test since the model does not exist.";
                }
            }
        }

        [Fact(DisplayName = "TestConfig")]
        public void TestConfig()
        {
            string modelPath = Path.Combine(Directory.GetCurrentDirectory(), "test_models", "hf-internal-testing", "tiny-random-gpt2-fp32");
            using (var config = new Config(modelPath))
            {
                config.ClearProviders();
                config.SetProviderOption("cuda", "device_id", "0");
                config.SetProviderOption("cuda", "catch_fire", "false");
                config.AppendProvider("pigeon");
                // At this point the providers is 'cuda' first and 'pigeon' as secondary.
                // Given some provider options are made up and there is no pigeon provider, the model won't load.
                // This tests the API
            }
        }

        [Fact(DisplayName = "TestGreedySearch")]
        public void TestGreedySearch()
        {
            ulong maxLength = 10;
            int[] inputIDs = new int[] { 0, 0, 0, 52, 0, 0, 195, 731 };
            var inputIDsShape = new ulong[] { 2, 4 };
            ulong batchSize = inputIDsShape[0];
            ulong sequenceLength = inputIDsShape[1];
            var expectedOutput = new int[] { 0, 0, 0, 52, 204, 204, 204, 204, 204, 204,
                                             0, 0, 195, 731, 731, 114, 114, 114, 114, 114 };

            string modelPath = Path.Combine(Directory.GetCurrentDirectory(), "test_models", "hf-internal-testing", "tiny-random-gpt2-fp32");
            using (var config = new Config(modelPath))
            {
                Assert.NotNull(config);
                using (var model = new Model(config))
                {
<<<<<<< HEAD
                    Assert.NotNull(generatorParams);

                    generatorParams.SetSearchOption("max_length", maxLength);
                    generatorParams.SetSearchOption("batch_size", batchSize);

                    using (var generator = new Generator(model, generatorParams))
=======
                    using (var generatorParams = new GeneratorParams(model))
>>>>>>> f66e4f58
                    {
                        Assert.NotNull(generatorParams);

                        generatorParams.SetSearchOption("max_length", maxLength);
                        generatorParams.SetInputIDs(inputIDs, sequenceLength, batchSize);

<<<<<<< HEAD
                        Assert.False(generator.IsDone());
                        generator.AppendTokens(inputIDs);
                        for (ulong i = 0; i < batchSize; i++) 
                        {
                            Assert.False((ulong)generator.GetSequence(i).Length == sequenceLength);
                        }
                        Assert.False(generator.IsDone());

                        while (!generator.IsDone())
                        {
                            generator.GenerateNextToken();
=======
                        using (var generator = new Generator(model, generatorParams))
                        {
                            Assert.NotNull(generator);

                            while (!generator.IsDone())
                            {
                                generator.ComputeLogits();
                                generator.GenerateNextToken();
                            }

                            for (ulong i = 0; i < batchSize; i++)
                            {
                                var sequence = generator.GetSequence(i).ToArray();
                                var expectedSequence = expectedOutput.Skip((int)i * (int)maxLength).Take((int)maxLength);
                                Assert.Equal(expectedSequence, sequence);
                            }
>>>>>>> f66e4f58
                        }
                        // for (int i = 0; i < 6; i++)
                        // {
                        //     generator.GenerateNextToken();
                        // }

                        var sequences = model.Generate(generatorParams);
                        Assert.NotNull(sequences);

                        for (ulong i = 0; i < batchSize; i++)
                        {
                            var expectedSequence = expectedOutput.Skip((int)i * (int)maxLength).Take((int)maxLength);
                            Assert.Equal(expectedSequence, sequences[i].ToArray());
                        }
                    }
                }
            }
        }

        [IgnoreOnModelAbsenceFact(DisplayName = "TestTopKSearch")]
        public void TestTopKSearch()
        {
            int topK = 100;
            float temp = 0.6f;
            ulong maxLength = 20;

            string modelPath = Path.Combine(Directory.GetCurrentDirectory(), "test_models", "cpu", "phi-2");
            using (var model = new Model(modelPath))
            {
                Assert.NotNull(model);
                using (var tokenizer = new Tokenizer(model))
                {
                    Assert.NotNull(tokenizer);

                    var strings = new string[] {
                        "This is a test.",
                        "Rats are awesome pets!",
                        "The quick brown fox jumps over the lazy dog."
                    };
                    ulong batchSize = (ulong)strings.Length;

                    var sequences = tokenizer.EncodeBatch(strings);
                    Assert.NotNull(sequences);
                    Assert.Equal((ulong)strings.Length, sequences.NumSequences);

                    using GeneratorParams generatorParams = new GeneratorParams(model);
                    Assert.NotNull(generatorParams);

                    generatorParams.SetSearchOption("max_length", maxLength);
                    generatorParams.SetSearchOption("batch_size", batchSize);
                    generatorParams.SetSearchOption("do_sample", true);
                    generatorParams.SetSearchOption("top_k", topK);
                    generatorParams.SetSearchOption("temperature", temp);

                    using (var generator = new Generator(model, generatorParams))
                    {
                        Assert.NotNull(generator);

                        generator.AppendTokenSequences(sequences);

                        while (!generator.IsDone())
                        {
                            generator.GenerateNextToken();
                        }

                        for (ulong i = 0; i < batchSize; i++)
                        {
                            var sequence = generator.GetSequence(i).ToArray();
                            Assert.NotNull(sequence);

                            var outputString = tokenizer.Decode(sequence);
                            Assert.NotNull(outputString);
                        }
                    }
                }
            }
        }

        [IgnoreOnModelAbsenceFact(DisplayName = "TestTopPSearch")]
        public void TestTopPSearch()
        {
            float topP = 0.6f;
            float temp = 0.6f;
            ulong maxLength = 20;

            string modelPath = Path.Combine(Directory.GetCurrentDirectory(), "test_models", "cpu", "phi-2");
            using (var model = new Model(modelPath))
            {
                Assert.NotNull(model);
                using (var tokenizer = new Tokenizer(model))
                {
                    Assert.NotNull(tokenizer);

                    var strings = new string[] {
                        "This is a test.",
                        "Rats are awesome pets!",
                        "The quick brown fox jumps over the lazy dog."
                    };
                    ulong batchSize = (ulong)strings.Length;

                    var sequences = tokenizer.EncodeBatch(strings);
                    Assert.NotNull(sequences);
                    Assert.Equal((ulong)strings.Length, sequences.NumSequences);

                    using GeneratorParams generatorParams = new GeneratorParams(model);
                    Assert.NotNull(generatorParams);

                    generatorParams.SetSearchOption("max_length", maxLength);
                    generatorParams.SetSearchOption("batch_size", batchSize);
                    generatorParams.SetSearchOption("do_sample", true);
                    generatorParams.SetSearchOption("top_p", topP);
                    generatorParams.SetSearchOption("temperature", temp);

                    using (var generator = new Generator(model, generatorParams))
                    {
                        Assert.NotNull(generator);

                        generator.AppendTokenSequences(sequences);

                        while (!generator.IsDone())
                        {
                            generator.GenerateNextToken();
                        }

                        for (ulong i = 0; i < batchSize; i++)
                        {
                            var sequence = generator.GetSequence(i).ToArray();
                            Assert.NotNull(sequence);

                            var outputString = tokenizer.Decode(sequence);
                            Assert.NotNull(outputString);
                        }
                    }
                }
            }
        }

        [IgnoreOnModelAbsenceFact(DisplayName = "TestTopKTopPSearch")]
        public void TestTopKTopPSearch()
        {
            int topK = 100;
            float topP = 0.6f;
            float temp = 0.6f;
            ulong maxLength = 20;

            string modelPath = Path.Combine(Directory.GetCurrentDirectory(), "test_models", "cpu", "phi-2");
            using (var model = new Model(modelPath))
            {
                Assert.NotNull(model);
                using (var tokenizer = new Tokenizer(model))
                {
                    Assert.NotNull(tokenizer);

                    var strings = new string[] {
                        "This is a test.",
                        "Rats are awesome pets!",
                        "The quick brown fox jumps over the lazy dog."
                    };
                    ulong batchSize = (ulong)strings.Length;

                    var sequences = tokenizer.EncodeBatch(strings);
                    Assert.NotNull(sequences);
                    Assert.Equal((ulong)strings.Length, sequences.NumSequences);

                    using GeneratorParams generatorParams = new GeneratorParams(model);
                    Assert.NotNull(generatorParams);

                    generatorParams.SetSearchOption("max_length", maxLength);
                    generatorParams.SetSearchOption("batch_size", batchSize);
                    generatorParams.SetSearchOption("do_sample", true);
                    generatorParams.SetSearchOption("top_k", topK);
                    generatorParams.SetSearchOption("top_p", topP);
                    generatorParams.SetSearchOption("temperature", temp);
                    
                    using (var generator = new Generator(model, generatorParams))
                    {
                        Assert.NotNull(generator);

                        generator.AppendTokenSequences(sequences);

                        while (!generator.IsDone())
                        {
                            generator.GenerateNextToken();
                        }

                        for (ulong i = 0; i < batchSize; i++)
                        {
                            var sequence = generator.GetSequence(i).ToArray();
                            Assert.NotNull(sequence);

                            var outputString = tokenizer.Decode(sequence);
                            Assert.NotNull(outputString);
                        }
                    }
                }
            }
        }

        [IgnoreOnModelAbsenceFact(DisplayName = "TestTokenizerBatchEncodeDecode")]
        public void TestTokenizerBatchEncodeDecode()
        {
            string modelPath = Path.Combine(Directory.GetCurrentDirectory(), "test_models", "cpu", "phi-2");
            using (var model = new Model(modelPath))
            {
                Assert.NotNull(model);
                using (var tokenizer = new Tokenizer(model))
                {
                    Assert.NotNull(tokenizer);

                    var strings = new string[] {
                        "This is a test.",
                        "Rats are awesome pets!",
                        "The quick brown fox jumps over the lazy dog."
                    };

                    var sequences = tokenizer.EncodeBatch(strings);

                    Assert.NotNull(sequences);
                    Assert.Equal((ulong)strings.Length, sequences.NumSequences);

                    string[] decodedStrings = tokenizer.DecodeBatch(sequences);
                    Assert.NotNull(decodedStrings);
                    Assert.Equal(strings, decodedStrings);
                }
            }
        }

        [IgnoreOnModelAbsenceFact(DisplayName = "TestTokenizerBatchEncodeSingleDecode")]
        public void TestTokenizerBatchEncodeSingleDecode()
        {
            string modelPath = Path.Combine(Directory.GetCurrentDirectory(), "test_models", "cpu", "phi-2");
            using (var model = new Model(modelPath))
            {
                Assert.NotNull(model);
                using (var tokenizer = new Tokenizer(model))
                {
                    Assert.NotNull(tokenizer);

                    var strings = new string[] {
                        "This is a test.",
                        "Rats are awesome pets!",
                        "The quick brown fox jumps over the lazy dog."
                    };

                    var sequences = tokenizer.EncodeBatch(strings);

                    Assert.NotNull(sequences);
                    Assert.Equal((ulong)strings.Length, sequences.NumSequences);

                    for (ulong i = 0; i < sequences.NumSequences; i++)
                    {
                        var decodedString = tokenizer.Decode(sequences[i]);
                        Assert.Equal(strings[i], decodedString);
                    }
                }
            }
        }

        [IgnoreOnModelAbsenceFact(DisplayName = "TestTokenizerBatchEncodeStreamDecode")]
        public void TestTokenizerBatchEncodeStreamDecode()
        {
            string modelPath = Path.Combine(Directory.GetCurrentDirectory(), "test_models", "cpu", "phi-2");
            using (var model = new Model(modelPath))
            {
                Assert.NotNull(model);
                using (var tokenizer = new Tokenizer(model))
                {
                    Assert.NotNull(tokenizer);
                    var tokenizerStream = tokenizer.CreateStream();

                    var strings = new string[] {
                        "This is a test.",
                        "Rats are awesome pets!",
                        "The quick brown fox jumps over the lazy dog."
                    };

                    var sequences = tokenizer.EncodeBatch(strings);

                    Assert.NotNull(sequences);
                    Assert.Equal((ulong)strings.Length, sequences.NumSequences);

                    for (ulong i = 0; i < sequences.NumSequences; i++)
                    {
                        string decodedString = "";
                        for (int j = 0; j < sequences[i].Length; j++)
                        {
                            decodedString += tokenizerStream.Decode(sequences[i][j]);
                        }
                        Assert.Equal(strings[i], decodedString);
                    }
                }
            }
        }

        [IgnoreOnModelAbsenceFact(DisplayName = "TestTokenizerSingleEncodeDecode")]
        public void TestTokenizerSingleEncodeDecode()
        {
            string modelPath = Path.Combine(Directory.GetCurrentDirectory(), "test_models", "cpu", "phi-2");
            using (var model = new Model(modelPath))
            {
                Assert.NotNull(model);
                using (var tokenizer = new Tokenizer(model))
                {
                    Assert.NotNull(tokenizer);
                    var tokenizerStream = tokenizer.CreateStream();

                    var str = "She sells sea shells by the sea shore.";

                    var sequences = tokenizer.Encode(str);

                    Assert.NotNull(sequences);

                    string decodedString = tokenizer.Decode(sequences[0]);
                    Assert.Equal(str, decodedString);
                }
            }
        }

        [IgnoreOnModelAbsenceFact(DisplayName = "TestPhi2")]
        public void TestPhi2()
        {
            string modelPath = Path.Combine(Directory.GetCurrentDirectory(), "test_models", "cpu", "phi-2");
            using (var model = new Model(modelPath))
            {
                Assert.NotNull(model);
                using (var tokenizer = new Tokenizer(model))
                {
                    Assert.NotNull(tokenizer);

                    var strings = new string[] {
                        "This is a test.",
                        "Rats are awesome pets!",
                        "The quick brown fox jumps over the lazy dog."
                    };
                    var batchSize = (ulong)strings.Length;

                    var sequences = tokenizer.EncodeBatch(strings);
                    Assert.NotNull(sequences);
                    Assert.Equal((ulong)strings.Length, sequences.NumSequences);

                    using GeneratorParams generatorParams = new GeneratorParams(model);
                    Assert.NotNull(generatorParams);

                    generatorParams.SetSearchOption("max_length", 20);
                    generatorParams.SetSearchOption("batch_size", batchSize);

                    using (var generator = new Generator(model, generatorParams))
                    {
                        Assert.NotNull(generator);

                        generator.AppendTokenSequences(sequences);

                        while (!generator.IsDone())
                        {
                            generator.GenerateNextToken();
                        }

                        for (ulong i = 0; i < batchSize; i++)
                        {
                            var sequence = generator.GetSequence(i).ToArray();
                            Assert.NotNull(sequence);

                            var outputString = tokenizer.Decode(sequence);
                            Assert.NotNull(outputString);
                        }
                    }
                }
            }
        }

        [Fact(DisplayName = "TestTensorAndAddExtraInput")]
        public void TestTensorAndAddExtraInput()
        {
            string modelPath = Path.Combine(Directory.GetCurrentDirectory(), "test_models", "hf-internal-testing", "tiny-random-gpt2-fp32");
            using var model = new Model(modelPath);
            Assert.NotNull(model);

            using var generatorParams = new GeneratorParams(model);
            Assert.NotNull(generatorParams);

            float[] data = { 0, 1, 2, 3, 4, 10, 11, 12, 13, 14, 20, 21, 22, 23, 24 };
            long[] shape = { 3, 5 };

            // Pin the array to get its pointer
            GCHandle handle = GCHandle.Alloc(data, GCHandleType.Pinned);
            try
            {
                IntPtr data_pointer = handle.AddrOfPinnedObject();

                using var tensor = new Tensor(data_pointer, shape, ElementType.float32);
                Assert.NotNull(tensor);

                Assert.Equal(shape, tensor.Shape());
                Assert.Equal(ElementType.float32, tensor.Type());

                generatorParams.SetModelInput("test_input", tensor);
            }
            finally
            {
                handle.Free();
            }
        }

        private class IgnoreOnAdaptersAbsentFact : FactAttribute
        {
            public IgnoreOnAdaptersAbsentFact()
            {
                string modelPath = Path.Combine(Directory.GetCurrentDirectory(), "test_models", "adapters");
                bool exists = System.IO.Directory.Exists(modelPath);
                if (!System.IO.Directory.Exists(modelPath))
                {
                    // Skip this test on some machines since the model cannot be downloaded on those machines at runtime.
                    Skip = "Skipping this test since the model does not exist.";
                }
            }
        }

        // This model is dependent on the presense of Phi2 model
        // get this model generated and copied to the output
        // by running test_onnxruntime_genai.py
        [IgnoreOnAdaptersAbsentFact(DisplayName = "TestAdapters")]
        public void TestAdapters()
        {
            string modelPath = Path.Combine(Directory.GetCurrentDirectory(), "test_models", "adapters");
            string adapterPath = Path.Combine(modelPath, "adapters.onnx_adapter");

            using var model = new Model(modelPath);
            Assert.NotNull(model);

            using var adapters = new Adapters(model);
            adapters.LoadAdapter(adapterPath, "adapters_a_and_b");

            var inputStrings = new string[]
            {
                "This is a test.",
                "Rats are awesome pets!",
                "The quick brown fox jumps over the lazy dog.",
            };

            using var tokenizer = new Tokenizer(model);
            using var sequences = tokenizer.EncodeBatch(inputStrings);

            Int64 outputSize = 0;
            Int64[] output_shape;
            float[] base_output;

            // Run base scenario
            {
                using var genParams = new GeneratorParams(model);
                genParams.SetSearchOption("max_length", 20);
                genParams.SetInputSequences(sequences);

                using var generator = new Generator(model, genParams);
                while(!generator.IsDone())
                {
                    generator.ComputeLogits();
                    generator.GenerateNextToken();
                }

                using var logits = generator.GetOutput("logits");
                Assert.Equal(ElementType.float32, logits.Type());
                output_shape = logits.Shape();
                outputSize = logits.NumElements();
                base_output = logits.GetData<float>().ToArray();
            }
            // Adapter scenario. The output must be affected
            {
                using var genParams = new GeneratorParams(model);
                genParams.SetSearchOption("max_length", 20);
                genParams.SetInputSequences(sequences);

                using var generator = new Generator(model, genParams);
                generator.SetActiveAdapter(adapters, "adapters_a_and_b");
                while (!generator.IsDone())
                {
                    generator.ComputeLogits();
                    generator.GenerateNextToken();
                }
                using var logits = generator.GetOutput("logits");
                Assert.Equal(ElementType.float32, logits.Type());
                Assert.Equal(outputSize, logits.NumElements());
                Assert.Equal(output_shape, logits.Shape());

                var adapter_output = logits.GetData<float>().ToArray();
                Assert.NotEqual(base_output, adapter_output);
            }
        }
    }
}<|MERGE_RESOLUTION|>--- conflicted
+++ resolved
@@ -70,7 +70,6 @@
             int[] inputIDs = new int[] { 0, 0, 0, 52, 0, 0, 195, 731 };
             var inputIDsShape = new ulong[] { 2, 4 };
             ulong batchSize = inputIDsShape[0];
-            ulong sequenceLength = inputIDsShape[1];
             var expectedOutput = new int[] { 0, 0, 0, 52, 204, 204, 204, 204, 204, 204,
                                              0, 0, 195, 731, 731, 114, 114, 114, 114, 114 };
 
@@ -80,42 +79,21 @@
                 Assert.NotNull(config);
                 using (var model = new Model(config))
                 {
-<<<<<<< HEAD
-                    Assert.NotNull(generatorParams);
-
-                    generatorParams.SetSearchOption("max_length", maxLength);
-                    generatorParams.SetSearchOption("batch_size", batchSize);
-
-                    using (var generator = new Generator(model, generatorParams))
-=======
-                    using (var generatorParams = new GeneratorParams(model))
->>>>>>> f66e4f58
+                    Assert.NotNull(model);
+                    using(var generatorParams = new GeneratorParams(model))
                     {
                         Assert.NotNull(generatorParams);
 
                         generatorParams.SetSearchOption("max_length", maxLength);
-                        generatorParams.SetInputIDs(inputIDs, sequenceLength, batchSize);
-
-<<<<<<< HEAD
-                        Assert.False(generator.IsDone());
-                        generator.AppendTokens(inputIDs);
-                        for (ulong i = 0; i < batchSize; i++) 
-                        {
-                            Assert.False((ulong)generator.GetSequence(i).Length == sequenceLength);
-                        }
-                        Assert.False(generator.IsDone());
-
-                        while (!generator.IsDone())
-                        {
-                            generator.GenerateNextToken();
-=======
+                        generatorParams.SetSearchOption("batch_size", batchSize);
+
                         using (var generator = new Generator(model, generatorParams))
                         {
-                            Assert.NotNull(generator);
-
+                            Assert.NotNull(generatorParams);
+
+                            generator.AppendTokens(inputIDs);
                             while (!generator.IsDone())
                             {
-                                generator.ComputeLogits();
                                 generator.GenerateNextToken();
                             }
 
@@ -125,20 +103,6 @@
                                 var expectedSequence = expectedOutput.Skip((int)i * (int)maxLength).Take((int)maxLength);
                                 Assert.Equal(expectedSequence, sequence);
                             }
->>>>>>> f66e4f58
-                        }
-                        // for (int i = 0; i < 6; i++)
-                        // {
-                        //     generator.GenerateNextToken();
-                        // }
-
-                        var sequences = model.Generate(generatorParams);
-                        Assert.NotNull(sequences);
-
-                        for (ulong i = 0; i < batchSize; i++)
-                        {
-                            var expectedSequence = expectedOutput.Skip((int)i * (int)maxLength).Take((int)maxLength);
-                            Assert.Equal(expectedSequence, sequences[i].ToArray());
                         }
                     }
                 }
