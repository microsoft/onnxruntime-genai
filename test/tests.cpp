--- conflicted
+++ resolved
@@ -205,7 +205,6 @@
   for (auto model_path : c_tiny_gpt2_model_paths)
     Test_BeamSearch_Gpt_Cuda(model_path.first, model_path.second);
 }
-<<<<<<< HEAD
 
 TEST(ModelTests, TestApiCuda) {
 #if TEST_PHI2
@@ -272,13 +271,11 @@
   // High level version
   auto result = Generators::Generate(*model, params);
 
-  std::cout << tokenizer->Decode(result) << "\r\n";
+  std::cout << tokenizer->Decode(result[0]) << "\r\n";
 #else
   std::cout << "Test skipped - not built with onnxruntime extensions\r\n";
 #endif
 #endif
 }
 
-=======
->>>>>>> b20fefff
 #endif