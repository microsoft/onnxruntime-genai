--- conflicted
+++ resolved
@@ -1,16 +1,9 @@
 // Copyright (c) Microsoft Corporation. All rights reserved.
 // Licensed under the MIT License.
 
-<<<<<<< HEAD
-#include <gtest/gtest.h>
-#include <generators.h>
 #include <logits_processor.h>
-#include <search.h>
-#include <models/model.h>
-=======
 #include <array>
 #include <chrono>
->>>>>>> 6f70febd
 #include <iostream>
 #include <numeric>
 #include <random>
