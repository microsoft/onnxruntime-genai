// Copyright (c) Microsoft Corporation. All rights reserved.
// Licensed under the MIT License.

#include <gtest/gtest.h>
#include <generators.h>
#include <search.h>
#include <models/model.h>
#include <iostream>
#include <random>

// Our working directory is generators/build so one up puts us in the root directory:
#ifndef MODEL_PATH
#define MODEL_PATH "../../test/test_models/"
#endif

template<typename T>
auto AllocateFromCpuMem(Generators::DeviceInterface& device, std::span<const T> cpu_memory) {
  auto memory = device.Allocate<float>(cpu_memory.size());
  Generators::copy(cpu_memory, memory.CpuSpan());
  memory.CopyCpuToDevice();
  return memory;
}

TEST(SamplingTests, BatchedSamplingTopPCpu) {
  auto model = Generators::CreateModel(Generators::GetOrtEnv(), MODEL_PATH "hf-internal-testing/tiny-random-gpt2-fp32");
  std::vector<int32_t> input_ids{0, 1, 2, 3};
  std::vector<int32_t> expected_output{1, 2, 3, 4};
  auto output_span = Generators::cpu_span<int32_t>(expected_output);
  std::vector<float> logits_cpu = {0.1f, 0.6f, 0.1f, 0.1f, 0.1f,
                                   0.1f, 0.1f, 0.6f, 0.1f, 0.1f,
                                   0.1f, 0.1f, 0.1f, 0.6f, 0.1f,
                                   0.1f, 0.1f, 0.1f, 0.1f, 0.6f};
  Generators::Config config;
  config.model.vocab_size = 5;

  auto params = Generators::CreateGeneratorParams(config);
  params->search.max_length = 10;
  params->search.do_sample = true;
  params->search.top_p = 0.25f;
<<<<<<< HEAD
  params->search.batch_size = 4;
  params->device_type = Generators::DeviceType::CUDA;
  auto generator = Generators::CreateGenerator(*model, *params);
  auto logits_span = Generators::cpu_span<float>(logits_cpu);
  generator->SetLogits(logits_span);
=======
  params->batch_size = 4;
  params->sequence_length = 1;
  params->input_ids = input_ids;
  params->p_device = Generators::GetDeviceInterface(Generators::DeviceType::CPU);
  params->device_type = Generators::DeviceType::CPU;
  auto generator = Generators::CreateGenerator(*model, *params);
  auto logits = params->p_device->WrapMemory<float>(logits_cpu);
  generator->search_->SetLogits(logits);
>>>>>>> dc9bc02c
  generator->computed_logits_ = true;
  // Verify outputs match expected outputs
  generator->GenerateNextToken();
  auto next_tokens = generator->search_->GetNextTokens().CopyDeviceToCpu();
  EXPECT_TRUE(0 == std::memcmp(output_span.data(), next_tokens.data(), expected_output.size() * sizeof(int32_t)));
}

TEST(SamplingTests, BatchedSamplingTopKCpu) {
  auto model = Generators::CreateModel(Generators::GetOrtEnv(), MODEL_PATH "hf-internal-testing/tiny-random-gpt2-fp32");
  std::vector<int32_t> input_ids{0, 1, 2, 3};
  std::vector<float> logits_cpu{2.0f, 1.5f, 1.25f, 0.25f, 0.25f,
                                0.25f, 2.0f, 1.25f, 1.5f, 0.25f,
                                0.25f, 2.0f, 0.25f, 1.5f, 1.25f,
                                1.25f, 0.25f, 1.5f, 0.25f, 2.0f};
  Generators::Config config;
  config.model.vocab_size = 5;

  int batch_size = 4;
  auto params = Generators::CreateGeneratorParams(config);
  params->search.max_length = 10;
  params->search.do_sample = true;
  params->search.top_k = 2;
<<<<<<< HEAD
  params->search.batch_size = batch_size;
  params->device_type = Generators::DeviceType::CPU;
  auto generator = Generators::CreateGenerator(*model, *params);
  auto logits_copy = logits_cpu;
  generator->SetLogits(Generators::cpu_span<float>(logits_copy));
=======
  params->batch_size = batch_size;
  params->sequence_length = 1;
  params->input_ids = input_ids;
  params->p_device = Generators::GetDeviceInterface(Generators::DeviceType::CPU);
  params->device_type = Generators::DeviceType::CPU;
  auto generator = Generators::CreateGenerator(*model, *params);
  auto logits_copy = logits_cpu;
  auto logits = params->p_device->WrapMemory<float>(logits_copy);
  generator->search_->SetLogits(logits);
>>>>>>> dc9bc02c
  generator->computed_logits_ = true;

  // Verify outputs match expected outputs
  generator->GenerateNextToken();
  auto next_tokens = generator->search_->GetNextTokens().CopyDeviceToCpu();
  for (int b = 0; b < batch_size; b++) {
    auto next_token = next_tokens[b];
    auto next_token_score = logits_cpu[next_token + config.model.vocab_size * b];
    EXPECT_GT(next_token_score, 1.25f);
  }
}

TEST(SamplingTests, BatchedSamplingTopPAndKCpu) {
  auto model = Generators::CreateModel(Generators::GetOrtEnv(), MODEL_PATH "hf-internal-testing/tiny-random-gpt2-fp32");
  std::vector<int32_t> input_ids{0, 1, 2, 3};
  std::vector<float> logits_cpu{2.0f, 1.5f, 1.25f, 0.25f, 0.25f,
                                0.25f, 2.0f, 1.25f, 1.5f, 0.25f,
                                0.25f, 2.0f, 0.25f, 1.5f, 1.25f,
                                1.25f, 0.25f, 1.5f, 0.25f, 2.0f};

  Generators::Config config;
  config.model.vocab_size = 5;

  int batch_size = 4;
  auto params = Generators::CreateGeneratorParams(config);
  params->search.max_length = 10;
  params->search.do_sample = true;
  params->search.top_k = 2;
  params->search.top_p = 0.25f;
<<<<<<< HEAD
  params->search.batch_size = batch_size;
  params->device_type = Generators::DeviceType::CPU;
  auto generator = Generators::CreateGenerator(*model, *params);
  auto logits_copy = logits_cpu;
  generator->SetLogits(Generators::cpu_span<float>(logits_copy));
=======
  params->batch_size = batch_size;
  params->sequence_length = 1;
  params->input_ids = input_ids;
  params->p_device = Generators::GetDeviceInterface(Generators::DeviceType::CPU);
  params->device_type = Generators::DeviceType::CPU;
  auto generator = Generators::CreateGenerator(*model, *params);
  auto logits_copy = logits_cpu;
  auto logits = params->p_device->WrapMemory<float>(logits_copy);
  generator->search_->SetLogits(logits);
>>>>>>> dc9bc02c
  generator->computed_logits_ = true;
  // Verify outputs match expected outputs
  generator->GenerateNextToken();
  auto next_tokens = generator->search_->GetNextTokens().CopyDeviceToCpu();
  for (int b = 0; b < batch_size; b++) {
    auto next_token = next_tokens[b];
    auto next_token_score = logits_cpu[next_token + config.model.vocab_size * b];
    EXPECT_GT(next_token_score, 1.25f);
  }
}

void CreateRandomLogits(float* logits, int num_large, int vocab_size, int batch_size, std::mt19937& engine) {
  assert(num_large < vocab_size / 2);  // num_large should be much smaller than vocab_size
  std::uniform_real_distribution<float> dist(0.0f, 1.0f);
  for (int b = 0; b < batch_size; b++) {
    for (int v = 0; v < vocab_size; v++) {
      logits[v + b * vocab_size] = dist(engine);
    }
  }

  // Randomly set num_large elements to be large
  std::uniform_int_distribution<> dist_large(0, vocab_size - 1);
  for (int b = 0; b < batch_size; b++) {
    for (int i = 0; i < num_large; i++) {
      float& value = logits[dist_large(engine) + b * vocab_size];
      if (value == 25.0f)
        i--;  // We hit the same number twice, so do it again to ensure num_large values are set to 25.0f
      else
        value = 25.0f;
    }
  }
}

TEST(SamplingTests, RandomizedSamplingTopPCpu) {
  auto model = Generators::CreateModel(Generators::GetOrtEnv(), MODEL_PATH "hf-internal-testing/tiny-random-gpt2-fp32");
  int batch_size = 5;
  std::vector<int32_t> input_ids{0, 1, 2, 3, 4};

  Generators::Config config;
  config.model.vocab_size = 32000;  // vocab size of llama

  auto params = Generators::CreateGeneratorParams(config);
  params->search.max_length = 10;
  params->search.do_sample = true;
  params->search.top_p = 0.95f;
<<<<<<< HEAD
  params->search.batch_size = batch_size;
=======
  params->batch_size = batch_size;
  params->sequence_length = 1;
  params->input_ids = input_ids;
  params->p_device = Generators::GetDeviceInterface(Generators::DeviceType::CPU);
>>>>>>> dc9bc02c
  params->device_type = Generators::DeviceType::CPU;
  std::vector<float> logits_cpu(config.model.vocab_size * batch_size);
  std::random_device rd;
  std::mt19937 engine(rd());
  std::uniform_int_distribution<> dist(1, 25);
  int num_iter = 100;
  for (int i = 0; i < num_iter; i++) {
    auto generator = Generators::CreateGenerator(*model, *params);
    int num_large = dist(engine);
    CreateRandomLogits(logits_cpu.data(), num_large, config.model.vocab_size, batch_size, engine);
    auto logits_copy = logits_cpu;
<<<<<<< HEAD
    generator->SetLogits(Generators::cpu_span<float>(logits_copy));
=======
    auto logits = params->p_device->WrapMemory<float>(logits_copy);
    generator->search_->SetLogits(logits);
>>>>>>> dc9bc02c
    generator->computed_logits_ = true;
    generator->GenerateNextToken();
    auto next_tokens = generator->search_->GetNextTokens().CopyDeviceToCpu();
    // Verify outputs match expected outputs
    for (int b = 0; b < batch_size; b++) {
      auto next_token = next_tokens[b];
      auto next_token_score = logits_cpu[next_token + config.model.vocab_size * b];
      EXPECT_GT(next_token_score, 1.0f);
    }
  }
}

TEST(SamplingTests, RandomizedSamplingTopKCpu) {
  auto model = Generators::CreateModel(Generators::GetOrtEnv(), MODEL_PATH "hf-internal-testing/tiny-random-gpt2-fp32");
  int batch_size = 5;
  int k = 5;
  std::vector<int32_t> input_ids{0, 1, 2, 3, 4};

  Generators::Config config;
  config.model.vocab_size = 32000;  // vocab size of llama

  auto params = Generators::CreateGeneratorParams(config);
  params->search.max_length = 10;
  params->search.do_sample = true;
  params->search.top_k = k;
<<<<<<< HEAD
  params->search.batch_size = batch_size;
=======
  params->batch_size = batch_size;
  params->sequence_length = 1;
  params->input_ids = input_ids;
  params->p_device = Generators::GetDeviceInterface(Generators::DeviceType::CPU);
>>>>>>> dc9bc02c
  params->device_type = Generators::DeviceType::CPU;
  std::vector<float> logits_cpu(config.model.vocab_size * batch_size);
  std::random_device rd;
  std::mt19937 engine(rd());
  std::uniform_int_distribution<> dist(5, 25);
  int num_iter = 100;
  for (int i = 0; i < num_iter; i++) {
    int num_large = dist(engine);
    auto generator = Generators::CreateGenerator(*model, *params);
    CreateRandomLogits(logits_cpu.data(), num_large, config.model.vocab_size, batch_size, engine);
    auto logits_copy = logits_cpu;
<<<<<<< HEAD
    generator->SetLogits(Generators::cpu_span<float>(logits_copy));
=======
    auto logits = params->p_device->WrapMemory<float>(logits_copy);
    generator->search_->SetLogits(logits);
>>>>>>> dc9bc02c
    generator->computed_logits_ = true;
    generator->GenerateNextToken();
    auto next_tokens = generator->search_->GetNextTokens().CopyDeviceToCpu();
    // Verify outputs match expected outputs
    for (int b = 0; b < batch_size; b++) {
      auto next_token = next_tokens[b];
      auto next_token_score = logits_cpu[next_token + config.model.vocab_size * b];
      EXPECT_GT(next_token_score, 10.0f);
    }
  }
}

TEST(SamplingTests, RandomizedSamplingTopPAndKCpu) {
  auto model = Generators::CreateModel(Generators::GetOrtEnv(), MODEL_PATH "hf-internal-testing/tiny-random-gpt2-fp32");
  int batch_size = 5;
  float p = 0.95f;
  int k = 5;
  std::vector<int32_t> input_ids{0, 1, 2, 3, 4};

  Generators::Config config;
  config.model.vocab_size = 32000;  // vocab size of llama

  auto params = Generators::CreateGeneratorParams(config);
  params->search.max_length = 10;
  params->search.do_sample = true;
  params->search.top_k = k;
  params->search.top_p = p;
<<<<<<< HEAD
  params->search.batch_size = batch_size;
=======
  params->batch_size = batch_size;
  params->sequence_length = 1;
  params->input_ids = input_ids;
  params->p_device = Generators::GetDeviceInterface(Generators::DeviceType::CPU);
>>>>>>> dc9bc02c
  params->device_type = Generators::DeviceType::CPU;
  std::vector<float> logits_cpu(config.model.vocab_size * batch_size);
  std::random_device rd;
  std::mt19937 engine(rd());
  std::uniform_int_distribution<> dist(5, 25);
  int num_iter = 100;
  for (int i = 0; i < num_iter; i++) {
    int num_large = dist(engine);
    auto generator = Generators::CreateGenerator(*model, *params);
    CreateRandomLogits(logits_cpu.data(), num_large, config.model.vocab_size, batch_size, engine);
    auto logits_copy = logits_cpu;
<<<<<<< HEAD
    generator->SetLogits(Generators::cpu_span<float>(logits_copy));
=======
    auto logits = params->p_device->WrapMemory<float>(logits_copy);
    generator->search_->SetLogits(logits);
>>>>>>> dc9bc02c
    generator->computed_logits_ = true;
    generator->GenerateNextToken();
    auto next_tokens = generator->search_->GetNextTokens().CopyDeviceToCpu();
    // Verify outputs match expected outputs
    for (int b = 0; b < batch_size; b++) {
      auto next_token = next_tokens[b];
      auto next_token_score = logits_cpu[next_token + config.model.vocab_size * b];
      EXPECT_GT(next_token_score, 10.0f);
    }
  }
}

#if USE_CUDA
#include "tests_helper.cuh"

TEST(SamplingTests, BatchedSamplingTopPCuda) {
  auto model = Generators::CreateModel(Generators::GetOrtEnv(), MODEL_PATH "hf-internal-testing/tiny-random-gpt2-fp32");
  std::vector<int32_t> input_ids{0, 1, 2, 3};
  std::vector<int32_t> expected_output{1, 2, 3, 4};
  auto output_span = Generators::cpu_span<int32_t>(expected_output);
  std::vector<float> logits_cpu = {0.1f, 0.6f, 0.1f, 0.1f, 0.1f,
                                   0.1f, 0.1f, 0.6f, 0.1f, 0.1f,
                                   0.1f, 0.1f, 0.1f, 0.6f, 0.1f,
                                   0.1f, 0.1f, 0.1f, 0.1f, 0.6f};
  int batch_size = 4;

  Generators::Config config;
  config.model.vocab_size = 5;

  auto params = Generators::CreateGeneratorParams(config);
  params->search.max_length = 10;
  params->search.do_sample = true;
  params->search.top_p = 0.25f;
<<<<<<< HEAD
  params->search.batch_size = batch_size;
=======
  params->batch_size = batch_size;
  params->sequence_length = 1;
  params->input_ids = input_ids;
  params->p_device = Generators::GetDeviceInterface(Generators::DeviceType::CUDA);
>>>>>>> dc9bc02c
  params->device_type = Generators::DeviceType::CUDA;
  auto logits = AllocateFromCpuMem<float>(*params->p_device, logits_cpu);
  auto generator = Generators::CreateGenerator(*model, *params);
<<<<<<< HEAD
  generator->SetLogits(Generators::gpu_span<float>(logits_gpu.get(), logits_cpu.size()));
=======
  generator->search_->SetLogits(logits);
>>>>>>> dc9bc02c
  generator->computed_logits_ = true;
  // Verify outputs match expected outputs
  generator->GenerateNextToken();
  auto next_tokens = generator->search_->GetNextTokens().CopyDeviceToCpu();
  EXPECT_TRUE(0 == std::memcmp(output_span.data(), next_tokens.data(), expected_output.size() * sizeof(int32_t)));
}

TEST(SamplingTests, BatchedSamplingTopKCuda) {
  auto model = Generators::CreateModel(Generators::GetOrtEnv(), MODEL_PATH "hf-internal-testing/tiny-random-gpt2-fp32");
  std::vector<int32_t> input_ids{0, 1, 2, 3};
  std::vector<float> logits_cpu{2.0f, 1.5f, 1.25f, 0.25f, 0.25f,
                                0.25f, 2.0f, 1.25f, 1.5f, 0.25f,
                                0.25f, 2.0f, 0.25f, 1.5f, 1.25f,
                                1.25f, 0.25f, 1.5f, 0.25f, 2.0f};
  int batch_size = 4;

  Generators::Config config;
  config.model.vocab_size = 5;

  auto params = Generators::CreateGeneratorParams(config);
  params->search.max_length = 10;
  params->search.do_sample = true;
  params->search.top_k = 2;
<<<<<<< HEAD
  params->search.batch_size = batch_size;
=======
  params->batch_size = batch_size;
  params->sequence_length = 1;
  params->input_ids = input_ids;
  params->p_device = Generators::GetDeviceInterface(Generators::DeviceType::CUDA);
>>>>>>> dc9bc02c
  params->device_type = Generators::DeviceType::CUDA;
  auto logits = AllocateFromCpuMem<float>(*params->p_device, logits_cpu);
  auto generator = Generators::CreateGenerator(*model, *params);
<<<<<<< HEAD
  generator->SetLogits(Generators::gpu_span<float>(logits_gpu.get(), logits_cpu.size()));
=======
  generator->search_->SetLogits(logits);
>>>>>>> dc9bc02c
  generator->computed_logits_ = true;
  // Verify outputs match expected outputs
  generator->GenerateNextToken();
  auto next_tokens = generator->search_->GetNextTokens().CopyDeviceToCpu();
  for (int b = 0; b < batch_size; b++) {
    auto next_token = next_tokens[b];
    auto next_token_score = logits_cpu[next_token + config.model.vocab_size * b];
    EXPECT_GT(next_token_score, 1.25f);
  }
}

TEST(SamplingTests, BatchedSamplingTopPAndKCuda) {
  auto model = Generators::CreateModel(Generators::GetOrtEnv(), MODEL_PATH "hf-internal-testing/tiny-random-gpt2-fp32");
  std::vector<int32_t> input_ids{0, 1, 2, 3};
  std::vector<float> logits_cpu{2.0f, 1.5f, 1.25f, 0.25f, 0.25f,
                                0.25f, 2.0f, 1.25f, 1.5f, 0.25f,
                                0.25f, 2.0f, 0.25f, 1.5f, 1.25f,
                                1.25f, 0.25f, 1.5f, 0.25f, 2.0f};
  int batch_size = 4;

  Generators::Config config;
  config.model.vocab_size = 5;

  auto params = Generators::CreateGeneratorParams(config);
  params->search.max_length = 10;
  params->search.do_sample = true;
  params->search.top_k = 2;
  params->search.top_p = 0.25f;
<<<<<<< HEAD
  params->search.batch_size = batch_size;
=======
  params->batch_size = batch_size;
  params->sequence_length = 1;
  params->input_ids = input_ids;
  params->p_device = Generators::GetDeviceInterface(Generators::DeviceType::CUDA);
>>>>>>> dc9bc02c
  params->device_type = Generators::DeviceType::CUDA;
  auto logits = AllocateFromCpuMem<float>(*params->p_device, logits_cpu);
  auto generator = Generators::CreateGenerator(*model, *params);
<<<<<<< HEAD
  generator->SetLogits(Generators::gpu_span<float>(logits_gpu.get(), logits_cpu.size()));
=======
  generator->search_->SetLogits(logits);
>>>>>>> dc9bc02c
  generator->computed_logits_ = true;
  // Verify outputs match expected outputs
  generator->GenerateNextToken();
  auto next_tokens = generator->search_->GetNextTokens().CopyDeviceToCpu();
  for (int b = 0; b < batch_size; b++) {
    auto next_token = next_tokens[b];
    auto next_token_score = logits_cpu[next_token + config.model.vocab_size * b];
    EXPECT_GT(next_token_score, 1.25f);
  }
}

TEST(SamplingTests, RandomizedSamplingTopPCuda) {
  auto model = Generators::CreateModel(Generators::GetOrtEnv(), MODEL_PATH "hf-internal-testing/tiny-random-gpt2-fp32");
  int batch_size = 5;
  std::vector<int32_t> input_ids{0, 1, 2, 3, 4};

  Generators::Config config;
  config.model.vocab_size = 32000;  // vocab size of llama

  auto params = Generators::CreateGeneratorParams(config);
  params->search.max_length = 10;
  params->search.do_sample = true;
  params->search.top_p = 0.95f;
<<<<<<< HEAD
  params->search.batch_size = batch_size;
=======
  params->batch_size = batch_size;
  params->sequence_length = 1;
  params->input_ids = input_ids;
  params->p_device = Generators::GetDeviceInterface(Generators::DeviceType::CUDA);
>>>>>>> dc9bc02c
  params->device_type = Generators::DeviceType::CUDA;
  auto logits_gpu = params->p_device->Allocate<float>(config.model.vocab_size * batch_size);
  auto indices_buffer = params->p_device->Allocate<int>(config.model.vocab_size * batch_size);

  std::random_device rd;
  std::mt19937 engine(rd());
  std::uniform_int_distribution<> dist(1, 25);
  int num_iter = 100;
  for (int i = 0; i < num_iter; i++) {
    int num_large = dist(engine);
    auto generator = Generators::CreateGenerator(*model, *params);
<<<<<<< HEAD
    LaunchGeometricDecayKernel(logits_gpu.get(), config.model.vocab_size, batch_size, num_large, 20.0f, params->cuda_stream);
    LaunchFisherYatesKernel(logits_gpu.get(), indices_buffer.get(), config.model.vocab_size, batch_size, params->cuda_stream);
    cudaMemcpyAsync(logits_cpu.data(), logits_gpu.get(), config.model.vocab_size * batch_size * sizeof(float), cudaMemcpyDeviceToHost, params->cuda_stream);
    generator->SetLogits(Generators::gpu_span<float>(logits_gpu.get(), config.model.vocab_size * batch_size));
=======
    LaunchGeometricDecayKernel(logits_gpu.Span().data(), config.model.vocab_size, batch_size, num_large, 20.0f, params->cuda_stream);
    LaunchFisherYatesKernel(logits_gpu.Span().data(), indices_buffer.Span().data(), config.model.vocab_size, batch_size, params->cuda_stream);
    generator->search_->SetLogits(logits_gpu); 
>>>>>>> dc9bc02c
    generator->computed_logits_ = true;
    generator->GenerateNextToken();
    auto next_tokens = generator->search_->GetNextTokens().CopyDeviceToCpu();
    auto logits_cpu = logits_gpu.CopyDeviceToCpu();
    // Verify outputs match expected outputs
    for (int b = 0; b < batch_size; b++) {
      auto next_token = next_tokens[b];
      auto next_token_score = logits_cpu[next_token + config.model.vocab_size * b];
      EXPECT_GT(next_token_score, 0.0001f);
    }
  }
}

TEST(SamplingTests, RandomizedSamplingTopKCuda) {
  auto model = Generators::CreateModel(Generators::GetOrtEnv(), MODEL_PATH "hf-internal-testing/tiny-random-gpt2-fp32");
  int batch_size = 5;
  int k = 5;
  std::vector<int32_t> input_ids{0, 1, 2, 3, 4};

  Generators::Config config;
  config.model.vocab_size = 32000;  // vocab size of llama

  auto params = Generators::CreateGeneratorParams(config);
  params->search.max_length = 10;
  params->search.do_sample = true;
  params->search.top_k = k;
<<<<<<< HEAD
  params->search.batch_size = batch_size;
=======
  params->batch_size = batch_size;
  params->sequence_length = 1;
  params->input_ids = input_ids;
  params->p_device = Generators::GetDeviceInterface(Generators::DeviceType::CUDA);
>>>>>>> dc9bc02c
  params->device_type = Generators::DeviceType::CUDA;
  auto logits_gpu = params->p_device->Allocate<float>(config.model.vocab_size * batch_size);
  auto indices_buffer = params->p_device->Allocate<int>(config.model.vocab_size * batch_size);

  std::random_device rd;
  std::mt19937 engine(rd());
  std::uniform_int_distribution<> dist(1, 25);
  int num_iter = 100;
  for (int i = 0; i < num_iter; i++) {
    int num_large = dist(engine);
    LaunchGeometricDecayKernel(logits_gpu.Span().data(), config.model.vocab_size, batch_size, num_large, 20.0f, params->cuda_stream);
    LaunchFisherYatesKernel(logits_gpu.Span().data(), indices_buffer.Span().data(), config.model.vocab_size, batch_size, params->cuda_stream);
    auto generator = Generators::CreateGenerator(*model, *params);
<<<<<<< HEAD
    generator->SetLogits(Generators::gpu_span<float>(logits_gpu.get(), config.model.vocab_size * batch_size));
=======
    generator->search_->SetLogits(logits_gpu);
>>>>>>> dc9bc02c
    generator->computed_logits_ = true;
    generator->GenerateNextToken();
    auto next_tokens = generator->search_->GetNextTokens().CopyDeviceToCpu();
    auto logits_cpu = logits_gpu.CopyDeviceToCpu();
    // Verify outputs match expected outputs
    for (int b = 0; b < batch_size; b++) {
      auto next_token = next_tokens[b];
      auto next_token_score = logits_cpu[next_token + config.model.vocab_size * b];
      EXPECT_GT(next_token_score, 10.0f);
    }
  }
}

TEST(SamplingTests, RandomizedSamplingTopPAndKCuda) {
  auto model = Generators::CreateModel(Generators::GetOrtEnv(), MODEL_PATH "hf-internal-testing/tiny-random-gpt2-fp32");
  int batch_size = 5;
  float p = 0.95f;
  int k = 5;
  std::vector<int32_t> input_ids{0, 1, 2, 3, 4};

  Generators::Config config;
  config.model.vocab_size = 32000;  // vocab size of llama

  auto params = Generators::CreateGeneratorParams(config);
  params->search.max_length = 10;
  params->search.do_sample = true;
  params->search.top_k = k;
  params->search.top_p = p;
<<<<<<< HEAD
  params->search.batch_size = batch_size;
=======
  params->batch_size = batch_size;
  params->sequence_length = 1;
  params->input_ids = input_ids;
  params->p_device = Generators::GetDeviceInterface(Generators::DeviceType::CUDA);
>>>>>>> dc9bc02c
  params->device_type = Generators::DeviceType::CUDA;
  auto logits_gpu = params->p_device->Allocate<float>(config.model.vocab_size * batch_size);
  auto indices_buffer = params->p_device->Allocate<int>(config.model.vocab_size * batch_size);
  std::random_device rd;
  std::mt19937 engine(rd());
  std::uniform_int_distribution<> dist(1, 25);
  int num_iter = 100;
  for (int i = 0; i < num_iter; i++) {
    int num_large = dist(engine);
    auto generator = Generators::CreateGenerator(*model, *params);
<<<<<<< HEAD
    LaunchGeometricDecayKernel(logits_gpu.get(), config.model.vocab_size, batch_size, num_large, 20.0f, params->cuda_stream);
    LaunchFisherYatesKernel(logits_gpu.get(), indices_buffer.get(), config.model.vocab_size, batch_size, params->cuda_stream);
    cudaMemcpyAsync(logits_cpu.data(), logits_gpu.get(), config.model.vocab_size * batch_size * sizeof(float), cudaMemcpyDeviceToHost, params->cuda_stream);
    generator->SetLogits(Generators::gpu_span<float>(logits_gpu.get(), config.model.vocab_size * batch_size));
=======
    LaunchGeometricDecayKernel(logits_gpu.Span().data(), config.model.vocab_size, batch_size, num_large, 20.0f, params->cuda_stream);
    LaunchFisherYatesKernel(logits_gpu.Span().data(), indices_buffer.Span().data(), config.model.vocab_size, batch_size, params->cuda_stream);
    generator->search_->SetLogits(logits_gpu);
>>>>>>> dc9bc02c
    generator->computed_logits_ = true;
    generator->GenerateNextToken();
    auto next_tokens = generator->search_->GetNextTokens().CopyDeviceToCpu();
    auto logits_cpu = logits_gpu.CopyDeviceToCpu();
    // Verify outputs match expected outputs
    for (int b = 0; b < batch_size; b++) {
      auto next_token = next_tokens[b];
      auto next_token_score = logits_cpu[next_token + config.model.vocab_size * b];
      EXPECT_GT(next_token_score, 10.0f);
    }
  }
}

TEST(SamplingTests, RandomizedSamplingSelectTopCuda) {
  auto model = Generators::CreateModel(Generators::GetOrtEnv(), MODEL_PATH "hf-internal-testing/tiny-random-gpt2-fp32");
  int batch_size = 5;
  std::vector<int32_t> input_ids{0, 1, 2, 3, 4};

  Generators::Config config;
  config.model.vocab_size = 32000;  // vocab size of llama

  auto params = Generators::CreateGeneratorParams(config);
  params->search.max_length = 10;
<<<<<<< HEAD
  params->search.batch_size = batch_size;
=======
  params->batch_size = batch_size;
  params->sequence_length = 1;
  params->input_ids = input_ids;
  params->p_device = Generators::GetDeviceInterface(Generators::DeviceType::CUDA);
>>>>>>> dc9bc02c
  params->device_type = Generators::DeviceType::CUDA;
  auto logits_gpu = params->p_device->Allocate<float>(config.model.vocab_size * batch_size);
  auto indices_buffer = params->p_device->Allocate<int>(config.model.vocab_size * batch_size);
  std::random_device rd;
  std::mt19937 engine(rd());
  std::uniform_int_distribution<> dist(1, 25);
  int num_iter = 100;
  for (int i = 0; i < num_iter; i++) {
    int num_large = dist(engine);
    LaunchGeometricDecayKernel(logits_gpu.Span().data(), config.model.vocab_size, batch_size, num_large, 20.0f, params->cuda_stream);
    LaunchFisherYatesKernel(logits_gpu.Span().data(), indices_buffer.Span().data(), config.model.vocab_size, batch_size, params->cuda_stream);
    auto generator = Generators::CreateGenerator(*model, *params);
<<<<<<< HEAD
    generator->SetLogits(Generators::gpu_span<float>(logits_gpu.get(), config.model.vocab_size * batch_size));
=======
    generator->search_->SetLogits(logits_gpu);
>>>>>>> dc9bc02c
    generator->computed_logits_ = true;
    generator->GenerateNextToken();
    auto next_tokens = generator->search_->GetNextTokens().CopyDeviceToCpu();
    auto logits_cpu = logits_gpu.CopyDeviceToCpu();
    // Verify outputs match expected outputs
    for (int b = 0; b < batch_size; b++) {
      float max_score = *std::max_element(logits_cpu.begin() + config.model.vocab_size * b, logits_cpu.begin() + config.model.vocab_size * (b + 1));
      auto next_token = next_tokens[b];
      auto next_token_score = logits_cpu[next_token + config.model.vocab_size * b];
      EXPECT_EQ(next_token_score, max_score);
    }
  }
}

#endif<|MERGE_RESOLUTION|>--- conflicted
+++ resolved
@@ -37,23 +37,12 @@
   params->search.max_length = 10;
   params->search.do_sample = true;
   params->search.top_p = 0.25f;
-<<<<<<< HEAD
   params->search.batch_size = 4;
-  params->device_type = Generators::DeviceType::CUDA;
-  auto generator = Generators::CreateGenerator(*model, *params);
-  auto logits_span = Generators::cpu_span<float>(logits_cpu);
-  generator->SetLogits(logits_span);
-=======
-  params->batch_size = 4;
-  params->sequence_length = 1;
-  params->input_ids = input_ids;
   params->p_device = Generators::GetDeviceInterface(Generators::DeviceType::CPU);
   params->device_type = Generators::DeviceType::CPU;
   auto generator = Generators::CreateGenerator(*model, *params);
   auto logits = params->p_device->WrapMemory<float>(logits_cpu);
-  generator->search_->SetLogits(logits);
->>>>>>> dc9bc02c
-  generator->computed_logits_ = true;
+  generator->SetLogits(logits);
   // Verify outputs match expected outputs
   generator->GenerateNextToken();
   auto next_tokens = generator->search_->GetNextTokens().CopyDeviceToCpu();
@@ -75,24 +64,13 @@
   params->search.max_length = 10;
   params->search.do_sample = true;
   params->search.top_k = 2;
-<<<<<<< HEAD
-  params->search.batch_size = batch_size;
-  params->device_type = Generators::DeviceType::CPU;
-  auto generator = Generators::CreateGenerator(*model, *params);
-  auto logits_copy = logits_cpu;
-  generator->SetLogits(Generators::cpu_span<float>(logits_copy));
-=======
-  params->batch_size = batch_size;
-  params->sequence_length = 1;
-  params->input_ids = input_ids;
+  params->search.batch_size = batch_size;
   params->p_device = Generators::GetDeviceInterface(Generators::DeviceType::CPU);
   params->device_type = Generators::DeviceType::CPU;
   auto generator = Generators::CreateGenerator(*model, *params);
   auto logits_copy = logits_cpu;
   auto logits = params->p_device->WrapMemory<float>(logits_copy);
-  generator->search_->SetLogits(logits);
->>>>>>> dc9bc02c
-  generator->computed_logits_ = true;
+  generator->SetLogits(logits);
 
   // Verify outputs match expected outputs
   generator->GenerateNextToken();
@@ -121,24 +99,13 @@
   params->search.do_sample = true;
   params->search.top_k = 2;
   params->search.top_p = 0.25f;
-<<<<<<< HEAD
-  params->search.batch_size = batch_size;
-  params->device_type = Generators::DeviceType::CPU;
-  auto generator = Generators::CreateGenerator(*model, *params);
-  auto logits_copy = logits_cpu;
-  generator->SetLogits(Generators::cpu_span<float>(logits_copy));
-=======
-  params->batch_size = batch_size;
-  params->sequence_length = 1;
-  params->input_ids = input_ids;
+  params->search.batch_size = batch_size;
   params->p_device = Generators::GetDeviceInterface(Generators::DeviceType::CPU);
   params->device_type = Generators::DeviceType::CPU;
   auto generator = Generators::CreateGenerator(*model, *params);
   auto logits_copy = logits_cpu;
   auto logits = params->p_device->WrapMemory<float>(logits_copy);
-  generator->search_->SetLogits(logits);
->>>>>>> dc9bc02c
-  generator->computed_logits_ = true;
+  generator->SetLogits(logits);
   // Verify outputs match expected outputs
   generator->GenerateNextToken();
   auto next_tokens = generator->search_->GetNextTokens().CopyDeviceToCpu();
@@ -183,14 +150,8 @@
   params->search.max_length = 10;
   params->search.do_sample = true;
   params->search.top_p = 0.95f;
-<<<<<<< HEAD
-  params->search.batch_size = batch_size;
-=======
-  params->batch_size = batch_size;
-  params->sequence_length = 1;
-  params->input_ids = input_ids;
+  params->search.batch_size = batch_size;
   params->p_device = Generators::GetDeviceInterface(Generators::DeviceType::CPU);
->>>>>>> dc9bc02c
   params->device_type = Generators::DeviceType::CPU;
   std::vector<float> logits_cpu(config.model.vocab_size * batch_size);
   std::random_device rd;
@@ -202,13 +163,8 @@
     int num_large = dist(engine);
     CreateRandomLogits(logits_cpu.data(), num_large, config.model.vocab_size, batch_size, engine);
     auto logits_copy = logits_cpu;
-<<<<<<< HEAD
-    generator->SetLogits(Generators::cpu_span<float>(logits_copy));
-=======
     auto logits = params->p_device->WrapMemory<float>(logits_copy);
-    generator->search_->SetLogits(logits);
->>>>>>> dc9bc02c
-    generator->computed_logits_ = true;
+    generator->SetLogits(logits);
     generator->GenerateNextToken();
     auto next_tokens = generator->search_->GetNextTokens().CopyDeviceToCpu();
     // Verify outputs match expected outputs
@@ -233,14 +189,8 @@
   params->search.max_length = 10;
   params->search.do_sample = true;
   params->search.top_k = k;
-<<<<<<< HEAD
-  params->search.batch_size = batch_size;
-=======
-  params->batch_size = batch_size;
-  params->sequence_length = 1;
-  params->input_ids = input_ids;
+  params->search.batch_size = batch_size;
   params->p_device = Generators::GetDeviceInterface(Generators::DeviceType::CPU);
->>>>>>> dc9bc02c
   params->device_type = Generators::DeviceType::CPU;
   std::vector<float> logits_cpu(config.model.vocab_size * batch_size);
   std::random_device rd;
@@ -252,13 +202,8 @@
     auto generator = Generators::CreateGenerator(*model, *params);
     CreateRandomLogits(logits_cpu.data(), num_large, config.model.vocab_size, batch_size, engine);
     auto logits_copy = logits_cpu;
-<<<<<<< HEAD
-    generator->SetLogits(Generators::cpu_span<float>(logits_copy));
-=======
     auto logits = params->p_device->WrapMemory<float>(logits_copy);
-    generator->search_->SetLogits(logits);
->>>>>>> dc9bc02c
-    generator->computed_logits_ = true;
+    generator->SetLogits(logits);
     generator->GenerateNextToken();
     auto next_tokens = generator->search_->GetNextTokens().CopyDeviceToCpu();
     // Verify outputs match expected outputs
@@ -285,14 +230,8 @@
   params->search.do_sample = true;
   params->search.top_k = k;
   params->search.top_p = p;
-<<<<<<< HEAD
-  params->search.batch_size = batch_size;
-=======
-  params->batch_size = batch_size;
-  params->sequence_length = 1;
-  params->input_ids = input_ids;
+  params->search.batch_size = batch_size;
   params->p_device = Generators::GetDeviceInterface(Generators::DeviceType::CPU);
->>>>>>> dc9bc02c
   params->device_type = Generators::DeviceType::CPU;
   std::vector<float> logits_cpu(config.model.vocab_size * batch_size);
   std::random_device rd;
@@ -304,13 +243,8 @@
     auto generator = Generators::CreateGenerator(*model, *params);
     CreateRandomLogits(logits_cpu.data(), num_large, config.model.vocab_size, batch_size, engine);
     auto logits_copy = logits_cpu;
-<<<<<<< HEAD
-    generator->SetLogits(Generators::cpu_span<float>(logits_copy));
-=======
     auto logits = params->p_device->WrapMemory<float>(logits_copy);
-    generator->search_->SetLogits(logits);
->>>>>>> dc9bc02c
-    generator->computed_logits_ = true;
+    generator->SetLogits(logits);
     generator->GenerateNextToken();
     auto next_tokens = generator->search_->GetNextTokens().CopyDeviceToCpu();
     // Verify outputs match expected outputs
@@ -343,23 +277,13 @@
   params->search.max_length = 10;
   params->search.do_sample = true;
   params->search.top_p = 0.25f;
-<<<<<<< HEAD
-  params->search.batch_size = batch_size;
-=======
-  params->batch_size = batch_size;
-  params->sequence_length = 1;
-  params->input_ids = input_ids;
-  params->p_device = Generators::GetDeviceInterface(Generators::DeviceType::CUDA);
->>>>>>> dc9bc02c
+  params->search.batch_size = batch_size;
+  params->p_device = Generators::GetDeviceInterface(Generators::DeviceType::CUDA);
   params->device_type = Generators::DeviceType::CUDA;
   auto logits = AllocateFromCpuMem<float>(*params->p_device, logits_cpu);
   auto generator = Generators::CreateGenerator(*model, *params);
-<<<<<<< HEAD
   generator->SetLogits(Generators::gpu_span<float>(logits_gpu.get(), logits_cpu.size()));
-=======
-  generator->search_->SetLogits(logits);
->>>>>>> dc9bc02c
-  generator->computed_logits_ = true;
+  generator->SetLogits(logits);
   // Verify outputs match expected outputs
   generator->GenerateNextToken();
   auto next_tokens = generator->search_->GetNextTokens().CopyDeviceToCpu();
@@ -382,23 +306,13 @@
   params->search.max_length = 10;
   params->search.do_sample = true;
   params->search.top_k = 2;
-<<<<<<< HEAD
-  params->search.batch_size = batch_size;
-=======
-  params->batch_size = batch_size;
-  params->sequence_length = 1;
-  params->input_ids = input_ids;
-  params->p_device = Generators::GetDeviceInterface(Generators::DeviceType::CUDA);
->>>>>>> dc9bc02c
+  params->search.batch_size = batch_size;
+  params->p_device = Generators::GetDeviceInterface(Generators::DeviceType::CUDA);
   params->device_type = Generators::DeviceType::CUDA;
   auto logits = AllocateFromCpuMem<float>(*params->p_device, logits_cpu);
   auto generator = Generators::CreateGenerator(*model, *params);
-<<<<<<< HEAD
   generator->SetLogits(Generators::gpu_span<float>(logits_gpu.get(), logits_cpu.size()));
-=======
-  generator->search_->SetLogits(logits);
->>>>>>> dc9bc02c
-  generator->computed_logits_ = true;
+  generator->SetLogits(logits);
   // Verify outputs match expected outputs
   generator->GenerateNextToken();
   auto next_tokens = generator->search_->GetNextTokens().CopyDeviceToCpu();
@@ -426,23 +340,13 @@
   params->search.do_sample = true;
   params->search.top_k = 2;
   params->search.top_p = 0.25f;
-<<<<<<< HEAD
-  params->search.batch_size = batch_size;
-=======
-  params->batch_size = batch_size;
-  params->sequence_length = 1;
-  params->input_ids = input_ids;
-  params->p_device = Generators::GetDeviceInterface(Generators::DeviceType::CUDA);
->>>>>>> dc9bc02c
+  params->search.batch_size = batch_size;
+  params->p_device = Generators::GetDeviceInterface(Generators::DeviceType::CUDA);
   params->device_type = Generators::DeviceType::CUDA;
   auto logits = AllocateFromCpuMem<float>(*params->p_device, logits_cpu);
   auto generator = Generators::CreateGenerator(*model, *params);
-<<<<<<< HEAD
   generator->SetLogits(Generators::gpu_span<float>(logits_gpu.get(), logits_cpu.size()));
-=======
-  generator->search_->SetLogits(logits);
->>>>>>> dc9bc02c
-  generator->computed_logits_ = true;
+  generator->SetLogits(logits);
   // Verify outputs match expected outputs
   generator->GenerateNextToken();
   auto next_tokens = generator->search_->GetNextTokens().CopyDeviceToCpu();
@@ -465,14 +369,8 @@
   params->search.max_length = 10;
   params->search.do_sample = true;
   params->search.top_p = 0.95f;
-<<<<<<< HEAD
-  params->search.batch_size = batch_size;
-=======
-  params->batch_size = batch_size;
-  params->sequence_length = 1;
-  params->input_ids = input_ids;
-  params->p_device = Generators::GetDeviceInterface(Generators::DeviceType::CUDA);
->>>>>>> dc9bc02c
+  params->search.batch_size = batch_size;
+  params->p_device = Generators::GetDeviceInterface(Generators::DeviceType::CUDA);
   params->device_type = Generators::DeviceType::CUDA;
   auto logits_gpu = params->p_device->Allocate<float>(config.model.vocab_size * batch_size);
   auto indices_buffer = params->p_device->Allocate<int>(config.model.vocab_size * batch_size);
@@ -484,17 +382,9 @@
   for (int i = 0; i < num_iter; i++) {
     int num_large = dist(engine);
     auto generator = Generators::CreateGenerator(*model, *params);
-<<<<<<< HEAD
-    LaunchGeometricDecayKernel(logits_gpu.get(), config.model.vocab_size, batch_size, num_large, 20.0f, params->cuda_stream);
-    LaunchFisherYatesKernel(logits_gpu.get(), indices_buffer.get(), config.model.vocab_size, batch_size, params->cuda_stream);
-    cudaMemcpyAsync(logits_cpu.data(), logits_gpu.get(), config.model.vocab_size * batch_size * sizeof(float), cudaMemcpyDeviceToHost, params->cuda_stream);
-    generator->SetLogits(Generators::gpu_span<float>(logits_gpu.get(), config.model.vocab_size * batch_size));
-=======
     LaunchGeometricDecayKernel(logits_gpu.Span().data(), config.model.vocab_size, batch_size, num_large, 20.0f, params->cuda_stream);
     LaunchFisherYatesKernel(logits_gpu.Span().data(), indices_buffer.Span().data(), config.model.vocab_size, batch_size, params->cuda_stream);
-    generator->search_->SetLogits(logits_gpu); 
->>>>>>> dc9bc02c
-    generator->computed_logits_ = true;
+    generator->SetLogits(logits_gpu); 
     generator->GenerateNextToken();
     auto next_tokens = generator->search_->GetNextTokens().CopyDeviceToCpu();
     auto logits_cpu = logits_gpu.CopyDeviceToCpu();
@@ -520,14 +410,8 @@
   params->search.max_length = 10;
   params->search.do_sample = true;
   params->search.top_k = k;
-<<<<<<< HEAD
-  params->search.batch_size = batch_size;
-=======
-  params->batch_size = batch_size;
-  params->sequence_length = 1;
-  params->input_ids = input_ids;
-  params->p_device = Generators::GetDeviceInterface(Generators::DeviceType::CUDA);
->>>>>>> dc9bc02c
+  params->search.batch_size = batch_size;
+  params->p_device = Generators::GetDeviceInterface(Generators::DeviceType::CUDA);
   params->device_type = Generators::DeviceType::CUDA;
   auto logits_gpu = params->p_device->Allocate<float>(config.model.vocab_size * batch_size);
   auto indices_buffer = params->p_device->Allocate<int>(config.model.vocab_size * batch_size);
@@ -541,12 +425,7 @@
     LaunchGeometricDecayKernel(logits_gpu.Span().data(), config.model.vocab_size, batch_size, num_large, 20.0f, params->cuda_stream);
     LaunchFisherYatesKernel(logits_gpu.Span().data(), indices_buffer.Span().data(), config.model.vocab_size, batch_size, params->cuda_stream);
     auto generator = Generators::CreateGenerator(*model, *params);
-<<<<<<< HEAD
-    generator->SetLogits(Generators::gpu_span<float>(logits_gpu.get(), config.model.vocab_size * batch_size));
-=======
-    generator->search_->SetLogits(logits_gpu);
->>>>>>> dc9bc02c
-    generator->computed_logits_ = true;
+    generator->SetLogits(logits_gpu);
     generator->GenerateNextToken();
     auto next_tokens = generator->search_->GetNextTokens().CopyDeviceToCpu();
     auto logits_cpu = logits_gpu.CopyDeviceToCpu();
@@ -574,14 +453,8 @@
   params->search.do_sample = true;
   params->search.top_k = k;
   params->search.top_p = p;
-<<<<<<< HEAD
-  params->search.batch_size = batch_size;
-=======
-  params->batch_size = batch_size;
-  params->sequence_length = 1;
-  params->input_ids = input_ids;
-  params->p_device = Generators::GetDeviceInterface(Generators::DeviceType::CUDA);
->>>>>>> dc9bc02c
+  params->search.batch_size = batch_size;
+  params->p_device = Generators::GetDeviceInterface(Generators::DeviceType::CUDA);
   params->device_type = Generators::DeviceType::CUDA;
   auto logits_gpu = params->p_device->Allocate<float>(config.model.vocab_size * batch_size);
   auto indices_buffer = params->p_device->Allocate<int>(config.model.vocab_size * batch_size);
@@ -592,17 +465,9 @@
   for (int i = 0; i < num_iter; i++) {
     int num_large = dist(engine);
     auto generator = Generators::CreateGenerator(*model, *params);
-<<<<<<< HEAD
-    LaunchGeometricDecayKernel(logits_gpu.get(), config.model.vocab_size, batch_size, num_large, 20.0f, params->cuda_stream);
-    LaunchFisherYatesKernel(logits_gpu.get(), indices_buffer.get(), config.model.vocab_size, batch_size, params->cuda_stream);
-    cudaMemcpyAsync(logits_cpu.data(), logits_gpu.get(), config.model.vocab_size * batch_size * sizeof(float), cudaMemcpyDeviceToHost, params->cuda_stream);
-    generator->SetLogits(Generators::gpu_span<float>(logits_gpu.get(), config.model.vocab_size * batch_size));
-=======
     LaunchGeometricDecayKernel(logits_gpu.Span().data(), config.model.vocab_size, batch_size, num_large, 20.0f, params->cuda_stream);
     LaunchFisherYatesKernel(logits_gpu.Span().data(), indices_buffer.Span().data(), config.model.vocab_size, batch_size, params->cuda_stream);
-    generator->search_->SetLogits(logits_gpu);
->>>>>>> dc9bc02c
-    generator->computed_logits_ = true;
+    generator->SetLogits(logits_gpu);
     generator->GenerateNextToken();
     auto next_tokens = generator->search_->GetNextTokens().CopyDeviceToCpu();
     auto logits_cpu = logits_gpu.CopyDeviceToCpu();
@@ -625,14 +490,8 @@
 
   auto params = Generators::CreateGeneratorParams(config);
   params->search.max_length = 10;
-<<<<<<< HEAD
-  params->search.batch_size = batch_size;
-=======
-  params->batch_size = batch_size;
-  params->sequence_length = 1;
-  params->input_ids = input_ids;
-  params->p_device = Generators::GetDeviceInterface(Generators::DeviceType::CUDA);
->>>>>>> dc9bc02c
+  params->search.batch_size = batch_size;
+  params->p_device = Generators::GetDeviceInterface(Generators::DeviceType::CUDA);
   params->device_type = Generators::DeviceType::CUDA;
   auto logits_gpu = params->p_device->Allocate<float>(config.model.vocab_size * batch_size);
   auto indices_buffer = params->p_device->Allocate<int>(config.model.vocab_size * batch_size);
@@ -645,12 +504,7 @@
     LaunchGeometricDecayKernel(logits_gpu.Span().data(), config.model.vocab_size, batch_size, num_large, 20.0f, params->cuda_stream);
     LaunchFisherYatesKernel(logits_gpu.Span().data(), indices_buffer.Span().data(), config.model.vocab_size, batch_size, params->cuda_stream);
     auto generator = Generators::CreateGenerator(*model, *params);
-<<<<<<< HEAD
-    generator->SetLogits(Generators::gpu_span<float>(logits_gpu.get(), config.model.vocab_size * batch_size));
-=======
-    generator->search_->SetLogits(logits_gpu);
->>>>>>> dc9bc02c
-    generator->computed_logits_ = true;
+    generator->SetLogits(logits_gpu);
     generator->GenerateNextToken();
     auto next_tokens = generator->search_->GetNextTokens().CopyDeviceToCpu();
     auto logits_cpu = logits_gpu.CopyDeviceToCpu();
