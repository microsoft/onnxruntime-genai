// Copyright (c) Microsoft Corporation. All rights reserved.
// Licensed under the MIT License.
#if USE_CUDA
#include <gtest/gtest.h>
#include <generators.h>
#include <search.h>
#include <models/model.h>
#include <iostream>
#include <random>
#include "tests_helper.cuh"

#ifndef MODEL_PATH
#define MODEL_PATH "../../test/test_models/"
<<<<<<< HEAD
#endif
=======

extern std::unique_ptr<OrtEnv> g_ort_env;

TEST(SamplingTests, BatchedSamplingTopPCpu) {
  auto model = Generators::CreateModel(*g_ort_env, MODEL_PATH "hf-internal-testing/tiny-random-gpt2-fp32");
  std::vector<int32_t> input_ids{0, 1, 2, 3};
  std::vector<int32_t> expected_output{1, 2, 3, 4};
  auto output_span = Generators::cpu_span<int32_t>(expected_output);
  std::vector<float> logits_cpu = {0.1f, 0.6f, 0.1f, 0.1f, 0.1f,
                                   0.1f, 0.1f, 0.6f, 0.1f, 0.1f,
                                   0.1f, 0.1f, 0.1f, 0.6f, 0.1f,
                                   0.1f, 0.1f, 0.1f, 0.1f, 0.6f};
  int vocab_size = 5;
  int batch_size = 4;
  Generators::GeneratorParams params = Generators::GeneratorParams{};
  params.max_length = 10;
  params.batch_size = batch_size;
  params.sequence_length = 1;
  params.vocab_size = vocab_size;
  params.input_ids = input_ids;
  params.device_type = Generators::DeviceType::CUDA;
  auto generator = Generators::CreateGenerator(*model, params);
  auto logits_span = Generators::cpu_span<float>(logits_cpu);
  generator->search_->SetLogits(logits_span);
  // Verify outputs match expected outputs
  generator->search_->SampleTopP(0.25f, 1.0f);
  auto next_tokens = generator->search_->GetNextTokens().GetCPU();
  EXPECT_TRUE(0 == std::memcmp(output_span.data(), next_tokens.data(), expected_output.size() * sizeof(int32_t)));
}

TEST(SamplingTests, BatchedSamplingTopKCpu) {
  auto model = Generators::CreateModel(*g_ort_env, MODEL_PATH "hf-internal-testing/tiny-random-gpt2-fp32");
  std::vector<int32_t> input_ids{0, 1, 2, 3};
  std::vector<float> logits_cpu{2.0f, 1.5f, 1.25f, 0.25f, 0.25f,
                                0.25f, 2.0f, 1.25f, 1.5f, 0.25f,
                                0.25f, 2.0f, 0.25f, 1.5f, 1.25f,
                                1.25f, 0.25f, 1.5f, 0.25f, 2.0f};
  int vocab_size = 5;
  int batch_size = 4;
  Generators::GeneratorParams params = Generators::GeneratorParams{};
  params.max_length = 10;
  params.batch_size = batch_size;
  params.sequence_length = 1;
  params.vocab_size = vocab_size;
  params.input_ids = input_ids;
  params.device_type = Generators::DeviceType::CPU;
  auto generator = Generators::CreateGenerator(*model, params);
  auto logits_span = Generators::cpu_span<float>(logits_cpu);
  generator->search_->SetLogits(logits_span);
  ;
  // Verify outputs match expected outputs
  int k = 2;
  generator->search_->SampleTopK(k, 1.0);
  auto next_tokens = generator->search_->GetNextTokens().GetCPU();
  for (int b = 0; b < batch_size; b++) {
    auto next_token = next_tokens[b];
    auto next_token_score = logits_cpu[next_token + vocab_size * b];
    EXPECT_GT(next_token_score, 1.25f);
  }
}

TEST(SamplingTests, BatchedSamplingTopPAndKCpu) {
  auto model = Generators::CreateModel(*g_ort_env, MODEL_PATH "hf-internal-testing/tiny-random-gpt2-fp32");
  std::vector<int32_t> input_ids{0, 1, 2, 3};
  std::vector<float> logits_cpu{2.0f, 1.5f, 1.25f, 0.25f, 0.25f,
                                0.25f, 2.0f, 1.25f, 1.5f, 0.25f,
                                0.25f, 2.0f, 0.25f, 1.5f, 1.25f,
                                1.25f, 0.25f, 1.5f, 0.25f, 2.0f};
  int vocab_size = 5;
  int batch_size = 4;
  Generators::GeneratorParams params = Generators::GeneratorParams{};
  params.max_length = 10;
  params.batch_size = batch_size;
  params.sequence_length = 1;
  params.vocab_size = vocab_size;
  params.input_ids = input_ids;
  params.device_type = Generators::DeviceType::CPU;
  auto generator = Generators::CreateGenerator(*model, params);
  auto logits_span = Generators::cpu_span<float>(logits_cpu);
  generator->search_->SetLogits(logits_span);
  // Verify outputs match expected outputs
  float p = 0.25f;
  int k = 2;
  generator->search_->SampleTopPAndK(p, k, 1.0);
  auto next_tokens = generator->search_->GetNextTokens().GetCPU();
  for (int b = 0; b < batch_size; b++) {
    auto next_token = next_tokens[b];
    auto next_token_score = logits_cpu[next_token + vocab_size * b];
    EXPECT_GT(next_token_score, 1.25f);
  }
}

void CreateRandomLogits(float* logits, int num_large, int vocab_size, int batch_size, std::mt19937& engine) {
  std::uniform_real_distribution<float> dist(0.0f, 1.0f);
  for (int b = 0; b < batch_size; b++) {
    for (int v = 0; v < vocab_size; v++) {
      logits[v + b * vocab_size] = dist(engine);
    }
  }
  // Randomly set num_large elements to be large
  std::uniform_int_distribution<> dist_large(0, vocab_size - 1);
  for (int b = 0; b < batch_size; b++) {
    for (int i = 0; i < num_large; i++) {
      int index = dist_large(engine);
      logits[index + b * vocab_size] = 25.0f;
    }
  }
}

TEST(SamplingTests, RandomizedSamplingTopPCpu) {
  auto model = Generators::CreateModel(*g_ort_env, MODEL_PATH "hf-internal-testing/tiny-random-gpt2-fp32");
  int vocab_size = 32000;  // vocab size of llama
  int batch_size = 5;
  std::vector<int32_t> input_ids{0, 1, 2, 3, 4};
  Generators::GeneratorParams params = Generators::GeneratorParams{};
  params.max_length = 10;
  params.batch_size = batch_size;
  params.sequence_length = 1;
  params.vocab_size = vocab_size;
  params.input_ids = input_ids;
  params.device_type = Generators::DeviceType::CPU;
  std::unique_ptr<float[]> logits_cpu(new float[vocab_size * batch_size]);
  std::random_device rd;
  std::mt19937 engine(rd());
  std::uniform_int_distribution<> dist(1, 25);
  int num_iter = 100;
  for (int i = 0; i < num_iter; i++) {
    auto generator = Generators::CreateGenerator(*model, params);
    int num_large = dist(engine);
    CreateRandomLogits(logits_cpu.get(), num_large, vocab_size, batch_size, engine);
    generator->search_->SetLogits(Generators::cpu_span<float>(logits_cpu.get(), vocab_size * batch_size));
    generator->search_->SampleTopP(0.95f, 1.0f);
    auto next_tokens = generator->search_->GetNextTokens().GetCPU();
    // Verify outputs match expected outputs
    for (int b = 0; b < batch_size; b++) {
      auto next_token = next_tokens[b];
      auto next_token_score = logits_cpu[next_token + vocab_size * b];
      EXPECT_GT(next_token_score, 1.0f);
    }
  }
}

TEST(SamplingTests, RandomizedSamplingTopKCpu) {
  auto model = Generators::CreateModel(*g_ort_env, MODEL_PATH "hf-internal-testing/tiny-random-gpt2-fp32");
  int vocab_size = 32000;  // vocab size of llama
  int batch_size = 5;
  int k = 5;
  std::vector<int32_t> input_ids{0, 1, 2, 3, 4};
  Generators::GeneratorParams params = Generators::GeneratorParams{};
  params.max_length = 10;
  params.batch_size = batch_size;
  params.sequence_length = 1;
  params.vocab_size = vocab_size;
  params.input_ids = input_ids;
  params.device_type = Generators::DeviceType::CPU;
  std::unique_ptr<float[]> logits_cpu(new float[vocab_size * batch_size]);
  std::random_device rd;
  std::mt19937 engine(rd());
  std::uniform_int_distribution<> dist(5, 25);
  int num_iter = 100;
  for (int i = 0; i < num_iter; i++) {
    int num_large = dist(engine);
    auto generator = Generators::CreateGenerator(*model, params);
    CreateRandomLogits(logits_cpu.get(), num_large, vocab_size, batch_size, engine);
    generator->search_->SetLogits(Generators::cpu_span<float>(logits_cpu.get(), vocab_size * batch_size));
    generator->search_->SampleTopK(k, 1.0f);
    auto next_tokens = generator->search_->GetNextTokens().GetCPU();
    // Verify outputs match expected outputs
    for (int b = 0; b < batch_size; b++) {
      auto next_token = next_tokens[b];
      auto next_token_score = logits_cpu[next_token + vocab_size * b];
      EXPECT_GT(next_token_score, 10.0f);
    }
  }
}

TEST(SamplingTests, RandomizedSamplingTopPAndKCpu) {
  auto model = Generators::CreateModel(*g_ort_env, MODEL_PATH "hf-internal-testing/tiny-random-gpt2-fp32");
  int vocab_size = 32000;  // vocab size of llama
  int batch_size = 5;
  float p = 0.95f;
  int k = 5;
  std::vector<int32_t> input_ids{0, 1, 2, 3, 4};
  Generators::GeneratorParams params = Generators::GeneratorParams{};
  params.max_length = 10;
  params.batch_size = batch_size;
  params.sequence_length = 1;
  params.vocab_size = vocab_size;
  params.input_ids = input_ids;
  params.device_type = Generators::DeviceType::CPU;
  std::unique_ptr<float[]> logits_cpu(new float[vocab_size * batch_size]);
  std::random_device rd;
  std::mt19937 engine(rd());
  std::uniform_int_distribution<> dist(5, 25);
  int num_iter = 100;
  for (int i = 0; i < num_iter; i++) {
    int num_large = dist(engine);
    auto generator = Generators::CreateGenerator(*model, params);
    CreateRandomLogits(logits_cpu.get(), num_large, vocab_size, batch_size, engine);
    generator->search_->SetLogits(Generators::cpu_span<float>(logits_cpu.get(), vocab_size * batch_size));
    generator->search_->SampleTopPAndK(p, k, 1.0f);
    auto next_tokens = generator->search_->GetNextTokens().GetCPU();
    // Verify outputs match expected outputs
    for (int b = 0; b < batch_size; b++) {
      auto next_token = next_tokens[b];
      auto next_token_score = logits_cpu[next_token + vocab_size * b];
      EXPECT_GT(next_token_score, 10.0f);
    }
  }
}

#if USE_CUDA
#include "tests_helper.cuh"
>>>>>>> a1b5affe

TEST(SamplingTests, BatchedSamplingTopPCuda) {
  auto model = Generators::CreateModel(*g_ort_env, MODEL_PATH "hf-internal-testing/tiny-random-gpt2-fp32");
  std::vector<int32_t> input_ids{0, 1, 2, 3};
  std::vector<int32_t> expected_output{1, 2, 3, 4};
  auto output_span = Generators::cpu_span<int32_t>(expected_output);
  std::vector<float> logits_cpu = {0.1f, 0.6f, 0.1f, 0.1f, 0.1f,
                                   0.1f, 0.1f, 0.6f, 0.1f, 0.1f,
                                   0.1f, 0.1f, 0.1f, 0.6f, 0.1f,
                                   0.1f, 0.1f, 0.1f, 0.1f, 0.6f};
  auto logits_gpu = Generators::CudaMallocArray<float>(logits_cpu.size());
  int vocab_size = 5;
  int batch_size = 4;
  Generators::GeneratorParams params = Generators::GeneratorParams{};
  params.max_length = 10;
  params.batch_size = batch_size;
  params.sequence_length = 1;
  params.vocab_size = vocab_size;
  params.input_ids = input_ids;
  params.device_type = Generators::DeviceType::CUDA;
  cudaMemcpyAsync(logits_gpu.get(), logits_cpu.data(), logits_cpu.size() * sizeof(float), cudaMemcpyHostToDevice, params.cuda_stream);
  cudaStreamSynchronize(params.cuda_stream);
  auto generator = Generators::CreateGenerator(*model, params);
  generator->search_->SetLogits(Generators::gpu_span<float>(logits_gpu.get(), logits_cpu.size()));
  // Verify outputs match expected outputs
  generator->search_->SampleTopP(0.25f, 1.0f);
  auto next_tokens = generator->search_->GetNextTokens().GetCPU();
  EXPECT_TRUE(0 == std::memcmp(output_span.data(), next_tokens.data(), expected_output.size() * sizeof(int32_t)));
}

TEST(SamplingTests, BatchedSamplingTopKCuda) {
  auto model = Generators::CreateModel(*g_ort_env, MODEL_PATH "hf-internal-testing/tiny-random-gpt2-fp32");
  std::vector<int32_t> input_ids{0, 1, 2, 3};
  std::vector<float> logits_cpu{2.0f, 1.5f, 1.25f, 0.25f, 0.25f,
                                0.25f, 2.0f, 1.25f, 1.5f, 0.25f,
                                0.25f, 2.0f, 0.25f, 1.5f, 1.25f,
                                1.25f, 0.25f, 1.5f, 0.25f, 2.0f};
  auto logits_gpu = Generators::CudaMallocArray<float>(logits_cpu.size());
  int vocab_size = 5;
  int batch_size = 4;
  Generators::GeneratorParams params = Generators::GeneratorParams{};
  params.max_length = 10;
  params.batch_size = batch_size;
  params.sequence_length = 1;
  params.vocab_size = vocab_size;
  params.input_ids = input_ids;
  params.device_type = Generators::DeviceType::CUDA;
  cudaMemcpyAsync(logits_gpu.get(), logits_cpu.data(), logits_cpu.size() * sizeof(float), cudaMemcpyHostToDevice, params.cuda_stream);
  cudaStreamSynchronize(params.cuda_stream);
  auto generator = Generators::CreateGenerator(*model, params);
  generator->search_->SetLogits(Generators::gpu_span<float>(logits_gpu.get(), logits_cpu.size()));
  // Verify outputs match expected outputs
  int k = 2;
  generator->search_->SampleTopK(k, 1.0);
  auto next_tokens = generator->search_->GetNextTokens().GetCPU();
  for (int b = 0; b < batch_size; b++) {
    auto next_token = next_tokens[b];
    auto next_token_score = logits_cpu[next_token + vocab_size * b];
    EXPECT_GT(next_token_score, 1.25f);
  }
}

TEST(SamplingTests, BatchedSamplingTopPAndKCuda) {
  auto model = Generators::CreateModel(*g_ort_env, MODEL_PATH "hf-internal-testing/tiny-random-gpt2-fp32");
  std::vector<int32_t> input_ids{0, 1, 2, 3};
  std::vector<float> logits_cpu{2.0f, 1.5f, 1.25f, 0.25f, 0.25f,
                                0.25f, 2.0f, 1.25f, 1.5f, 0.25f,
                                0.25f, 2.0f, 0.25f, 1.5f, 1.25f,
                                1.25f, 0.25f, 1.5f, 0.25f, 2.0f};
  auto logits_gpu = Generators::CudaMallocArray<float>(logits_cpu.size());
  int vocab_size = 5;
  int batch_size = 4;
  Generators::GeneratorParams params = Generators::GeneratorParams{};
  params.max_length = 10;
  params.batch_size = batch_size;
  params.sequence_length = 1;
  params.vocab_size = vocab_size;
  params.input_ids = input_ids;
  params.device_type = Generators::DeviceType::CUDA;
  cudaMemcpyAsync(logits_gpu.get(), logits_cpu.data(), logits_cpu.size() * sizeof(float), cudaMemcpyHostToDevice, params.cuda_stream);
  cudaStreamSynchronize(params.cuda_stream);
  auto generator = Generators::CreateGenerator(*model, params);
  generator->search_->SetLogits(Generators::gpu_span<float>(logits_gpu.get(), logits_cpu.size()));
  // Verify outputs match expected outputs
  float p = 0.25f;
  int k = 2;
  generator->search_->SampleTopPAndK(p, k, 1.0);
  auto next_tokens = generator->search_->GetNextTokens().GetCPU();
  for (int b = 0; b < batch_size; b++) {
    auto next_token = next_tokens[b];
    auto next_token_score = logits_cpu[next_token + vocab_size * b];
    EXPECT_GT(next_token_score, 1.25f);
  }
}

TEST(SamplingTests, RandomizedSamplingTopPCuda) {
  auto model = Generators::CreateModel(*g_ort_env, MODEL_PATH "hf-internal-testing/tiny-random-gpt2-fp32");
  int vocab_size = 32000;  // vocab size of llama
  int batch_size = 5;
  std::vector<int32_t> input_ids{0, 1, 2, 3, 4};
  Generators::GeneratorParams params = Generators::GeneratorParams{};
  params.max_length = 10;
  params.batch_size = batch_size;
  params.sequence_length = 1;
  params.vocab_size = vocab_size;
  params.input_ids = input_ids;
  params.device_type = Generators::DeviceType::CUDA;
  auto logits_gpu = Generators::CudaMallocArray<float>(vocab_size * batch_size);
  auto indices_buffer = Generators::CudaMallocHostArray<int>(vocab_size * batch_size);
  float* cpu_logits = new float[vocab_size * batch_size];
  std::random_device rd;
  std::mt19937 engine(rd());
  std::uniform_int_distribution<> dist(1, 25);
  int num_iter = 100;
  for (int i = 0; i < num_iter; i++) {
    int num_large = dist(engine);
    auto generator = Generators::CreateGenerator(*model, params);
    LaunchGeometricDecayKernel(logits_gpu.get(), vocab_size, batch_size, num_large, 20.0f, params.cuda_stream);
    LaunchFisherYatesKernel(logits_gpu.get(), indices_buffer.get(), vocab_size, batch_size, params.cuda_stream);
    cudaMemcpyAsync(cpu_logits, logits_gpu.get(), vocab_size * batch_size * sizeof(float), cudaMemcpyDeviceToHost, params.cuda_stream);
    generator->search_->SetLogits(Generators::gpu_span<float>(logits_gpu.get(), vocab_size * batch_size));
    generator->search_->SampleTopP(0.95f, 1.0f);
    auto next_tokens = generator->search_->GetNextTokens().GetCPU();
    cudaStreamSynchronize(params.cuda_stream);
    // Verify outputs match expected outputs
    for (int b = 0; b < batch_size; b++) {
      auto next_token = next_tokens[b];
      auto next_token_score = cpu_logits[next_token + vocab_size * b];
      EXPECT_GT(next_token_score, 0.0001f);
    }
  }
}

TEST(SamplingTests, RandomizedSamplingTopKCuda) {
  auto model = Generators::CreateModel(*g_ort_env, MODEL_PATH "hf-internal-testing/tiny-random-gpt2-fp32");
  int vocab_size = 32000;  // vocab size of llama
  int batch_size = 5;
  int k = 5;
  std::vector<int32_t> input_ids{0, 1, 2, 3, 4};
  Generators::GeneratorParams params = Generators::GeneratorParams{};
  params.max_length = 10;
  params.batch_size = batch_size;
  params.sequence_length = 1;
  params.vocab_size = vocab_size;
  params.input_ids = input_ids;
  params.device_type = Generators::DeviceType::CUDA;
  auto logits_gpu = Generators::CudaMallocArray<float>(vocab_size * batch_size);
  auto indices_buffer = Generators::CudaMallocHostArray<int>(vocab_size * batch_size);
  float* cpu_logits = new float[vocab_size * batch_size];
  std::random_device rd;
  std::mt19937 engine(rd());
  std::uniform_int_distribution<> dist(1, 25);
  int num_iter = 100;
  for (int i = 0; i < num_iter; i++) {
    int num_large = dist(engine);
    LaunchGeometricDecayKernel(logits_gpu.get(), vocab_size, batch_size, num_large, 20.0f, params.cuda_stream);
    LaunchFisherYatesKernel(logits_gpu.get(), indices_buffer.get(), vocab_size, batch_size, params.cuda_stream);
    cudaMemcpyAsync(cpu_logits, logits_gpu.get(), vocab_size * batch_size * sizeof(float), cudaMemcpyDeviceToHost, params.cuda_stream);
    auto generator = Generators::CreateGenerator(*model, params);
    generator->search_->SetLogits(Generators::gpu_span<float>(logits_gpu.get(), vocab_size * batch_size));
    generator->search_->SampleTopK(k, 1.0f);
    auto next_tokens = generator->search_->GetNextTokens().GetCPU();
    cudaStreamSynchronize(params.cuda_stream);
    // Verify outputs match expected outputs
    for (int b = 0; b < batch_size; b++) {
      auto next_token = next_tokens[b];
      auto next_token_score = cpu_logits[next_token + vocab_size * b];
      EXPECT_GT(next_token_score, 10.0f);
    }
  }
}

TEST(SamplingTests, RandomizedSamplingTopPAndKCuda) {
  auto model = Generators::CreateModel(*g_ort_env, MODEL_PATH "hf-internal-testing/tiny-random-gpt2-fp32");
  int vocab_size = 32000;  // vocab size of llama
  int batch_size = 5;
  float p = 0.95f;
  int k = 5;
  std::vector<int32_t> input_ids{0, 1, 2, 3, 4};
  Generators::GeneratorParams params = Generators::GeneratorParams{};
  params.max_length = 10;
  params.batch_size = batch_size;
  params.sequence_length = 1;
  params.vocab_size = vocab_size;
  params.input_ids = input_ids;
  params.device_type = Generators::DeviceType::CUDA;
  auto logits_gpu = Generators::CudaMallocArray<float>(vocab_size * batch_size);
  auto indices_buffer = Generators::CudaMallocHostArray<int>(vocab_size * batch_size);
  float* cpu_logits = new float[vocab_size * batch_size];
  std::random_device rd;
  std::mt19937 engine(rd());
  std::uniform_int_distribution<> dist(1, 25);
  int num_iter = 100;
  for (int i = 0; i < num_iter; i++) {
    int num_large = dist(engine);
    auto generator = Generators::CreateGenerator(*model, params);
    LaunchGeometricDecayKernel(logits_gpu.get(), vocab_size, batch_size, num_large, 20.0f, params.cuda_stream);
    LaunchFisherYatesKernel(logits_gpu.get(), indices_buffer.get(), vocab_size, batch_size, params.cuda_stream);
    cudaMemcpyAsync(cpu_logits, logits_gpu.get(), vocab_size * batch_size * sizeof(float), cudaMemcpyDeviceToHost, params.cuda_stream);
    generator->search_->SetLogits(Generators::gpu_span<float>(logits_gpu.get(), vocab_size * batch_size));
    generator->search_->SampleTopPAndK(p, k, 1.0f);
    auto next_tokens = generator->search_->GetNextTokens().GetCPU();
    cudaStreamSynchronize(params.cuda_stream);
    // Verify outputs match expected outputs
    for (int b = 0; b < batch_size; b++) {
      auto next_token = next_tokens[b];
      auto next_token_score = cpu_logits[next_token + vocab_size * b];
      EXPECT_GT(next_token_score, 10.0f);
    }
  }
}

#endif<|MERGE_RESOLUTION|>--- conflicted
+++ resolved
@@ -1,20 +1,17 @@
 // Copyright (c) Microsoft Corporation. All rights reserved.
 // Licensed under the MIT License.
-#if USE_CUDA
+
 #include <gtest/gtest.h>
 #include <generators.h>
 #include <search.h>
 #include <models/model.h>
 #include <iostream>
 #include <random>
-#include "tests_helper.cuh"
-
+
+// Our working directory is generators/build so one up puts us in the root directory:
 #ifndef MODEL_PATH
 #define MODEL_PATH "../../test/test_models/"
-<<<<<<< HEAD
 #endif
-=======
-
 extern std::unique_ptr<OrtEnv> g_ort_env;
 
 TEST(SamplingTests, BatchedSamplingTopPCpu) {
@@ -227,7 +224,6 @@
 
 #if USE_CUDA
 #include "tests_helper.cuh"
->>>>>>> a1b5affe
 
 TEST(SamplingTests, BatchedSamplingTopPCuda) {
   auto model = Generators::CreateModel(*g_ort_env, MODEL_PATH "hf-internal-testing/tiny-random-gpt2-fp32");
