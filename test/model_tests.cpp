// Copyright (c) Microsoft Corporation. All rights reserved.
// Licensed under the MIT License.

#include <gtest/gtest.h>
#include <generators.h>
#include <search.h>
#include <models/model.h>
#include <iostream>
#include <random>
#include <smartptrs.h>
#ifndef MODEL_PATH
#define MODEL_PATH "../../test/test_models/"
#endif
#ifndef PHI2_PATH
#if USE_CUDA
#define PHI2_PATH MODEL_PATH "phi-2/int4/cuda"
#else
#define PHI2_PATH MODEL_PATH "phi-2/int4/cpu"
#endif
#endif

// To generate this file:
// python convert_generation.py --model_type gpt2 -m hf-internal-testing/tiny-random-gpt2 --output tiny_gpt2_greedysearch_fp16.onnx --use_gpu --max_length 20
// And copy the resulting gpt2_init_past_fp32.onnx file into these two files (as it's the same for gpt2)
static const std::pair<const char*, const char*> c_tiny_gpt2_model_paths[] = {
    {MODEL_PATH "hf-internal-testing/tiny-random-gpt2-fp32-cuda", "fp32"},
    {MODEL_PATH "hf-internal-testing/tiny-random-gpt2-fp16-cuda", "fp16"},
};

// DML doesn't support GPT attention
#if !USE_DML
TEST(ModelTests, GreedySearchGptFp32) {
  std::vector<int64_t> input_ids_shape{2, 4};
  std::vector<int32_t> input_ids{0, 0, 0, 52, 0, 0, 195, 731};

  std::vector<int32_t> expected_output{
      0, 0, 0, 52, 204, 204, 204, 204, 204, 204,
      0, 0, 195, 731, 731, 114, 114, 114, 114, 114};

  // To generate this file:
  // python convert_generation.py --model_type gpt2 -m hf-internal-testing/tiny-random-gpt2 --output tiny_gpt2_greedysearch_fp16.onnx --use_gpu --max_length 20
  // And copy the resulting gpt2_init_past_fp32.onnx file into these two files (as it's the same for gpt2)
  auto model = Generators::CreateModel(Generators::GetOrtEnv(),
                                       MODEL_PATH "hf-internal-testing/tiny-random-gpt2-fp32");

  auto params = Generators::CreateGeneratorParams(*model);
  params->search.max_length = 10;
  params->search.batch_size = static_cast<int>(input_ids_shape[0]);

  auto generator = Generators::CreateGenerator(*model, *params);
  generator->AddTokens(Generators::cpu_span<int>(input_ids.data(), input_ids.size()));

  while (!generator->IsDone()) {
    generator->GenerateNextToken();
  }

  // Verify outputs match expected outputs
<<<<<<< HEAD
  for (size_t i = 0; i < static_cast<size_t>(params->search.batch_size); i++) {
    auto sequence = generator->GetSequence(i).CpuSpan();
=======
  for (size_t i = 0; i < static_cast<size_t>(params->batch_size); i++) {
    auto sequence = generator->GetSequence(i).CopyDeviceToCpu();
>>>>>>> dc9bc02c
    auto* expected_output_start = &expected_output[i * params->search.max_length];
    EXPECT_TRUE(0 == std::memcmp(expected_output_start, sequence.data(), params->search.max_length * sizeof(int32_t)));
  }
}

TEST(ModelTests, BeamSearchGptFp32) {
  std::vector<int64_t> input_ids_shape{3, 12};
  std::vector<int32_t> input_ids{
      0, 0, 0, 0, 0, 52, 195, 731, 321, 301, 734, 620,
      41, 554, 74, 622, 206, 222, 75, 223, 221, 198, 224, 572,
      0, 0, 0, 52, 328, 219, 328, 206, 288, 227, 896, 328};

  std::vector<int32_t> expected_output{
      0, 0, 0, 0, 0, 52, 195, 731, 321, 301, 734, 620, 131, 131, 131, 181, 638, 638, 638, 638,
      41, 554, 74, 622, 206, 222, 75, 223, 221, 198, 224, 572, 292, 292, 292, 292, 292, 292, 292, 292,
      0, 0, 0, 52, 328, 219, 328, 206, 288, 227, 896, 328, 328, 669, 669, 669, 669, 669, 669, 669};

  // The ONNX model is generated like the following:
  // python convert_generation.py --model_type gpt2 -m hf-internal-testing/tiny-random-gpt2
  //        --output tiny_gpt2_beamsearch_fp16.onnx --use_gpu --max_length 20
  // (with separate_gpt2_decoder_for_init_run set to False as it is now set to True by default)

  auto model = Generators::CreateModel(Generators::GetOrtEnv(), MODEL_PATH "hf-internal-testing/tiny-random-gpt2-fp32");

  auto params = Generators::CreateGeneratorParams(*model);
  params->search.batch_size = static_cast<int>(input_ids_shape[0]);
  params->search.max_length = 20;
  params->search.length_penalty = 1.0f;
  params->search.num_beams = 4;

  auto generator = Generators::CreateGenerator(*model, *params);
  generator->AddTokens(Generators::cpu_span<int>(input_ids.data(), input_ids.size()));
  while (!generator->IsDone()) {
    generator->GenerateNextToken();
  }

  // Verify outputs match expected outputs
  for (int i = 0; i < params->search.batch_size; i++) {
    auto sequence = generator->GetSequence(i).CpuSpan();
    auto* expected_output_start = &expected_output[static_cast<size_t>(i) * params->search.max_length];
    EXPECT_TRUE(0 == std::memcmp(expected_output_start, sequence.data(), params->search.max_length * sizeof(int32_t)));
  }
}
#endif

#if USE_CUDA

void Test_GreedySearch_Gpt_Cuda(const char* model_path, const char* model_label) {
  std::vector<int64_t> input_ids_shape{2, 4};
  std::vector<int32_t> input_ids{0, 0, 0, 52, 0, 0, 195, 731};

  std::vector<int32_t> expected_output{
      0, 0, 0, 52, 204, 204, 204, 204, 204, 204,
      0, 0, 195, 731, 731, 114, 114, 114, 114, 114};

  auto model = Generators::CreateModel(Generators::GetOrtEnv(), model_path);

  auto params = Generators::CreateGeneratorParams(*model);
  params->search.batch_size = static_cast<int>(input_ids_shape[0]);
  params->search.max_length = 10;

  auto generator = Generators::CreateGenerator(*model, *params);
  generator->AddTokens(Generators::cpu_span<int>(input_ids.data(), input_ids.size()));

  while (!generator->IsDone()) {
    generator->GenerateNextToken();
  }

  // Verify outputs match expected outputs
  for (int i = 0; i < params->search.batch_size; i++) {
    auto sequence_gpu = generator->GetSequence(i);
    auto sequence = sequence_gpu.CopyDeviceToCpu();
    auto* expected_output_start = &expected_output[i * params->search.max_length];
    EXPECT_TRUE(0 == std::memcmp(expected_output_start, sequence.data(), params->search.max_length * sizeof(int32_t)));
  }
}

TEST(ModelTests, GreedySearchGptCuda) {
  for (auto model_path : c_tiny_gpt2_model_paths)
    Test_GreedySearch_Gpt_Cuda(model_path.first, model_path.second);
}

void Test_BeamSearch_Gpt_Cuda(const char* model_path, const char* model_label) {
  std::vector<int64_t> input_ids_shape{3, 12};
  std::vector<int32_t> input_ids{
      0, 0, 0, 0, 0, 52, 195, 731, 321, 301, 734, 620,
      41, 554, 74, 622, 206, 222, 75, 223, 221, 198, 224, 572,
      0, 0, 0, 52, 328, 219, 328, 206, 288, 227, 896, 328};

  std::vector<int32_t> expected_output{
      0, 0, 0, 0, 0, 52, 195, 731, 321, 301, 734, 620, 131, 131, 131, 181, 638, 638, 638, 638,
      41, 554, 74, 622, 206, 222, 75, 223, 221, 198, 224, 572, 292, 292, 292, 292, 292, 292, 292, 292,
      0, 0, 0, 52, 328, 219, 328, 206, 288, 227, 896, 328, 328, 669, 669, 669, 669, 669, 669, 669};

  // The ONNX model is generated like the following:
  // python convert_generation.py --model_type gpt2 -m hf-internal-testing/tiny-random-gpt2
  //        --output tiny_gpt2_beamsearch_fp16.onnx --use_gpu --max_length 20
  // (with separate_gpt2_decoder_for_init_run set to False as it is now set to True by default)
  auto model = Generators::CreateModel(Generators::GetOrtEnv(), model_path);

  auto params = Generators::CreateGeneratorParams(*model);
  params->search.batch_size = static_cast<int>(input_ids_shape[0]);
  params->search.max_length = 20;
  params->search.num_beams = 4;
  params->search.length_penalty = 1.0f;

  auto generator = Generators::CreateGenerator(*model, *params);
  generator->AddTokens(Generators::cpu_span<int>(input_ids.data(), input_ids.size()));
  while (!generator->IsDone()) {
    generator->GenerateNextToken();
  }

  // Verify outputs match expected outputs
  for (int i = 0; i < params->search.batch_size; i++) {
    auto sequence = generator->GetSequence(i).CpuSpan();
    auto* expected_output_start = &expected_output[static_cast<size_t>(i) * params->search.max_length];
    EXPECT_TRUE(0 == std::memcmp(expected_output_start, sequence.data(), params->search.max_length * sizeof(int32_t)));
  }
}

TEST(ModelTests, BeamSearchGptCuda) {
  for (auto model_path : c_tiny_gpt2_model_paths)
    Test_BeamSearch_Gpt_Cuda(model_path.first, model_path.second);
}

TEST(ModelTests, TestApiCuda) {
#if TEST_PHI2

  auto prompt = R"(
def print_prime(n):
'''
Print all primes between 1 and n
'''
)";

  std::cout << "With prompt:" << prompt << "\r\n";

  auto model = Generators::CreateModel(Generators::GetOrtEnv(), PHI2_PATH);
  auto tokenizer = model->CreateTokenizer();
  auto tokens = tokenizer->Encode(prompt);

  auto params = Generators::CreateGeneratorParams(*model);
  params->search.batch_size = 1;
  params->search.max_length = 128;

  // Generator version
  auto generator = Generators::CreateGenerator(*model, *params);
  generator->AddTokens(Generators::cpu_span<int>(tokens.data(), tokens.size()));
  while (!generator->IsDone()) {
    generator->GenerateNextToken();
  }

  auto result = generator->GetSequence(0);

  std::cout << tokenizer->Decode(result.CopyDeviceToCpu()) << "\r\n";
#endif
}

#endif<|MERGE_RESOLUTION|>--- conflicted
+++ resolved
@@ -55,13 +55,8 @@
   }
 
   // Verify outputs match expected outputs
-<<<<<<< HEAD
   for (size_t i = 0; i < static_cast<size_t>(params->search.batch_size); i++) {
-    auto sequence = generator->GetSequence(i).CpuSpan();
-=======
-  for (size_t i = 0; i < static_cast<size_t>(params->batch_size); i++) {
     auto sequence = generator->GetSequence(i).CopyDeviceToCpu();
->>>>>>> dc9bc02c
     auto* expected_output_start = &expected_output[i * params->search.max_length];
     EXPECT_TRUE(0 == std::memcmp(expected_output_start, sequence.data(), params->search.max_length * sizeof(int32_t)));
   }
