--- conflicted
+++ resolved
@@ -504,13 +504,9 @@
     print(len(adapter_paths))
 
     generator = og.Generator(model, params)
-<<<<<<< HEAD
-    generator.set_active_adapter(adapters, "adapters_a_and_b")
-    generator.append_tokens(tokenizer.encode_batch(prompts))
-=======
     for i in range(len(adapter_paths)):
         generator.set_active_adapter(adapters, f"adapter_{i}")
->>>>>>> 603c993a
-
+        
+    generator.append_tokens(tokenizer.encode_batch(prompts))
     while not generator.is_done():
         generator.generate_next_token()