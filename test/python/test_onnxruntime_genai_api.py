# Copyright (c) Microsoft Corporation. All rights reserved.
# Licensed under the MIT License

import os
from pathlib import Path

import numpy as np
import onnxruntime_genai as og
import pytest


# FIXME: CUDA device does not work on the CI pipeline because the pipeline uses different cuda versions for
# onnxruntime-genai and onnxruntime. This introduces incompatibility.
# @pytest.mark.parametrize("device", [og.DeviceType.CPU, og.DeviceType.CUDA] if og.is_cuda_available() else [og.DeviceType.CPU])
@pytest.mark.parametrize("device", [og.DeviceType.CPU])
@pytest.mark.parametrize(
    "relative_model_path",
    [
        Path("hf-internal-testing") / "tiny-random-gpt2-fp32",
        Path("hf-internal-testing") / "tiny-random-gpt2-fp32",
    ],
)
def test_greedy_search(device, test_data_path, relative_model_path):
    model_path = os.fspath(Path(test_data_path) / relative_model_path)

    model = og.Model(model_path, device)

    search_params = og.GeneratorParams(model)
    search_params.input_ids = np.array(
        [[0, 0, 0, 52], [0, 0, 195, 731]], dtype=np.int32
    )
    search_params.set_search_options({"max_length":10})
    input_ids_shape = [2, 4]
    batch_size = input_ids_shape[0]

    generator = og.Generator(model, search_params)
    while not generator.is_done():
        generator.compute_logits()
        generator.generate_next_token_top()

    expected_sequence = np.array(
        [
            [0, 0, 0, 52, 204, 204, 204, 204, 204, 204],
            [0, 0, 195, 731, 731, 114, 114, 114, 114, 114],
        ],
        dtype=np.int32,
    )
    for i in range(batch_size):
        assert np.array_equal(
            expected_sequence[i], generator.get_sequence(i).get_array()
        )

    sequences = model.generate(search_params)
    for i in range(len(sequences)):
        assert sequences[i] == expected_sequence[i].tolist()


@pytest.mark.parametrize("device", [og.DeviceType.CPU])
@pytest.mark.parametrize(
    "relative_model_path", [Path("hf-internal-testing") / "tiny-random-gpt2-fp32"]
)
@pytest.mark.parametrize("batch_encode", [True, False])
@pytest.mark.parametrize("batch_decode", [True, False])
def test_tokenizer_encode_decode(
    device, test_data_path, relative_model_path, batch_encode, batch_decode
):
    model_path = os.fspath(Path(test_data_path) / relative_model_path)

    model = og.Model(model_path, device)
    tokenizer = model.create_tokenizer()

    prompts = [
        "This is a test.",
        "Rats are awesome pets!",
        "The quick brown fox jumps over the lazy dog.",
    ]
    sequences = None
    if batch_encode:
        sequences = tokenizer.encode_batch(prompts)
    else:
        sequences = [tokenizer.encode(prompt) for prompt in prompts]

    decoded_strings = None
    if batch_decode:
        decoded_strings = tokenizer.decode_batch(sequences)
    else:
        decoded_strings = [tokenizer.decode(sequence) for sequence in sequences]

    assert prompts == decoded_strings


@pytest.mark.parametrize("device", [og.DeviceType.CPU])
@pytest.mark.parametrize(
    "relative_model_path", [Path("hf-internal-testing") / "tiny-random-gpt2-fp32"]
)
def test_tokenizer_stream(device, test_data_path, relative_model_path):
    model_path = os.fspath(Path(test_data_path) / relative_model_path)

    model = og.Model(model_path, device)
    tokenizer = model.create_tokenizer()
    tokenizer_stream = tokenizer.create_stream()

    prompts = [
        "This is a test.",
        "Rats are awesome pets!",
        "The quick brown fox jumps over the lazy dog.",
    ]
    sequences = tokenizer.encode_batch(prompts)

    for index, sequence in enumerate(sequences):
        decoded_string = ""
        for token in sequence:
            decoded_string += tokenizer_stream.decode(token)

        assert decoded_string == prompts[index]


# TODO: Enable once the phi-2 model exists
@pytest.mark.skip(reason="Phi-2 model does not exist in the pipeline.")
@pytest.mark.parametrize("device", [og.DeviceType.CPU])
@pytest.mark.parametrize("relative_model_path", [Path("phi-2")])
def test_batching(device, test_data_path, relative_model_path):
    model_path = os.fspath(Path(test_data_path) / relative_model_path)

    model = og.Model(model_path, device)
    tokenizer = model.create_tokenizer()

    prompts = [
        "This is a test.",
        "Rats are awesome pets!",
        "The quick brown fox jumps over the lazy dog.",
    ]

<<<<<<< HEAD
    params = og.GeneratorParams(model)
    params.max_length = 20  # To run faster
=======
    params=og.GeneratorParams(model)
    params.set_search_options({"max_length":20}) # To run faster
>>>>>>> c6801bc7
    params.set_input_sequences(tokenizer.encode_batch(prompts))

    output_sequences = model.generate(params)
    print(tokenizer.decode_batch(output_sequences))<|MERGE_RESOLUTION|>--- conflicted
+++ resolved
@@ -131,13 +131,8 @@
         "The quick brown fox jumps over the lazy dog.",
     ]
 
-<<<<<<< HEAD
     params = og.GeneratorParams(model)
-    params.max_length = 20  # To run faster
-=======
-    params=og.GeneratorParams(model)
     params.set_search_options({"max_length":20}) # To run faster
->>>>>>> c6801bc7
     params.set_input_sequences(tokenizer.encode_batch(prompts))
 
     output_sequences = model.generate(params)
