# Copyright (c) Microsoft Corporation. All rights reserved.
# Licensed under the MIT License

from __future__ import annotations

import os
import sys
import sysconfig
from pathlib import Path
import shutil
import onnxruntime

import numpy as np
import onnxruntime_genai as og
import pytest

if not sysconfig.get_platform().endswith("arm64"):
    # Skip importing onnx if running on ARM64
    # TODO(justinchuby): ONNX 1.18 supports arm64. Remove the condition when
    # there is a version bump
    import onnx

devices = ["cpu"]

if og.is_cuda_available():
    devices.append("cuda")

if og.is_dml_available():
    devices.append("dml")

if og.is_rocm_available():
    devices.append("rocm")

if og.is_openvino_available():
    devices.append("openvino")


def test_config(test_data_path):
    model_path = os.fspath(
        Path(test_data_path) / "hf-internal-testing" / "tiny-random-gpt2-fp32"
    )
    config = og.Config(model_path)
    config.clear_providers()
    config.append_provider("cuda")
    config.clear_providers()
    config.set_provider_option("cuda", "infinite_clock", "1")
    config.set_provider_option("quantum", "break_universe", "true")
    config.append_provider("slide rule")


def test_NamedTensors():
    named_tensors = og.NamedTensors()
    named_tensors["input_ids"] = np.array(
        [[0, 0, 0, 52], [0, 0, 195, 731]], dtype=np.int32
    )
    named_tensors["attention_mask"] = np.array(
        [[1, 1, 1, 1], [1, 1, 1, 1]], dtype=np.int32
    )
    named_tensors["test1"] = og.Tensor(np.random.rand(2, 2).astype(np.float32))
    named_tensors["test2"] = og.Tensor(np.random.rand(2, 2).astype(np.float32))

    # List out the tensors:
    names = named_tensors.keys()
    print()  # To not print on the same line as the test name
    for name in names:
        print(name)
        # Assert that the named tensors contains the name
        assert name in named_tensors
        print(named_tensors[name].as_numpy())
        del named_tensors[name]

    # Test that the named tensors is empty
    assert len(named_tensors) == 0


@pytest.mark.parametrize(
    "relative_model_path",
    (
        [
            Path("hf-internal-testing") / "tiny-random-gpt2-fp32",
            Path("hf-internal-testing") / "tiny-random-gpt2-fp32-cuda",
            Path("hf-internal-testing") / "tiny-random-gpt2-fp16-cuda",
        ]
        if og.is_cuda_available()
        else [Path("hf-internal-testing") / "tiny-random-gpt2-fp32"]
    ),
)
def test_greedy_search(test_data_path, relative_model_path):
    model_path = os.fspath(Path(test_data_path) / relative_model_path)

    config = og.Config(model_path)  # Test using config vs path directly
    model = og.Model(config)

    search_params = og.GeneratorParams(model)
    input_ids_shape = [2, 4]
    batch_size = input_ids_shape[0]
    search_params = og.GeneratorParams(model)
    search_params.set_search_options(
        do_sample=False, max_length=10, batch_size=batch_size
    )

    generator = og.Generator(model, search_params)
    generator.append_tokens(np.array([[0, 0, 0, 52], [0, 0, 195, 731]], dtype=np.int32))
    while not generator.is_done():
        # Test getting/setting logits
        logits = generator.get_logits()
        generator.set_logits(logits)
        generator.set_logits(logits)  # twice just to be sure buffer is still valid

        generator.generate_next_token()

    expected_sequence = np.array(
        [
            [0, 0, 0, 52, 204, 204, 204, 204, 204, 204],
            [0, 0, 195, 731, 731, 114, 114, 114, 114, 114],
        ],
        dtype=np.int32,
    )
    for i in range(batch_size):
        assert np.array_equal(expected_sequence[i], generator.get_sequence(i))


@pytest.mark.parametrize(
    "relative_model_path",
    (
        [
            Path("hf-internal-testing") / "tiny-random-gpt2-fp32",
            Path("hf-internal-testing") / "tiny-random-gpt2-fp32-cuda",
            Path("hf-internal-testing") / "tiny-random-gpt2-fp16-cuda",
        ]
        if og.is_cuda_available()
        else [Path("hf-internal-testing") / "tiny-random-gpt2-fp32"]
    ),
)
def test_rewind_cuda(test_data_path, relative_model_path):
    model_path = os.fspath(Path(test_data_path) / relative_model_path)

    model = og.Model(model_path)

    # Batch size 1 (continuous decoding) case
    input_ids_shape = [1, 4]
    batch_size = input_ids_shape[0]
    search_params = og.GeneratorParams(model)
    search_params.set_search_options(
        do_sample=False, max_length=10, batch_size=batch_size
    )

    generator = og.Generator(model, search_params)
    generator.append_tokens(np.array([[0, 0, 195, 731]], dtype=np.int32))
    while not generator.is_done():
        generator.generate_next_token()

    assert generator.get_sequence(0) is not None

    generator.rewind_to(3)

    generator.append_tokens(np.array([[731, 731]], dtype=np.int32))
    while not generator.is_done():
        generator.generate_next_token()

    assert generator.get_sequence(0) is not None

    # Batch size > 1 case
    input_ids_shape = [3, 4]
    batch_size = input_ids_shape[0]
    search_params = og.GeneratorParams(model)
    search_params.set_search_options(
        do_sample=False, max_length=10, batch_size=batch_size
    )

    generator = og.Generator(model, search_params)
    generator.append_tokens(
        np.array([[0, 0, 0, 52], [0, 0, 195, 731], [64, 65, 66, 67]], dtype=np.int32)
    )
    while not generator.is_done():
        generator.generate_next_token()

    for i in range(batch_size):
        assert generator.get_sequence(i) is not None

    generator.rewind_to(0)

    generator.append_tokens(
        np.array(
            [[52, 204, 204, 204], [731, 731, 114, 114], [67, 68, 69, 70]],
            dtype=np.int32,
        )
    )
    while not generator.is_done():
        generator.generate_next_token()

    for i in range(batch_size):
        assert generator.get_sequence(i) is not None


@pytest.mark.parametrize(
    "relative_model_path",
    ([Path("hf-internal-testing") / "tiny-random-gpt2-fp32"]),
)
def test_rewind(test_data_path, relative_model_path):
    model_path = os.fspath(Path(test_data_path) / relative_model_path)

    model = og.Model(model_path)

    expected_sequence = np.array(
        [0, 0, 195, 731, 731, 114, 114, 114, 114, 114],
        dtype=np.int32,
    )

    input_ids_shape = [1, 4]
    batch_size = input_ids_shape[0]
    search_params = og.GeneratorParams(model)
    search_params.set_search_options(
        do_sample=False, max_length=10, batch_size=batch_size
    )

    generator = og.Generator(model, search_params)
    generator.append_tokens(np.array([[0, 0, 195, 731]], dtype=np.int32))
    while not generator.is_done():
        generator.generate_next_token()

    assert np.array_equal(expected_sequence, generator.get_sequence(0))

    generator.rewind_to(3)

    generator.append_tokens(np.array([[731, 731]], dtype=np.int32))
    while not generator.is_done():
        generator.generate_next_token()

    assert np.array_equal(expected_sequence, generator.get_sequence(0))

<<<<<<< HEAD
=======

# Test Model Loading with No Chat Template

>>>>>>> c18d6d2d

# TODO: CUDA pipelines use python3.6 and do not have a way to download models since downloading models
# requires pytorch and hf transformers. This test should be re-enabled once the pipeline is updated.
@pytest.mark.skipif(
    sysconfig.get_platform().endswith("arm64") or sys.version_info.minor < 8,
    reason="Python 3.8 is required for downloading models.",
)
@pytest.mark.parametrize("device", devices)
@pytest.mark.parametrize("batch", [True, False])
def test_tokenizer_encode_decode(device, phi2_for, batch):
    model_path = phi2_for(device)

    model = og.Model(model_path)
    tokenizer = og.Tokenizer(model)

    prompts = [
        "This is a test.",
        "Rats are awesome pets!",
        "The quick brown fox jumps over the lazy dog.",
    ]
    sequences = None
    if batch:
        sequences = tokenizer.encode_batch(prompts)
        decoded_strings = tokenizer.decode_batch(sequences)
        assert prompts == decoded_strings
    else:
        for prompt in prompts:
            sequence = tokenizer.encode(prompt)
            decoded_string = tokenizer.decode(sequence)
            assert prompt == decoded_string


# Test Chat Template Supported Model
@pytest.mark.skipif(
    sysconfig.get_platform().endswith("arm64") or sys.version_info.minor < 8,
    reason="Python 3.8 is required for downloading models.",
)
@pytest.mark.parametrize("device", devices)
def test_phi3_chat_template(device, phi3_for):
    model_path = phi3_for(device)

    model = og.Model(model_path)
    tokenizer = og.Tokenizer(model)

    messages = f"""[{{"role": "system", "content": "This is a test."}}, {{"role": "user", "content": "Hi, how are you?"}}]"""

    try:
        tokenizer.apply_chat_template(messages=messages, add_generation_prompt=True)
    except Exception as e:
        assert False, f"Error while trying to apply chat template: {e}"


# Test Chat Template Unsupported Model with Template String Override
@pytest.mark.skipif(
    sysconfig.get_platform().endswith("arm64") or sys.version_info.minor < 8,
    reason="Python 3.8 is required for downloading models.",
)
@pytest.mark.parametrize("device", devices)
def test_phi2_chat_template(device, phi2_for):
    model_path = phi2_for(device)

    model = og.Model(model_path)
    tokenizer = og.Tokenizer(model)

    messages = f"""[{{"role": "system", "content": "This is a test."}}, {{"role": "user", "content": "Hi, how are you?"}}]"""

    # Note: this should work, even though phi-2 has no official chat template, as we override it and pass one in
    template = """{% for message in messages %}{% if message['role'] == 'system' %}{{'<|system|>\n' + message['content'] + '<|end|>\n'}}{% elif message['role'] == 'user' %}{{'<|user|>\n' + message['content'] + '<|end|>\n'}}{% elif message['role'] == 'assistant' %}{{'<|assistant|>\n' + message['content'] + '<|end|>\n'}}{% endif %}{% endfor %}{% if add_generation_prompt %}{{ '<|assistant|>\n' }}{% else %}{{ eos_token }}{% endif %}"""
    template_string = f"""{template}"""
    try:
        tokenizer.apply_chat_template(
            template_str=template_string, messages=messages, add_generation_prompt=True
        )
    except Exception as e:
        assert False, f"Error while trying to override chat template: {e}"


@pytest.mark.skipif(
    sysconfig.get_platform().endswith("arm64") or sys.version_info.minor < 8,
    reason="Python 3.8 is required for downloading models.",
)
@pytest.mark.parametrize("device", devices)
def test_tokenizer_stream(device, phi2_for):
    model = og.Model(phi2_for(device))
    tokenizer = og.Tokenizer(model)
    tokenizer_stream = tokenizer.create_stream()

    prompts = [
        "This is a test.",
        "Rats are awesome pets!",
        "The quick brown fox jumps over the lazy dog.",
    ]

    for prompt in prompts:
        sequence = tokenizer.encode(prompt)
        decoded_string = ""
        for token in sequence:
            decoded_string += tokenizer_stream.decode(token)

        assert decoded_string == prompt


# TODO: CUDA pipelines use python3.6 and do not have a way to download models since downloading models
# requires pytorch and hf transformers. This test should be re-enabled once the pipeline is updated.
@pytest.mark.skipif(
    sysconfig.get_platform().endswith("arm64") or sys.version_info.minor < 8,
    reason="Python 3.8 is required for downloading models.",
)
@pytest.mark.parametrize("device", devices)
def test_batching(device, phi2_for):
    if device == "dml":
        pytest.skip("EP DML does not support batching")

    model = og.Model(phi2_for(device))
    tokenizer = og.Tokenizer(model)

    prompts = [
        "This is a test.",
        "Rats are awesome pets!",
        "The quick brown fox jumps over the lazy dog.",
    ]

    params = og.GeneratorParams(model)
    params.set_search_options(max_length=20, batch_size=len(prompts))  # To run faster

    generator = og.Generator(model, params)
    generator.append_tokens(tokenizer.encode_batch(prompts))
    while not generator.is_done():
        generator.generate_next_token()
    for i in range(len(prompts)):
        print(tokenizer.decode(generator.get_sequence(0)))


# TODO: CUDA pipelines use python3.6 and do not have a way to download models since downloading models
# requires pytorch and hf transformers. This test should be re-enabled once the pipeline is updated.
@pytest.mark.skipif(
    sysconfig.get_platform().endswith("arm64") or sys.version_info.minor < 8,
    reason="Python 3.8 is required for downloading models.",
)
@pytest.mark.parametrize("device", devices)
def test_e2e(device, phi2_for):
    model = og.Model(phi2_for(device))
    tokenizer = og.Tokenizer(model)

    prompts = [
        "This is a test.",
    ]

    params = og.GeneratorParams(model)
    params.set_search_options(max_length=20, batch_size=len(prompts))  # To run faster

    generator = og.Generator(model, params)
    generator.append_tokens(tokenizer.encode_batch(prompts))
    while not generator.is_done():
        generator.generate_next_token()
    for i in range(len(prompts)):
        print(tokenizer.decode(generator.get_sequence(0)))


def test_logging():
    og.set_log_options(enabled=True, generate_next_token=True)


@pytest.mark.parametrize(
    "relative_model_path",
    (
        [
            (Path("hf-internal-testing") / "tiny-random-gpt2-fp32", "CPU"),
            (Path("hf-internal-testing") / "tiny-random-gpt2-fp32-cuda", "CUDA"),
            (Path("hf-internal-testing") / "tiny-random-gpt2-fp16-cuda", "CUDA"),
        ]
        if og.is_cuda_available()
        else [(Path("hf-internal-testing") / "tiny-random-gpt2-fp32", "CPU")]
    ),
)
def test_model_device_type(test_data_path, relative_model_path):
    model_path = os.fspath(Path(test_data_path) / relative_model_path[0])

    model = og.Model(model_path)

    assert model.device_type == relative_model_path[1]


@pytest.mark.parametrize(
    "relative_model_path",
    (
        [
            Path("hf-internal-testing") / "tiny-random-gpt2-fp32",
            Path("hf-internal-testing") / "tiny-random-gpt2-fp32-cuda",
            Path("hf-internal-testing") / "tiny-random-gpt2-fp16-cuda",
        ]
        if og.is_cuda_available()
        else [
            Path("hf-internal-testing") / "tiny-random-gpt2-fp32",
        ]
    ),
)
def test_get_output(test_data_path, relative_model_path):
    model_path = os.fspath(Path(test_data_path) / relative_model_path)

    model = og.Model(model_path)

    search_params = og.GeneratorParams(model)
    input_ids = np.array([[0, 0, 0, 52], [0, 0, 195, 731]], dtype=np.int32)
    search_params.set_search_options(
        do_sample=False, max_length=10, batch_size=input_ids.shape[0]
    )

    generator = og.Generator(model, search_params)
    generator.append_tokens(input_ids)

    # check prompt
    # full logits has shape [2, 4, 1000]. Sample 1 for every 200 tokens and the expected sampled logits has shape [2, 4, 5]
    expected_sampled_logits_prompt = np.array(
        [
            [
                [0.29694548, 0.00955007, 0.0430819, 0.10063869, 0.0437237],
                [0.27329233, 0.00841076, -0.1060291, 0.11328877, 0.13369876],
                [0.30323744, 0.0545997, 0.03894716, 0.11702324, 0.0410665],
                [-0.12675379, -0.04443946, 0.14492269, 0.03021223, -0.03212897],
            ],
            [
                [0.29694548, 0.00955007, 0.0430819, 0.10063869, 0.0437237],
                [0.27329233, 0.00841076, -0.1060291, 0.11328877, 0.13369876],
                [-0.04699047, 0.17915794, 0.20838135, 0.10888482, -0.00277808],
                [0.2938929, -0.10538938, -0.00226692, 0.12050669, -0.10622668],
            ],
        ]
    )
    logits = generator.get_output("logits")
    assert np.allclose(logits[:, :, ::200], expected_sampled_logits_prompt, atol=1e-3)
    generator.generate_next_token()
    generator.generate_next_token()

    # check for the 1st token generation
    # full logits has shape [2, 1, 1000]. Sample 1 for every 200 tokens and the expected sampled logits has shape [2, 1, 5]
    expected_sampled_logits_token_gen = np.array(
        [
            [[0.03742531, -0.05752287, 0.14159015, 0.04210977, -0.1484456]],
            [[0.3041716, -0.08701379, -0.03778192, 0.07471392, -0.02049096]],
        ]
    )
    logits = generator.get_output("logits")
    assert np.allclose(
        logits[:, :, ::200], expected_sampled_logits_token_gen, atol=1e-3
    )


@pytest.mark.skipif(
    sysconfig.get_platform().endswith("arm64") or sys.version_info.minor < 8,
    reason="Python 3.8 is required for downloading models.",
)
@pytest.mark.parametrize("device", devices)
def test_hidden_states(qwen_for, device):
    model = og.Model(qwen_for(device))

    search_params = og.GeneratorParams(model)
    input_ids = np.array([[0, 0, 0, 52], [0, 0, 195, 731]], dtype=np.int32)
    search_params.set_search_options(
        do_sample=False, max_length=10, batch_size=input_ids.shape[0]
    )

    generator = og.Generator(model, search_params)
    generator.append_tokens(input_ids)
    generator.generate_next_token()
    hidden_states = generator.get_output("hidden_states")
    assert hidden_states.shape == (2, 4, 896)
    generator.generate_next_token()
    hidden_states = generator.get_output("hidden_states")
    assert hidden_states.shape == (2, 1, 896)


@pytest.mark.skipif(
    not og.is_cuda_available(), reason="Pipeline model uses a mix of CPU and CUDA EP."
)
@pytest.mark.parametrize("relative_model_path", [Path("pipeline-model")])
def test_pipeline_model(test_data_path, phi2_for, relative_model_path):
    def _extract_subgraph(
        input_path: os.PathLike,
        output_path: os.PathLike,
        input_names: list[str],
        output_names: list[str],
    ):
        """Extract a subgraph from the input model and save it to the output path"""

        model = onnx.load(input_path)
        # Add all value info out the model output to value_info list for the
        # extractor to find the value properly
        model.graph.value_info.extend(model.graph.output)

        e = onnx.utils.Extractor(model)
        extracted = e.extract_model(input_names, output_names)

        onnx.save(
            extracted,
            output_path,
            save_as_external_data=True,
            location=f"{Path(output_path).name}.data",
        )

    def _split(onnx_model_path: os.PathLike, output_dir: os.PathLike):
        """Split the model into three models: embedding model, transformer model, and lm_head model."""
        num_layers = 1
        inputs_and_outputs = [
            (["input_ids"], ["/model/embed_tokens/Gather/output_0"]),
            (
                ["/model/embed_tokens/Gather/output_0", "attention_mask"]
                + [
                    f"past_key_values.{i}.{kv}"
                    for kv in ["key", "value"]
                    for i in range(num_layers)
                ],
                ["hidden_states"]
                + [
                    f"present.{i}.{kv}"
                    for kv in ["key", "value"]
                    for i in range(num_layers)
                ],
            ),
            ([f"hidden_states"], ["logits"]),
        ]

        for i, split_name in enumerate(["embeds", "transformer", "lm_head"]):
            split_model_path = output_dir / f"{split_name}.onnx"
            _extract_subgraph(
                onnx_model_path,
                split_model_path,
                inputs_and_outputs[i][0],
                inputs_and_outputs[i][1],
            )

    _split(
        Path(phi2_for("cuda")) / "model.onnx",
        Path(test_data_path) / relative_model_path,
    )

    model_path = os.fspath(Path(test_data_path) / relative_model_path)
    model = og.Model(model_path)
    tokenizer = og.Tokenizer(model)

    prompts = [
        "This is a test.",
        "Rats are awesome pets!",
        "The quick brown fox jumps over the lazy dog.",
    ]

    params = og.GeneratorParams(model)
    params.set_search_options(max_length=20, batch_size=len(prompts))

    generator = og.Generator(model, params)
    generator.append_tokens(tokenizer.encode_batch(prompts))
    while not generator.is_done():
        generator.generate_next_token()

    expected_output = [
        "This is a test.\n        # TOD import * doct proofingrad",
        'Rats are awesome pets!\n    """\n\n',
        'The quick brown fox jumps over the lazy dog.\n    """\n\n',
    ]
    for i in range(len(prompts)):
        actual_output = tokenizer.decode(generator.get_sequence(i))
        equal = np.array_equal(expected_output[i], actual_output)

        if not equal:
            print("test_pipeline_model:", flush=True)
            print(f"expected = {repr(expected_output[i])}", flush=True)
            print(f"actual = {repr(actual_output)}", flush=True)
        assert equal


@pytest.mark.parametrize("relative_model_path", [Path("vision-preprocessing")])
@pytest.mark.parametrize("relative_image_path", [Path("images") / "sheet.png"])
def test_vision_preprocessing(test_data_path, relative_model_path, relative_image_path):
    model_path = os.fspath(Path(test_data_path) / relative_model_path)
    model = og.Model(model_path)

    processor = model.create_multimodal_processor()

    image_path = os.fspath(Path(test_data_path) / relative_image_path)
    images = og.Images.open(image_path)

    prompt = "<|user|>\n<|image_1|>\n Can you convert the table to markdown format?\n<|end|>\n<|assistant|>\n"
    _ = processor(prompt, images=images)


@pytest.mark.parametrize("relative_model_path", [Path("vision-preprocessing")])
@pytest.mark.parametrize("relative_image_path", [Path("images") / "sheet.png"])
def test_vision_preprocessing_load_image_from_bytes(
    test_data_path, relative_model_path, relative_image_path
):
    model_path = os.fspath(Path(test_data_path) / relative_model_path)
    model = og.Model(model_path)

    processor = model.create_multimodal_processor()

    image_path = os.fspath(Path(test_data_path) / relative_image_path)
    images = None
    with open(image_path, "rb") as image:
        bytes = image.read()
        images = og.Images.open_bytes(bytes)

    prompt = "<|user|>\n<|image_1|>\n Can you convert the table to markdown format?\n<|end|>\n<|assistant|>\n"
    _ = processor(prompt, images=images)


@pytest.mark.parametrize("relative_model_path", [Path("vision-preprocessing")])
@pytest.mark.parametrize(
    "relative_image_paths",
    [[Path("images") / "australia.jpg", Path("images") / "sheet.png"]],
)
def test_vision_preprocessing_multiple_images(
    test_data_path, relative_model_path, relative_image_paths
):
    model_path = os.fspath(Path(test_data_path) / relative_model_path)
    model = og.Model(model_path)

    processor = model.create_multimodal_processor()

    image_paths = [
        os.fspath(Path(test_data_path) / relative_image_path)
        for relative_image_path in relative_image_paths
    ]
    images = og.Images.open(*image_paths)

    prompt = "<|user|>\n"
    for i in range(len(relative_image_paths)):
        prompt += f"<|image_{i+1}|>\n"

    prompt += " What is shown in this two images?\n<|end|>\n<|assistant|>\n"
    _ = processor(prompt, images=images)


@pytest.mark.parametrize("device", devices)
@pytest.mark.skipif(
    sysconfig.get_platform().endswith("arm64"),
    reason="ONNX is not available on ARM64",
)
@pytest.mark.parametrize("multiple_adapters", [True, False])
def test_adapters(test_data_path, device, multiple_adapters, phi2_for):
    def _prepare_adapter_model(test_data_path):
        phi2_model_path = phi2_for(device)
        relative_model_path = "multiple_adapters" if multiple_adapters else "adapters"
        adapter_model_path = os.fspath(Path(test_data_path) / relative_model_path)
        if os.path.exists(adapter_model_path):
            shutil.rmtree(adapter_model_path)

        shutil.copytree(phi2_model_path, adapter_model_path)

        # Create the model with adapters
        model = onnx.load(Path(adapter_model_path) / "model.onnx")

        for node in model.graph.node:
            if node.output[0] == "logits":
                node.output[0] = "logits_0"
                break

        vocab_size = 51200
        adapter_a = onnx.helper.make_tensor_value_info(
            "adapter_a",
            onnx.TensorProto.FLOAT if device == "cpu" else onnx.TensorProto.FLOAT16,
            [vocab_size],
        )
        adapter_b = onnx.helper.make_tensor_value_info(
            "adapter_b",
            onnx.TensorProto.FLOAT if device == "cpu" else onnx.TensorProto.FLOAT16,
            [vocab_size],
        )

        model.graph.input.extend([adapter_a, adapter_b])

        for adapter_name in ["adapter_a", "adapter_b"]:
            adapter_weight = np.zeros(
                [vocab_size], dtype=(np.float32 if device == "cpu" else np.float16)
            )
            adapter_weight_tensor = onnx.helper.make_tensor(
                adapter_name,
                onnx.TensorProto.FLOAT if device == "cpu" else onnx.TensorProto.FLOAT16,
                [vocab_size],
                adapter_weight.flatten(),
            )
            model.graph.initializer.append(adapter_weight_tensor)

        add_node = onnx.helper.make_node(
            "Add", ["adapter_a", "adapter_b"], ["adapter_output"], name="adapter_add"
        )
        add_to_logits_node = onnx.helper.make_node(
            "Add", ["adapter_output", "logits_0"], ["logits"], name="add_to_logits"
        )
        model.graph.node.extend([add_node, add_to_logits_node])

        onnx.save(
            model,
            Path(adapter_model_path) / "model.onnx",
            save_as_external_data=True,
            location="model.data",
        )

        # Create adapters for the model
        a, b = None, None
        if device == "cpu":
            a = np.random.rand(vocab_size).astype(np.float32)
            b = np.random.rand(vocab_size).astype(np.float32)
        else:
            a = np.random.rand(vocab_size).astype(np.float16)
            b = np.random.rand(vocab_size).astype(np.float16)

        onnx_dtype = 1 if device == "cpu" else 10
        adapters = {
            "adapter_a": onnxruntime.OrtValue.ortvalue_from_numpy_with_onnx_type(
                a, onnx_dtype
            ),
            "adapter_b": onnxruntime.OrtValue.ortvalue_from_numpy_with_onnx_type(
                b, onnx_dtype
            ),
        }
        if multiple_adapters:
            adapters = [{key: value} for key, value in adapters.items()]

        def _export_adapter(adapter, adapter_file_name):
            adapter_format = onnxruntime.AdapterFormat()
            adapter_format.set_adapter_version(1)
            adapter_format.set_model_version(1)
            adapter_format.set_parameters(adapter)
            adapter_format.export_adapter(adapter_file_name)

        adapter_paths = []
        if multiple_adapters:
            for i, adapter in enumerate(adapters):
                adapter_file_name = str(
                    Path(adapter_model_path) / f"adapter_{i}.onnx_adapter"
                )
                _export_adapter(adapter, adapter_file_name)
                adapter_paths.append(adapter_file_name)
        else:
            adapter_file_name = str(Path(adapter_model_path) / "adapters.onnx_adapter")
            _export_adapter(adapters, adapter_file_name)
            adapter_paths.append(adapter_file_name)

        return adapter_model_path, adapter_paths

    if device == "dml":
        pytest.skip("EP DML does not support adapters")

    model_path, adapter_paths = _prepare_adapter_model(test_data_path)
    model = og.Model(model_path)
    adapters = og.Adapters(model)
    for i, adapter_path in enumerate(adapter_paths):
        adapters.load(adapter_path, f"adapter_{i}")

    tokenizer = og.Tokenizer(model)
    prompts = [
        "This is a test.",
        "Rats are awesome pets!",
        "The quick brown fox jumps over the lazy dog.",
    ]

    params = og.GeneratorParams(model)
    params.set_search_options(max_length=20, batch_size=len(prompts))

    generator = og.Generator(model, params)
    for i in range(len(adapter_paths)):
        generator.set_active_adapter(adapters, f"adapter_{i}")

    generator.append_tokens(tokenizer.encode_batch(prompts))
    while not generator.is_done():
        generator.generate_next_token()


@pytest.mark.parametrize("device", devices)
@pytest.mark.skipif(
    sysconfig.get_platform().endswith("arm64"),
    reason="ONNX is not available on ARM64",
)
@pytest.mark.parametrize(
    "extra_inputs",
    [("num_logits_to_keep", True), ("onnx::Neg_67", True), ("abcde", False)],
)
def test_preset_extra_inputs(test_data_path, device, phi2_for, extra_inputs):
    def _prepare_model(test_data_path):
        phi2_model_path = phi2_for(device)
        relative_model_path = "preset_extra_inputs"
        extra_inputs_model_path = os.fspath(Path(test_data_path) / relative_model_path)

        shutil.copytree(phi2_model_path, extra_inputs_model_path, dirs_exist_ok=True)

        # Create the model with the extra inputs
        model = onnx.load(Path(extra_inputs_model_path) / "model.onnx")

        for node in model.graph.node:
            if node.output[0] == "logits":
                node.output[0] = "logits_0"
                break

        extra_input_name, valid = extra_inputs
        extra_input = onnx.helper.make_tensor_value_info(
            extra_input_name,
            onnx.TensorProto.INT64,
            [],
        )

        model.graph.input.append(extra_input)

        cast_node = onnx.helper.make_node(
            "Cast",
            [extra_input_name],
            [f"{extra_input_name}_cast"],
            to=onnx.TensorProto.FLOAT if device == "cpu" else onnx.TensorProto.FLOAT16,
        )
        add_node = onnx.helper.make_node(
            "Add",
            [f"{extra_input_name}_cast", "logits_0"],
            ["logits"],
            name="add_to_logits",
        )
        model.graph.node.extend([cast_node, add_node])

        onnx.save(
            model,
            Path(extra_inputs_model_path) / "model.onnx",
            save_as_external_data=True,
            location="model.data",
        )

        return extra_inputs_model_path, valid

    if device == "dml":
        pytest.skip("EP DML does not support preset extra inputs")

    model_path, valid_model = _prepare_model(test_data_path)
    model = og.Model(model_path)
    tokenizer = og.Tokenizer(model)
    prompts = [
        "This is a test.",
        "Rats are awesome pets!",
        "The quick brown fox jumps over the lazy dog.",
    ]

    params = og.GeneratorParams(model)
    params.set_search_options(max_length=20, batch_size=len(prompts))

    generator = og.Generator(model, params)
    if not valid_model:
        with pytest.raises(RuntimeError) as exc_info:
            generator.append_tokens(tokenizer.encode_batch(prompts))

        assert f"Missing Input: {extra_inputs[0]}" in str(exc_info.value)
    else:
        generator.append_tokens(tokenizer.encode_batch(prompts))

        while not generator.is_done():
            generator.generate_next_token()<|MERGE_RESOLUTION|>--- conflicted
+++ resolved
@@ -229,12 +229,9 @@
 
     assert np.array_equal(expected_sequence, generator.get_sequence(0))
 
-<<<<<<< HEAD
-=======
 
 # Test Model Loading with No Chat Template
 
->>>>>>> c18d6d2d
 
 # TODO: CUDA pipelines use python3.6 and do not have a way to download models since downloading models
 # requires pytorch and hf transformers. This test should be re-enabled once the pipeline is updated.
