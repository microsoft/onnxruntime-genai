# Copyright (c) Microsoft Corporation. All rights reserved.
# Licensed under the MIT License

from __future__ import annotations

import os
import sys
import sysconfig
from pathlib import Path
import shutil
import onnxruntime

import numpy as np
import onnxruntime_genai as og
import pytest

if not sysconfig.get_platform().endswith("arm64"):
    # Skip importing onnx if running on ARM64
    import onnx

devices = ["cpu"]

if og.is_cuda_available():
    devices.append("cuda")

if og.is_dml_available():
    devices.append("dml")

if og.is_rocm_available():
    devices.append("rocm")


@pytest.mark.parametrize(
    "relative_model_path",
    (
        [
            Path("hf-internal-testing") / "tiny-random-gpt2-fp32",
            Path("hf-internal-testing") / "tiny-random-gpt2-fp32-cuda",
            Path("hf-internal-testing") / "tiny-random-gpt2-fp16-cuda",
        ]
        if og.is_cuda_available()
        else [Path("hf-internal-testing") / "tiny-random-gpt2-fp32"]
    ),
)
def test_greedy_search(test_data_path, relative_model_path):
    model_path = os.fspath(Path(test_data_path) / relative_model_path)

    model = og.Model(model_path)
    
    input_ids_shape = [2, 4]
    batch_size = input_ids_shape[0]
    search_params = og.GeneratorParams(model)
    search_params.set_search_options(do_sample=False, max_length=10, batch_size=batch_size)

    generator = og.Generator(model, search_params)
    generator.append_tokens(np.array([[0, 0, 0, 52], [0, 0, 195, 731]], dtype=np.int32))
    while not generator.is_done():
<<<<<<< HEAD
=======
        generator.compute_logits()

        # Test getting/setting logits
        logits = generator.get_logits()
        generator.set_logits(logits)
        generator.set_logits(logits) # twice just to be sure buffer is still valid

>>>>>>> dc9bc02c
        generator.generate_next_token()

    expected_sequence = np.array(
        [
            [0, 0, 0, 52, 204, 204, 204, 204, 204, 204],
            [0, 0, 195, 731, 731, 114, 114, 114, 114, 114],
        ],
        dtype=np.int32,
    )
    for i in range(batch_size):
        assert np.array_equal(expected_sequence[i], generator.get_sequence(i))


@pytest.mark.parametrize(
    "relative_model_path",
    (
        [
            Path("hf-internal-testing") / "tiny-random-gpt2-fp32",
            Path("hf-internal-testing") / "tiny-random-gpt2-fp32-cuda",
            Path("hf-internal-testing") / "tiny-random-gpt2-fp16-cuda",
        ]
        if og.is_cuda_available()
        else [Path("hf-internal-testing") / "tiny-random-gpt2-fp32"]
    ),
)
def test_rewind_cuda(test_data_path, relative_model_path):
    model_path = os.fspath(Path(test_data_path) / relative_model_path)

    model = og.Model(model_path)

    # Batch size 1 (continuous decoding) case
    input_ids_shape = [1, 4]
    batch_size = input_ids_shape[0]
    search_params = og.GeneratorParams(model)
    search_params.set_search_options(do_sample=False, max_length=10, batch_size=batch_size)

    generator = og.Generator(model, search_params)
    generator.append_tokens(np.array([[0, 0, 195, 731]], dtype=np.int32))
    while not generator.is_done():
        generator.generate_next_token()

    assert generator.get_sequence(0) is not None

    generator.rewind_to(3)

    generator.append_tokens(np.array([[731, 731]], dtype=np.int32))
    while not generator.is_done():
        generator.generate_next_token()
    
    assert generator.get_sequence(0) is not None

    # Batch size > 1 case
    input_ids_shape = [3, 4]
    batch_size = input_ids_shape[0]
    search_params = og.GeneratorParams(model)
    search_params.set_search_options(do_sample=False, max_length=10, batch_size=batch_size)

    generator = og.Generator(model, search_params)
    generator.append_tokens(np.array([[0, 0, 0, 52], [0, 0, 195, 731], [64, 65, 66, 67]], dtype=np.int32))
    while not generator.is_done():
        generator.generate_next_token()
    
    for i in range(batch_size):
        assert generator.get_sequence(i) is not None
    
    generator.rewind_to(0)

    generator.append_tokens(np.array([[52, 204, 204, 204], [731, 731, 114, 114], [67, 68, 69, 70]], dtype=np.int32))
    while not generator.is_done():
        generator.generate_next_token()

    for i in range(batch_size):
        assert generator.get_sequence(i) is not None


@pytest.mark.parametrize(
    "relative_model_path",
    (
        [Path("hf-internal-testing") / "tiny-random-gpt2-fp32"]
    ),
)
def test_rewind(test_data_path, relative_model_path):
    model_path = os.fspath(Path(test_data_path) / relative_model_path)

    model = og.Model(model_path)

    expected_sequence = np.array(
        [0, 0, 195, 731, 731, 114, 114, 114, 114, 114],
        dtype=np.int32,
    )
    
    input_ids_shape = [1, 4]
    batch_size = input_ids_shape[0]
    search_params = og.GeneratorParams(model)
    search_params.set_search_options(do_sample=False, max_length=10, batch_size=batch_size)

    generator = og.Generator(model, search_params)
    generator.append_tokens(np.array([[0, 0, 195, 731]], dtype=np.int32))
    while not generator.is_done():
        generator.generate_next_token()

    assert np.array_equal(expected_sequence, generator.get_sequence(0))

    generator.rewind_to(3)

    generator.append_tokens(np.array([[731, 731]], dtype=np.int32))
    while not generator.is_done():
        generator.generate_next_token()
    
    assert np.array_equal(expected_sequence, generator.get_sequence(0))
    

# TODO: CUDA pipelines use python3.6 and do not have a way to download models since downloading models
# requires pytorch and hf transformers. This test should be re-enabled once the pipeline is updated.
@pytest.mark.skipif(
    sysconfig.get_platform().endswith("arm64") or sys.version_info.minor < 8,
    reason="Python 3.8 is required for downloading models.",
)
@pytest.mark.parametrize("device", devices)
@pytest.mark.parametrize("batch", [True, False])
def test_tokenizer_encode_decode(device, phi2_for, batch):
    model_path = phi2_for(device)

    model = og.Model(model_path)
    tokenizer = og.Tokenizer(model)

    prompts = [
        "This is a test.",
        "Rats are awesome pets!",
        "The quick brown fox jumps over the lazy dog.",
    ]
    sequences = None
    if batch:
        sequences = tokenizer.encode_batch(prompts)
        decoded_strings = tokenizer.decode_batch(sequences)
        assert prompts == decoded_strings
    else:
        for prompt in prompts:
            sequence = tokenizer.encode(prompt)
            decoded_string = tokenizer.decode(sequence)
            assert prompt == decoded_string


@pytest.mark.skipif(
    sysconfig.get_platform().endswith("arm64") or sys.version_info.minor < 8,
    reason="Python 3.8 is required for downloading models.",
)
@pytest.mark.parametrize("device", devices)
def test_tokenizer_stream(device, phi2_for):
    model = og.Model(phi2_for(device))
    tokenizer = og.Tokenizer(model)
    tokenizer_stream = tokenizer.create_stream()

    prompts = [
        "This is a test.",
        "Rats are awesome pets!",
        "The quick brown fox jumps over the lazy dog.",
    ]

    for prompt in prompts:
        sequence = tokenizer.encode(prompt)
        decoded_string = ""
        for token in sequence:
            decoded_string += tokenizer_stream.decode(token)

        assert decoded_string == prompt


# TODO: CUDA pipelines use python3.6 and do not have a way to download models since downloading models
# requires pytorch and hf transformers. This test should be re-enabled once the pipeline is updated.
@pytest.mark.skipif(
    sysconfig.get_platform().endswith("arm64") or sys.version_info.minor < 8,
    reason="Python 3.8 is required for downloading models.",
)
@pytest.mark.parametrize("device", devices)
def test_batching(device, phi2_for):
    model = og.Model(phi2_for(device))
    tokenizer = og.Tokenizer(model)

    prompts = [
        "This is a test.",
        "Rats are awesome pets!",
        "The quick brown fox jumps over the lazy dog.",
    ]

    params = og.GeneratorParams(model)
    params.set_search_options(max_length=20, batch_size=len(prompts))  # To run faster

    if device == "dml":
        params.try_graph_capture_with_max_batch_size(len(prompts))

    generator = og.Generator(model, params)
    generator.append_tokens(tokenizer.encode_batch(prompts))
    while not generator.is_done():
        generator.generate_next_token()
    for i in range(len(prompts)):
        print(tokenizer.decode(generator.get_sequence(0)))


def test_logging():
    og.set_log_options(enabled=True, generate_next_token=True)


@pytest.mark.parametrize(
    "relative_model_path",
    (
        [
            (Path("hf-internal-testing") / "tiny-random-gpt2-fp32", "CPU"),
            (Path("hf-internal-testing") / "tiny-random-gpt2-fp32-cuda", "CUDA"),
            (Path("hf-internal-testing") / "tiny-random-gpt2-fp16-cuda", "CUDA"),
        ]
        if og.is_cuda_available()
        else [(Path("hf-internal-testing") / "tiny-random-gpt2-fp32", "CPU")]
    ),
)
def test_model_device_type(test_data_path, relative_model_path):
    model_path = os.fspath(Path(test_data_path) / relative_model_path[0])

    model = og.Model(model_path)

    assert model.device_type == relative_model_path[1]


@pytest.mark.parametrize(
    "relative_model_path",
    (
        [
            Path("hf-internal-testing") / "tiny-random-gpt2-fp32",
            Path("hf-internal-testing") / "tiny-random-gpt2-fp32-cuda",
            Path("hf-internal-testing") / "tiny-random-gpt2-fp16-cuda",
        ]
        if og.is_cuda_available()
        else [
            Path("hf-internal-testing") / "tiny-random-gpt2-fp32",
        ]
    ),
)
def test_get_output(test_data_path, relative_model_path):
    model_path = os.fspath(Path(test_data_path) / relative_model_path)

    model = og.Model(model_path)

    search_params = og.GeneratorParams(model)
    input_ids = np.array(
        [[0, 0, 0, 52], [0, 0, 195, 731]], dtype=np.int32
    )
    search_params.set_search_options(do_sample=False, max_length=10, batch_size=input_ids.shape[0])

    generator = og.Generator(model, search_params)
    generator.append_tokens(input_ids)

    # check prompt
    # full logits has shape [2, 4, 1000]. Sample 1 for every 200 tokens and the expected sampled logits has shape [2, 4, 5]
    expected_sampled_logits_prompt = np.array(
        [
            [
                [0.29694548, 0.00955007, 0.0430819, 0.10063869, 0.0437237],
                [0.27329233, 0.00841076, -0.1060291, 0.11328877, 0.13369876],
                [0.30323744, 0.0545997, 0.03894716, 0.11702324, 0.0410665],
                [-0.12675379, -0.04443946, 0.14492269, 0.03021223, -0.03212897],
            ],
            [
                [0.29694548, 0.00955007, 0.0430819, 0.10063869, 0.0437237],
                [0.27329233, 0.00841076, -0.1060291, 0.11328877, 0.13369876],
                [-0.04699047, 0.17915794, 0.20838135, 0.10888482, -0.00277808],
                [0.2938929, -0.10538938, -0.00226692, 0.12050669, -0.10622668],
            ],
        ]
    )
    logits = generator.get_output("logits")
    assert np.allclose(logits[:, :, ::200], expected_sampled_logits_prompt, atol=1e-3)
    generator.generate_next_token()
    generator.generate_next_token()

    # check for the 1st token generation
    # full logits has shape [2, 1, 1000]. Sample 1 for every 200 tokens and the expected sampled logits has shape [2, 1, 5]
    expected_sampled_logits_token_gen = np.array(
        [
            [[0.03742531, -0.05752287, 0.14159015, 0.04210977, -0.1484456]],
            [[0.3041716, -0.08701379, -0.03778192, 0.07471392, -0.02049096]],
        ]
    )
    logits = generator.get_output("logits")
    assert np.allclose(
        logits[:, :, ::200], expected_sampled_logits_token_gen, atol=1e-3
    )

@pytest.mark.skipif(
    not og.is_cuda_available(), reason="Pipeline model uses a mix of CPU and CUDA EP."
)
@pytest.mark.parametrize("relative_model_path", [Path("pipeline-model")])
def test_pipeline_model(test_data_path, phi2_for, relative_model_path):
    def _extract_subgraph(
        input_path: os.PathLike,
        output_path: os.PathLike,
        input_names: list[str],
        output_names: list[str],
    ):
        """Extract a subgraph from the input model and save it to the output path"""

        model = onnx.load(input_path)

        e = onnx.utils.Extractor(model)
        extracted = e.extract_model(input_names, output_names)

        onnx.save(
            extracted,
            output_path,
            save_as_external_data=True,
            location=f"{Path(output_path).name}.data",
        )

    def _split(onnx_model_path: os.PathLike, output_dir: os.PathLike):
        """Split the model into three models: embedding model, transformer model, and lm_head model."""
        num_layers = 1
        inputs_and_outputs = [
            (["input_ids"], ["/model/embed_tokens/Gather/output_0"]),
            (
                ["/model/embed_tokens/Gather/output_0", "attention_mask"]
                + [
                    f"past_key_values.{i}.{kv}"
                    for kv in ["key", "value"]
                    for i in range(num_layers)
                ],
                [f"/model/layers.{num_layers}/final_norm_layernorm/output_0"]
                + [
                    f"present.{i}.{kv}"
                    for kv in ["key", "value"]
                    for i in range(num_layers)
                ],
            ),
            ([f"/model/layers.{num_layers}/final_norm_layernorm/output_0"], ["logits"]),
        ]

        for i, split_name in enumerate(["embeds", "transformer", "lm_head"]):
            split_model_path = output_dir / f"{split_name}.onnx"
            _extract_subgraph(
                onnx_model_path,
                split_model_path,
                inputs_and_outputs[i][0],
                inputs_and_outputs[i][1],
            )

    _split(
        Path(phi2_for("cuda")) / "model.onnx",
        Path(test_data_path) / relative_model_path,
    )

    model_path = os.fspath(Path(test_data_path) / relative_model_path)
    model = og.Model(model_path)
    tokenizer = og.Tokenizer(model)

    prompts = [
        "This is a test.",
        "Rats are awesome pets!",
        "The quick brown fox jumps over the lazy dog.",
    ]

    params = og.GeneratorParams(model)
    params.set_search_options(max_length=20, batch_size=len(prompts))

    generator = og.Generator(model, params)
    generator.append_tokens(tokenizer.encode_batch(prompts))
    while not generator.is_done():
        generator.generate_next_token()

    expected_output = [
        'This is a test.\n        # TOD import * doct proofingrad',
        'Rats are awesome pets!\n    """\n\n',
        'The quick brown fox jumps over the lazy dog.\n    """\n\n',
    ]
    for i in range(len(prompts)):
        assert np.array_equal(expected_output[i], tokenizer.decode(generator.get_sequence(i)))


@pytest.mark.parametrize("relative_model_path", [Path("vision-preprocessing")])
@pytest.mark.parametrize("relative_image_path", [Path("images") / "sheet.png"])
def test_vision_preprocessing(test_data_path, relative_model_path, relative_image_path):
    model_path = os.fspath(Path(test_data_path) / relative_model_path)
    model = og.Model(model_path)

    processor = model.create_multimodal_processor()

    image_path = os.fspath(Path(test_data_path) / relative_image_path)
    images = og.Images.open(image_path)

    prompt = "<|user|>\n<|image_1|>\n Can you convert the table to markdown format?\n<|end|>\n<|assistant|>\n"
    _ = processor(prompt, images=images)


@pytest.mark.parametrize("relative_model_path", [Path("vision-preprocessing")])
@pytest.mark.parametrize("relative_image_path", [Path("images") / "sheet.png"])
def test_vision_preprocessing_load_image_from_bytes(
    test_data_path, relative_model_path, relative_image_path
):
    model_path = os.fspath(Path(test_data_path) / relative_model_path)
    model = og.Model(model_path)

    processor = model.create_multimodal_processor()

    image_path = os.fspath(Path(test_data_path) / relative_image_path)
    images = None
    with open(image_path, "rb") as image:
        bytes = image.read()
        images = og.Images.open_bytes(bytes)

    prompt = "<|user|>\n<|image_1|>\n Can you convert the table to markdown format?\n<|end|>\n<|assistant|>\n"
    _ = processor(prompt, images=images)


@pytest.mark.parametrize("relative_model_path", [Path("vision-preprocessing")])
@pytest.mark.parametrize(
    "relative_image_paths",
    [[Path("images") / "australia.jpg", Path("images") / "sheet.png"]],
)
def test_vision_preprocessing_multiple_images(
    test_data_path, relative_model_path, relative_image_paths
):
    model_path = os.fspath(Path(test_data_path) / relative_model_path)
    model = og.Model(model_path)

    processor = model.create_multimodal_processor()

    image_paths = [
        os.fspath(Path(test_data_path) / relative_image_path)
        for relative_image_path in relative_image_paths
    ]
    images = og.Images.open(*image_paths)

    prompt = "<|user|>\n"
    for i in range(len(relative_image_paths)):
        prompt += f"<|image_{i+1}|>\n"

    prompt += " What is shown in this two images?\n<|end|>\n<|assistant|>\n"
    _ = processor(prompt, images=images)


@pytest.mark.parametrize("device", devices)
@pytest.mark.skipif(
    sysconfig.get_platform().endswith("arm64"),
    reason="ONNX is not available on ARM64",
)
@pytest.mark.parametrize("multiple_adapters", [True, False])
def test_adapters(test_data_path, device, multiple_adapters, phi2_for):
    def _prepare_adapter_model(test_data_path):
        phi2_model_path = phi2_for(device)
        relative_model_path = "multiple_adapters" if multiple_adapters else "adapters"
        adapter_model_path = os.fspath(Path(test_data_path) / relative_model_path)
        if os.path.exists(adapter_model_path):
            shutil.rmtree(adapter_model_path)

        shutil.copytree(phi2_model_path, adapter_model_path)

        # Create the model with adapters
        model = onnx.load(Path(adapter_model_path) / "model.onnx")

        for node in model.graph.node:
            if node.name == "/lm_head/Add":
                node.output[0] = "logits_0"
                break

        vocab_size = 51200
        adapter_a = onnx.helper.make_tensor_value_info(
            "adapter_a",
            onnx.TensorProto.FLOAT if device == "cpu" else onnx.TensorProto.FLOAT16,
            [vocab_size],
        )
        adapter_b = onnx.helper.make_tensor_value_info(
            "adapter_b",
            onnx.TensorProto.FLOAT if device == "cpu" else onnx.TensorProto.FLOAT16,
            [vocab_size],
        )

        model.graph.input.extend([adapter_a, adapter_b])

        for adapter_name in ["adapter_a", "adapter_b"]:
            adapter_weight = np.zeros([vocab_size], dtype=(np.float32 if device == "cpu" else np.float16))
            adapter_weight_tensor = onnx.helper.make_tensor(
                adapter_name,
                onnx.TensorProto.FLOAT if device == "cpu" else onnx.TensorProto.FLOAT16,
                [vocab_size],
                adapter_weight.flatten()
            )
            model.graph.initializer.append(adapter_weight_tensor)

        add_node = onnx.helper.make_node(
            "Add", ["adapter_a", "adapter_b"], ["adapter_output"], name="adapter_add"
        )
        add_to_logits_node = onnx.helper.make_node(
            "Add", ["adapter_output", "logits_0"], ["logits"], name="add_to_logits"
        )
        model.graph.node.extend([add_node, add_to_logits_node])

        onnx.save(
            model,
            Path(adapter_model_path) / "model.onnx",
            save_as_external_data=True,
            location="model.data",
        )

        # Create adapters for the model
        a, b = None, None
        if device == "cpu":
            a = np.random.rand(vocab_size).astype(np.float32)
            b = np.random.rand(vocab_size).astype(np.float32)
        else:
            a = np.random.rand(vocab_size).astype(np.float16)
            b = np.random.rand(vocab_size).astype(np.float16)

        onnx_dtype = 1 if device == "cpu" else 10
        adapters = {
            "adapter_a": onnxruntime.OrtValue.ortvalue_from_numpy_with_onnx_type(
                a, onnx_dtype
            ),
            "adapter_b": onnxruntime.OrtValue.ortvalue_from_numpy_with_onnx_type(
                b, onnx_dtype
            ),
        }
        if multiple_adapters:
            adapters = [{key: value} for key, value in adapters.items()]

        def _export_adapter(adapter, adapter_file_name):
            adapter_format = onnxruntime.AdapterFormat()
            adapter_format.set_adapter_version(1)
            adapter_format.set_model_version(1)
            adapter_format.set_parameters(adapter)
            adapter_format.export_adapter(adapter_file_name)

        adapter_paths = []
        if multiple_adapters:
            for i, adapter in enumerate(adapters):
                adapter_file_name = str(Path(adapter_model_path) / f"adapter_{i}.onnx_adapter")
                _export_adapter(adapter, adapter_file_name)
                adapter_paths.append(adapter_file_name)
        else:
            adapter_file_name = str(Path(adapter_model_path) / "adapters.onnx_adapter")
            _export_adapter(adapters, adapter_file_name)
            adapter_paths.append(adapter_file_name)

        return adapter_model_path, adapter_paths

    model_path, adapter_paths = _prepare_adapter_model(test_data_path)
    model = og.Model(model_path)
    adapters = og.Adapters(model)
    for i, adapter_path in enumerate(adapter_paths):
        adapters.load(adapter_path, f"adapter_{i}")

    tokenizer = og.Tokenizer(model)
    prompts = [
        "This is a test.",
        "Rats are awesome pets!",
        "The quick brown fox jumps over the lazy dog.",
    ]

    params = og.GeneratorParams(model)
    params.set_search_options(max_length=20, batch_size=len(prompts))

    print(len(adapter_paths))

    generator = og.Generator(model, params)
    for i in range(len(adapter_paths)):
        generator.set_active_adapter(adapters, f"adapter_{i}")
        
    generator.append_tokens(tokenizer.encode_batch(prompts))
    while not generator.is_done():
        generator.generate_next_token()<|MERGE_RESOLUTION|>--- conflicted
+++ resolved
@@ -55,16 +55,11 @@
     generator = og.Generator(model, search_params)
     generator.append_tokens(np.array([[0, 0, 0, 52], [0, 0, 195, 731]], dtype=np.int32))
     while not generator.is_done():
-<<<<<<< HEAD
-=======
-        generator.compute_logits()
-
         # Test getting/setting logits
         logits = generator.get_logits()
         generator.set_logits(logits)
         generator.set_logits(logits) # twice just to be sure buffer is still valid
 
->>>>>>> dc9bc02c
         generator.generate_next_token()
 
     expected_sequence = np.array(
