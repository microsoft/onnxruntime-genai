# Copyright (c) Microsoft Corporation. All rights reserved.
# Licensed under the MIT License

from __future__ import annotations

import os
import sys
import sysconfig
from pathlib import Path
import shutil
import onnxruntime

import numpy as np
import onnxruntime_genai as og
import pytest

if not sysconfig.get_platform().endswith("arm64"):
    # Skip importing onnx if running on ARM64
    import onnx

devices = ["cpu"]

if og.is_cuda_available():
    devices.append("cuda")

if og.is_dml_available():
    devices.append("dml")

if og.is_rocm_available():
    devices.append("rocm")

def test_config(test_data_path):
    model_path = os.fspath(Path(test_data_path) / "hf-internal-testing" / "tiny-random-gpt2-fp32")
    config = og.Config(model_path)
    config.clear_providers()
    config.append_provider("cuda")
    config.clear_providers()
    config.set_provider_option("cuda", "infinite_clock", "1")
    config.set_provider_option("quantum", "break_universe", "true")
    config.append_provider("slide rule")

@pytest.mark.parametrize(
    "relative_model_path",
    (
        [
            Path("hf-internal-testing") / "tiny-random-gpt2-fp32",
            Path("hf-internal-testing") / "tiny-random-gpt2-fp32-cuda",
            Path("hf-internal-testing") / "tiny-random-gpt2-fp16-cuda",
        ]
        if og.is_cuda_available()
        else [Path("hf-internal-testing") / "tiny-random-gpt2-fp32"]
    ),
)
def test_greedy_search(test_data_path, relative_model_path):
    model_path = os.fspath(Path(test_data_path) / relative_model_path)

<<<<<<< HEAD
    model = og.Model(model_path)
    
=======
    config = og.Config(model_path) # Test using config vs path directly
    model = og.Model(config)

    search_params = og.GeneratorParams(model)
    search_params.input_ids = np.array(
        [[0, 0, 0, 52], [0, 0, 195, 731]], dtype=np.int32
    )
    search_params.set_search_options(do_sample=False, max_length=10)
>>>>>>> f66e4f58
    input_ids_shape = [2, 4]
    batch_size = input_ids_shape[0]
    search_params = og.GeneratorParams(model)
    search_params.set_search_options(do_sample=False, max_length=10, batch_size=batch_size)

    generator = og.Generator(model, search_params)
    generator.append_tokens(np.array([[0, 0, 0, 52], [0, 0, 195, 731]], dtype=np.int32))
    while not generator.is_done():
        # Test getting/setting logits
        logits = generator.get_logits()
        generator.set_logits(logits)
        generator.set_logits(logits) # twice just to be sure buffer is still valid

        generator.generate_next_token()

    expected_sequence = np.array(
        [
            [0, 0, 0, 52, 204, 204, 204, 204, 204, 204],
            [0, 0, 195, 731, 731, 114, 114, 114, 114, 114],
        ],
        dtype=np.int32,
    )
    for i in range(batch_size):
        assert np.array_equal(expected_sequence[i], generator.get_sequence(i))


@pytest.mark.parametrize(
    "relative_model_path",
    (
        [
            Path("hf-internal-testing") / "tiny-random-gpt2-fp32",
            Path("hf-internal-testing") / "tiny-random-gpt2-fp32-cuda",
            Path("hf-internal-testing") / "tiny-random-gpt2-fp16-cuda",
        ]
        if og.is_cuda_available()
        else [Path("hf-internal-testing") / "tiny-random-gpt2-fp32"]
    ),
)
def test_rewind_cuda(test_data_path, relative_model_path):
    model_path = os.fspath(Path(test_data_path) / relative_model_path)

    model = og.Model(model_path)

    # Batch size 1 (continuous decoding) case
    input_ids_shape = [1, 4]
    batch_size = input_ids_shape[0]
    search_params = og.GeneratorParams(model)
    search_params.set_search_options(do_sample=False, max_length=10, batch_size=batch_size)

    generator = og.Generator(model, search_params)
    generator.append_tokens(np.array([[0, 0, 195, 731]], dtype=np.int32))
    while not generator.is_done():
        generator.generate_next_token()

    assert generator.get_sequence(0) is not None

    generator.rewind_to(3)

    generator.append_tokens(np.array([[731, 731]], dtype=np.int32))
    while not generator.is_done():
        generator.generate_next_token()
    
    assert generator.get_sequence(0) is not None

    # Batch size > 1 case
    input_ids_shape = [3, 4]
    batch_size = input_ids_shape[0]
    search_params = og.GeneratorParams(model)
    search_params.set_search_options(do_sample=False, max_length=10, batch_size=batch_size)

    generator = og.Generator(model, search_params)
    generator.append_tokens(np.array([[0, 0, 0, 52], [0, 0, 195, 731], [64, 65, 66, 67]], dtype=np.int32))
    while not generator.is_done():
        generator.generate_next_token()
    
    for i in range(batch_size):
        assert generator.get_sequence(i) is not None
    
    generator.rewind_to(0)

    generator.append_tokens(np.array([[52, 204, 204, 204], [731, 731, 114, 114], [67, 68, 69, 70]], dtype=np.int32))
    while not generator.is_done():
        generator.generate_next_token()

    for i in range(batch_size):
        assert generator.get_sequence(i) is not None


@pytest.mark.parametrize(
    "relative_model_path",
    (
        [Path("hf-internal-testing") / "tiny-random-gpt2-fp32"]
    ),
)
def test_rewind(test_data_path, relative_model_path):
    model_path = os.fspath(Path(test_data_path) / relative_model_path)

    model = og.Model(model_path)

    expected_sequence = np.array(
        [0, 0, 195, 731, 731, 114, 114, 114, 114, 114],
        dtype=np.int32,
    )
    
    input_ids_shape = [1, 4]
    batch_size = input_ids_shape[0]
    search_params = og.GeneratorParams(model)
    search_params.set_search_options(do_sample=False, max_length=10, batch_size=batch_size)

    generator = og.Generator(model, search_params)
    generator.append_tokens(np.array([[0, 0, 195, 731]], dtype=np.int32))
    while not generator.is_done():
        generator.generate_next_token()

    assert np.array_equal(expected_sequence, generator.get_sequence(0))

    generator.rewind_to(3)

    generator.append_tokens(np.array([[731, 731]], dtype=np.int32))
    while not generator.is_done():
        generator.generate_next_token()
    
    assert np.array_equal(expected_sequence, generator.get_sequence(0))
    

# TODO: CUDA pipelines use python3.6 and do not have a way to download models since downloading models
# requires pytorch and hf transformers. This test should be re-enabled once the pipeline is updated.
@pytest.mark.skipif(
    sysconfig.get_platform().endswith("arm64") or sys.version_info.minor < 8,
    reason="Python 3.8 is required for downloading models.",
)
@pytest.mark.parametrize("device", devices)
@pytest.mark.parametrize("batch", [True, False])
def test_tokenizer_encode_decode(device, phi2_for, batch):
    model_path = phi2_for(device)

    model = og.Model(model_path)
    tokenizer = og.Tokenizer(model)

    prompts = [
        "This is a test.",
        "Rats are awesome pets!",
        "The quick brown fox jumps over the lazy dog.",
    ]
    sequences = None
    if batch:
        sequences = tokenizer.encode_batch(prompts)
        decoded_strings = tokenizer.decode_batch(sequences)
        assert prompts == decoded_strings
    else:
        for prompt in prompts:
            sequence = tokenizer.encode(prompt)
            decoded_string = tokenizer.decode(sequence)
            assert prompt == decoded_string


@pytest.mark.skipif(
    sysconfig.get_platform().endswith("arm64") or sys.version_info.minor < 8,
    reason="Python 3.8 is required for downloading models.",
)
@pytest.mark.parametrize("device", devices)
def test_tokenizer_stream(device, phi2_for):
    model = og.Model(phi2_for(device))
    tokenizer = og.Tokenizer(model)
    tokenizer_stream = tokenizer.create_stream()

    prompts = [
        "This is a test.",
        "Rats are awesome pets!",
        "The quick brown fox jumps over the lazy dog.",
    ]

    for prompt in prompts:
        sequence = tokenizer.encode(prompt)
        decoded_string = ""
        for token in sequence:
            decoded_string += tokenizer_stream.decode(token)

        assert decoded_string == prompt


# TODO: CUDA pipelines use python3.6 and do not have a way to download models since downloading models
# requires pytorch and hf transformers. This test should be re-enabled once the pipeline is updated.
@pytest.mark.skipif(
    sysconfig.get_platform().endswith("arm64") or sys.version_info.minor < 8,
    reason="Python 3.8 is required for downloading models.",
)
@pytest.mark.parametrize("device", devices)
def test_batching(device, phi2_for):
    model = og.Model(phi2_for(device))
    tokenizer = og.Tokenizer(model)

    prompts = [
        "This is a test.",
        "Rats are awesome pets!",
        "The quick brown fox jumps over the lazy dog.",
    ]

    params = og.GeneratorParams(model)
    params.set_search_options(max_length=20, batch_size=len(prompts))  # To run faster

    if device == "dml":
        params.try_graph_capture_with_max_batch_size(len(prompts))

    generator = og.Generator(model, params)
    generator.append_tokens(tokenizer.encode_batch(prompts))
    while not generator.is_done():
        generator.generate_next_token()
    for i in range(len(prompts)):
        print(tokenizer.decode(generator.get_sequence(0)))


def test_logging():
    og.set_log_options(enabled=True, generate_next_token=True)


@pytest.mark.parametrize(
    "relative_model_path",
    (
        [
            (Path("hf-internal-testing") / "tiny-random-gpt2-fp32", "CPU"),
            (Path("hf-internal-testing") / "tiny-random-gpt2-fp32-cuda", "CUDA"),
            (Path("hf-internal-testing") / "tiny-random-gpt2-fp16-cuda", "CUDA"),
        ]
        if og.is_cuda_available()
        else [(Path("hf-internal-testing") / "tiny-random-gpt2-fp32", "CPU")]
    ),
)
def test_model_device_type(test_data_path, relative_model_path):
    model_path = os.fspath(Path(test_data_path) / relative_model_path[0])

    model = og.Model(model_path)

    assert model.device_type == relative_model_path[1]


@pytest.mark.parametrize(
    "relative_model_path",
    (
        [
            Path("hf-internal-testing") / "tiny-random-gpt2-fp32",
            Path("hf-internal-testing") / "tiny-random-gpt2-fp32-cuda",
            Path("hf-internal-testing") / "tiny-random-gpt2-fp16-cuda",
        ]
        if og.is_cuda_available()
        else [
            Path("hf-internal-testing") / "tiny-random-gpt2-fp32",
        ]
    ),
)
def test_get_output(test_data_path, relative_model_path):
    model_path = os.fspath(Path(test_data_path) / relative_model_path)

    model = og.Model(model_path)

    search_params = og.GeneratorParams(model)
    input_ids = np.array(
        [[0, 0, 0, 52], [0, 0, 195, 731]], dtype=np.int32
    )
    search_params.set_search_options(do_sample=False, max_length=10, batch_size=input_ids.shape[0])

    generator = og.Generator(model, search_params)
    generator.append_tokens(input_ids)

    # check prompt
    # full logits has shape [2, 4, 1000]. Sample 1 for every 200 tokens and the expected sampled logits has shape [2, 4, 5]
    expected_sampled_logits_prompt = np.array(
        [
            [
                [0.29694548, 0.00955007, 0.0430819, 0.10063869, 0.0437237],
                [0.27329233, 0.00841076, -0.1060291, 0.11328877, 0.13369876],
                [0.30323744, 0.0545997, 0.03894716, 0.11702324, 0.0410665],
                [-0.12675379, -0.04443946, 0.14492269, 0.03021223, -0.03212897],
            ],
            [
                [0.29694548, 0.00955007, 0.0430819, 0.10063869, 0.0437237],
                [0.27329233, 0.00841076, -0.1060291, 0.11328877, 0.13369876],
                [-0.04699047, 0.17915794, 0.20838135, 0.10888482, -0.00277808],
                [0.2938929, -0.10538938, -0.00226692, 0.12050669, -0.10622668],
            ],
        ]
    )
    logits = generator.get_output("logits")
    assert np.allclose(logits[:, :, ::200], expected_sampled_logits_prompt, atol=1e-3)
    generator.generate_next_token()
    generator.generate_next_token()

    # check for the 1st token generation
    # full logits has shape [2, 1, 1000]. Sample 1 for every 200 tokens and the expected sampled logits has shape [2, 1, 5]
    expected_sampled_logits_token_gen = np.array(
        [
            [[0.03742531, -0.05752287, 0.14159015, 0.04210977, -0.1484456]],
            [[0.3041716, -0.08701379, -0.03778192, 0.07471392, -0.02049096]],
        ]
    )
    logits = generator.get_output("logits")
    assert np.allclose(
        logits[:, :, ::200], expected_sampled_logits_token_gen, atol=1e-3
    )

@pytest.mark.skipif(
    not og.is_cuda_available(), reason="Pipeline model uses a mix of CPU and CUDA EP."
)
@pytest.mark.parametrize("relative_model_path", [Path("pipeline-model")])
def test_pipeline_model(test_data_path, phi2_for, relative_model_path):
    def _extract_subgraph(
        input_path: os.PathLike,
        output_path: os.PathLike,
        input_names: list[str],
        output_names: list[str],
    ):
        """Extract a subgraph from the input model and save it to the output path"""

        model = onnx.load(input_path)

        e = onnx.utils.Extractor(model)
        extracted = e.extract_model(input_names, output_names)

        onnx.save(
            extracted,
            output_path,
            save_as_external_data=True,
            location=f"{Path(output_path).name}.data",
        )

    def _split(onnx_model_path: os.PathLike, output_dir: os.PathLike):
        """Split the model into three models: embedding model, transformer model, and lm_head model."""
        num_layers = 1
        inputs_and_outputs = [
            (["input_ids"], ["/model/embed_tokens/Gather/output_0"]),
            (
                ["/model/embed_tokens/Gather/output_0", "attention_mask"]
                + [
                    f"past_key_values.{i}.{kv}"
                    for kv in ["key", "value"]
                    for i in range(num_layers)
                ],
                [f"/model/layers.{num_layers}/final_norm_layernorm/output_0"]
                + [
                    f"present.{i}.{kv}"
                    for kv in ["key", "value"]
                    for i in range(num_layers)
                ],
            ),
            ([f"/model/layers.{num_layers}/final_norm_layernorm/output_0"], ["logits"]),
        ]

        for i, split_name in enumerate(["embeds", "transformer", "lm_head"]):
            split_model_path = output_dir / f"{split_name}.onnx"
            _extract_subgraph(
                onnx_model_path,
                split_model_path,
                inputs_and_outputs[i][0],
                inputs_and_outputs[i][1],
            )

    _split(
        Path(phi2_for("cuda")) / "model.onnx",
        Path(test_data_path) / relative_model_path,
    )

    model_path = os.fspath(Path(test_data_path) / relative_model_path)
    model = og.Model(model_path)
    tokenizer = og.Tokenizer(model)

    prompts = [
        "This is a test.",
        "Rats are awesome pets!",
        "The quick brown fox jumps over the lazy dog.",
    ]

    params = og.GeneratorParams(model)
    params.set_search_options(max_length=20, batch_size=len(prompts))

    generator = og.Generator(model, params)
    generator.append_tokens(tokenizer.encode_batch(prompts))
    while not generator.is_done():
        generator.generate_next_token()

    expected_output = [
        'This is a test.\n        # TOD import * doct proofingrad',
        'Rats are awesome pets!\n    """\n\n',
        'The quick brown fox jumps over the lazy dog.\n    """\n\n',
    ]
    for i in range(len(prompts)):
        assert np.array_equal(expected_output[i], tokenizer.decode(generator.get_sequence(i)))


@pytest.mark.parametrize("relative_model_path", [Path("vision-preprocessing")])
@pytest.mark.parametrize("relative_image_path", [Path("images") / "sheet.png"])
def test_vision_preprocessing(test_data_path, relative_model_path, relative_image_path):
    model_path = os.fspath(Path(test_data_path) / relative_model_path)
    model = og.Model(model_path)

    processor = model.create_multimodal_processor()

    image_path = os.fspath(Path(test_data_path) / relative_image_path)
    images = og.Images.open(image_path)

    prompt = "<|user|>\n<|image_1|>\n Can you convert the table to markdown format?\n<|end|>\n<|assistant|>\n"
    _ = processor(prompt, images=images)


@pytest.mark.parametrize("relative_model_path", [Path("vision-preprocessing")])
@pytest.mark.parametrize("relative_image_path", [Path("images") / "sheet.png"])
def test_vision_preprocessing_load_image_from_bytes(
    test_data_path, relative_model_path, relative_image_path
):
    model_path = os.fspath(Path(test_data_path) / relative_model_path)
    model = og.Model(model_path)

    processor = model.create_multimodal_processor()

    image_path = os.fspath(Path(test_data_path) / relative_image_path)
    images = None
    with open(image_path, "rb") as image:
        bytes = image.read()
        images = og.Images.open_bytes(bytes)

    prompt = "<|user|>\n<|image_1|>\n Can you convert the table to markdown format?\n<|end|>\n<|assistant|>\n"
    _ = processor(prompt, images=images)


@pytest.mark.parametrize("relative_model_path", [Path("vision-preprocessing")])
@pytest.mark.parametrize(
    "relative_image_paths",
    [[Path("images") / "australia.jpg", Path("images") / "sheet.png"]],
)
def test_vision_preprocessing_multiple_images(
    test_data_path, relative_model_path, relative_image_paths
):
    model_path = os.fspath(Path(test_data_path) / relative_model_path)
    model = og.Model(model_path)

    processor = model.create_multimodal_processor()

    image_paths = [
        os.fspath(Path(test_data_path) / relative_image_path)
        for relative_image_path in relative_image_paths
    ]
    images = og.Images.open(*image_paths)

    prompt = "<|user|>\n"
    for i in range(len(relative_image_paths)):
        prompt += f"<|image_{i+1}|>\n"

    prompt += " What is shown in this two images?\n<|end|>\n<|assistant|>\n"
    _ = processor(prompt, images=images)


@pytest.mark.parametrize("device", devices)
@pytest.mark.skipif(
    sysconfig.get_platform().endswith("arm64"),
    reason="ONNX is not available on ARM64",
)
@pytest.mark.parametrize("multiple_adapters", [True, False])
def test_adapters(test_data_path, device, multiple_adapters, phi2_for):
    def _prepare_adapter_model(test_data_path):
        phi2_model_path = phi2_for(device)
        relative_model_path = "multiple_adapters" if multiple_adapters else "adapters"
        adapter_model_path = os.fspath(Path(test_data_path) / relative_model_path)
        if os.path.exists(adapter_model_path):
            shutil.rmtree(adapter_model_path)

        shutil.copytree(phi2_model_path, adapter_model_path)

        # Create the model with adapters
        model = onnx.load(Path(adapter_model_path) / "model.onnx")

        for node in model.graph.node:
            if node.name == "/lm_head/Add":
                node.output[0] = "logits_0"
                break

        vocab_size = 51200
        adapter_a = onnx.helper.make_tensor_value_info(
            "adapter_a",
            onnx.TensorProto.FLOAT if device == "cpu" else onnx.TensorProto.FLOAT16,
            [vocab_size],
        )
        adapter_b = onnx.helper.make_tensor_value_info(
            "adapter_b",
            onnx.TensorProto.FLOAT if device == "cpu" else onnx.TensorProto.FLOAT16,
            [vocab_size],
        )

        model.graph.input.extend([adapter_a, adapter_b])

        for adapter_name in ["adapter_a", "adapter_b"]:
            adapter_weight = np.zeros([vocab_size], dtype=(np.float32 if device == "cpu" else np.float16))
            adapter_weight_tensor = onnx.helper.make_tensor(
                adapter_name,
                onnx.TensorProto.FLOAT if device == "cpu" else onnx.TensorProto.FLOAT16,
                [vocab_size],
                adapter_weight.flatten()
            )
            model.graph.initializer.append(adapter_weight_tensor)

        add_node = onnx.helper.make_node(
            "Add", ["adapter_a", "adapter_b"], ["adapter_output"], name="adapter_add"
        )
        add_to_logits_node = onnx.helper.make_node(
            "Add", ["adapter_output", "logits_0"], ["logits"], name="add_to_logits"
        )
        model.graph.node.extend([add_node, add_to_logits_node])

        onnx.save(
            model,
            Path(adapter_model_path) / "model.onnx",
            save_as_external_data=True,
            location="model.data",
        )

        # Create adapters for the model
        a, b = None, None
        if device == "cpu":
            a = np.random.rand(vocab_size).astype(np.float32)
            b = np.random.rand(vocab_size).astype(np.float32)
        else:
            a = np.random.rand(vocab_size).astype(np.float16)
            b = np.random.rand(vocab_size).astype(np.float16)

        onnx_dtype = 1 if device == "cpu" else 10
        adapters = {
            "adapter_a": onnxruntime.OrtValue.ortvalue_from_numpy_with_onnx_type(
                a, onnx_dtype
            ),
            "adapter_b": onnxruntime.OrtValue.ortvalue_from_numpy_with_onnx_type(
                b, onnx_dtype
            ),
        }
        if multiple_adapters:
            adapters = [{key: value} for key, value in adapters.items()]

        def _export_adapter(adapter, adapter_file_name):
            adapter_format = onnxruntime.AdapterFormat()
            adapter_format.set_adapter_version(1)
            adapter_format.set_model_version(1)
            adapter_format.set_parameters(adapter)
            adapter_format.export_adapter(adapter_file_name)

        adapter_paths = []
        if multiple_adapters:
            for i, adapter in enumerate(adapters):
                adapter_file_name = str(Path(adapter_model_path) / f"adapter_{i}.onnx_adapter")
                _export_adapter(adapter, adapter_file_name)
                adapter_paths.append(adapter_file_name)
        else:
            adapter_file_name = str(Path(adapter_model_path) / "adapters.onnx_adapter")
            _export_adapter(adapters, adapter_file_name)
            adapter_paths.append(adapter_file_name)

        return adapter_model_path, adapter_paths

    model_path, adapter_paths = _prepare_adapter_model(test_data_path)
    model = og.Model(model_path)
    adapters = og.Adapters(model)
    for i, adapter_path in enumerate(adapter_paths):
        adapters.load(adapter_path, f"adapter_{i}")

    tokenizer = og.Tokenizer(model)
    prompts = [
        "This is a test.",
        "Rats are awesome pets!",
        "The quick brown fox jumps over the lazy dog.",
    ]

    params = og.GeneratorParams(model)
    params.set_search_options(max_length=20, batch_size=len(prompts))

    print(len(adapter_paths))

    generator = og.Generator(model, params)
    for i in range(len(adapter_paths)):
        generator.set_active_adapter(adapters, f"adapter_{i}")
        
    generator.append_tokens(tokenizer.encode_batch(prompts))
    while not generator.is_done():
        generator.generate_next_token()<|MERGE_RESOLUTION|>--- conflicted
+++ resolved
@@ -54,19 +54,10 @@
 def test_greedy_search(test_data_path, relative_model_path):
     model_path = os.fspath(Path(test_data_path) / relative_model_path)
 
-<<<<<<< HEAD
-    model = og.Model(model_path)
-    
-=======
     config = og.Config(model_path) # Test using config vs path directly
     model = og.Model(config)
 
     search_params = og.GeneratorParams(model)
-    search_params.input_ids = np.array(
-        [[0, 0, 0, 52], [0, 0, 195, 731]], dtype=np.int32
-    )
-    search_params.set_search_options(do_sample=False, max_length=10)
->>>>>>> f66e4f58
     input_ids_shape = [2, 4]
     batch_size = input_ids_shape[0]
     search_params = og.GeneratorParams(model)
