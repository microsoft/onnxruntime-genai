--- conflicted
+++ resolved
@@ -46,12 +46,8 @@
 
     sequences = tokenizer.encode_batch(prompts)
     params = og.GeneratorParams(model)
-<<<<<<< HEAD
     params.set_search_options(max_length=200)
-=======
-    params.set_search_options({"max_length": 200})
     params.try_use_cuda_graph_with_max_batch_size(16)
->>>>>>> 92a55732
     params.input_ids = sequences
 
     output_sequences = model.generate(params)
