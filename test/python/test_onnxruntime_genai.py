--- conflicted
+++ resolved
@@ -86,13 +86,9 @@
     ):
         output_paths += download_models(os.path.abspath(args.test_models), "int4", "cpu", log)
         if og.is_cuda_available():
-<<<<<<< HEAD
             output_paths += download_models(os.path.abspath(args.test_models), "int4", "cuda", log)
-=======
-            output_paths += download_models(os.path.abspath(args.test_models), "int4", "cuda")
         if og.is_dml_available():
-            output_paths += download_models(os.path.abspath(args.test_models), "int4", "dml")
->>>>>>> 208926ad
+            output_paths += download_models(os.path.abspath(args.test_models), "int4", "dml", log)
 
     # Run ONNX Runtime GenAI tests
     run_onnxruntime_genai_api_tests(os.path.abspath(args.cwd), log, os.path.abspath(args.test_models))
