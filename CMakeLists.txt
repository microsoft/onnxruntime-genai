--- conflicted
+++ resolved
@@ -31,10 +31,6 @@
 
 set(GENERATORS_ROOT ${PROJECT_SOURCE_DIR}/src)
 set(MODELS_ROOT ${PROJECT_SOURCE_DIR}/src/models)
-<<<<<<< HEAD
-=======
-set(PYTHON_ROOT ${PROJECT_SOURCE_DIR}/src/python)
->>>>>>> d7b6978e
 set(ORT_HEADER_DIR ${CMAKE_SOURCE_DIR}/ort/include)
 set(ORT_LIB_DIR ${CMAKE_SOURCE_DIR}/ort/lib)
 
@@ -51,14 +47,11 @@
   "${GENERATORS_ROOT}/*.cpp"
   "${MODELS_ROOT}/*.h"
   "${MODELS_ROOT}/*.cpp"
-<<<<<<< HEAD
-=======
 )
 
 file(GLOB python_srcs CMAKE_CONFIGURE_DEPENDS
   "${PYTHON_ROOT}/*.h"
   "${PYTHON_ROOT}/*.cpp"
->>>>>>> d7b6978e
 )
 
 if(USE_CUDA AND CMAKE_CUDA_COMPILER)
@@ -89,14 +82,6 @@
 add_library(onnxruntime-genai-static STATIC ${generator_srcs})
 target_include_directories(onnxruntime-genai PRIVATE ${ORT_HEADER_DIR})
 target_include_directories(onnxruntime-genai-static PRIVATE ${ORT_HEADER_DIR})
-<<<<<<< HEAD
-=======
-
-if(USE_TOKENIZER)
-  add_subdirectory("${CMAKE_SOURCE_DIR}/src/tokenizer")
-  message("Using Tokenizer")
-endif()
->>>>>>> d7b6978e
 
 if(CMAKE_SYSTEM_NAME STREQUAL "Linux")
   set_target_properties(onnxruntime-genai-static PROPERTIES POSITION_INDEPENDENT_CODE ON)
@@ -116,7 +101,6 @@
   set(ONNXRUNTIME_EXTENSIONS_LIB "tfmtok_c.so")
 endif()
 
-<<<<<<< HEAD
 if(USE_TOKENIZER)
   add_subdirectory("${CMAKE_SOURCE_DIR}/src/tokenizer")
   message("------------------Using Tokenizer------------------")
@@ -130,19 +114,6 @@
 if(ENABLE_PYTHON)
   add_subdirectory("${CMAKE_SOURCE_DIR}/src/python")
   message("------------------Enabling Python Wheel------------------")
-=======
-if(ENABLE_TESTS)
-  add_subdirectory("${CMAKE_SOURCE_DIR}/test")
-  message("Enabling tests")
-endif()
-
-if(ENABLE_PYTHON)
-  pybind11_add_module(python ${python_srcs})
-  target_include_directories(python PRIVATE ${ORT_HEADER_DIR})
-  target_link_directories(python PRIVATE ${ORT_LIB_DIR})
-  target_link_libraries(python PRIVATE onnxruntime-genai-static ${ONNXRUNTIME_LIB})
-  set_target_properties(python PROPERTIES OUTPUT_NAME "onnxruntime_genai")
->>>>>>> d7b6978e
 endif()
 
 if(USE_CUDA AND CMAKE_CUDA_COMPILER)
@@ -179,50 +150,9 @@
   target_include_directories(onnxruntime-genai-static PRIVATE ${TOKENIZER_ROOT})
   target_link_libraries(onnxruntime-genai PRIVATE tokenizer)
   target_link_libraries(onnxruntime-genai-static PRIVATE tokenizer)
-<<<<<<< HEAD
-=======
-  if(ENABLE_PYTHON)
-    target_include_directories(python PRIVATE ${TOKENIZER_ROOT})
-    target_link_libraries(python PRIVATE tokenizer)
-  endif()
-  message("Linking Tokenizer with TOKENIZER_ROOT: ${TOKENIZER_ROOT}")
-endif()
-
-if(BUILD_WHEEL)
-  set(WHEEL_FILES_DIR "${CMAKE_BINARY_DIR}/wheel")
-  message("Setting up wheel files in : ${WHEEL_FILES_DIR}")
-  set(TARGET_NAME "onnxruntime_genai")
-  configure_file(${PYTHON_ROOT}/setup.py.in ${WHEEL_FILES_DIR}/setup.py @ONLY)
-  configure_file(${PYTHON_ROOT}/py/__init__.py.in ${WHEEL_FILES_DIR}/${TARGET_NAME}/__init__.py @ONLY)
-  file(GLOB onnxruntime_libs "${CMAKE_SOURCE_DIR}/ort/${ONNXRUNTIME_FILES}")
-  foreach(DLL_FILE ${onnxruntime_libs})
-    add_custom_command(
-      TARGET onnxruntime-genai-static
-      COMMAND ${CMAKE_COMMAND} -E copy ${DLL_FILE} ${WHEEL_FILES_DIR}/${TARGET_NAME}/${DLL_FILE_NAME}
-    )
-  endforeach()
-  # Copy over any additional python files
-  file(GLOB pyfiles "${PYTHON_ROOT}/py/*.py")
-  foreach(filename ${pyfiles})
-    get_filename_component(target "${filename}" NAME)
-    message(STATUS "Copying ${filename} to ${target}")
-    configure_file("${filename}" "${WHEEL_FILES_DIR}/${TARGET_NAME}" COPYONLY)
-  endforeach(filename)
-  add_custom_target(PyPackageBuild ALL
-    COMMAND ${CMAKE_COMMAND} -E copy $<TARGET_FILE:python> ${WHEEL_FILES_DIR}/${TARGET_NAME}
-    COMMAND "${PYTHON_EXECUTABLE}" -m pip wheel .
-    WORKING_DIRECTORY "${WHEEL_FILES_DIR}"
-    COMMENT "Building wheel"
-  )
-  add_dependencies(PyPackageBuild python)
->>>>>>> d7b6978e
 endif()
 
 # Have visual studio put all files into one single folder vs the default split of header files into a separate folder
 source_group(TREE ${GENERATORS_ROOT} FILES ${generator_srcs})
-<<<<<<< HEAD
-=======
-source_group("Sources" FILES ${python_srcs})
->>>>>>> d7b6978e
 
 
