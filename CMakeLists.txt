﻿# Copyright (c) Microsoft Corporation. All rights reserved.
# Licensed under the MIT License.

cmake_minimum_required(VERSION 3.26)
include(FetchContent)
include(CMakeDependentOption)
project(Generators LANGUAGES C CXX)
# All Options should be defined in cmake/options.cmake
include(cmake/options.cmake)
include(cmake/external/onnxruntime_external_deps.cmake)
# Checking if CUDA is supported
include(CheckLanguage)
if(USE_CUDA)
  check_language(CUDA)
endif()
if("${CMAKE_C_COMPILER_ID}" STREQUAL "GNU" AND CMAKE_C_COMPILER_VERSION VERSION_LESS 9)
  message(FATAL_ERROR "GCC version must be greater than or equal to 9")
endif()

if("${CMAKE_C_COMPILER_ID}" STREQUAL "GNU" AND CMAKE_C_COMPILER_VERSION VERSION_LESS 10)
  add_compile_definitions(USE_CXX17=1)
  message("USE C++17")
  set(CMAKE_CXX_STANDARD 17)
else()
  set(CMAKE_CXX_STANDARD 20)
endif()

set(GENERATORS_ROOT ${PROJECT_SOURCE_DIR}/src)
set(MODELS_ROOT ${PROJECT_SOURCE_DIR}/src/models)
set(ORT_HEADER_DIR ${CMAKE_SOURCE_DIR}/ort/include)
set(ORT_LIB_DIR ${CMAKE_SOURCE_DIR}/ort/lib)
# CUDA Being enabled will make it not a debug build without this option, so all of the C++ headers will complain
# about a mismatch with the actual debug headers and it'll fail to link. I don't know why this happens, or if this is the best fix.
if(USE_CUDA AND CMAKE_CUDA_COMPILER AND CMAKE_BUILD_TYPE STREQUAL "Debug")
  add_compile_definitions(_DEBUG=1)
endif()

message(STATUS "Adding source files")

file(GLOB generator_srcs CONFIGURE_DEPENDS
  "${GENERATORS_ROOT}/*.h"
  "${GENERATORS_ROOT}/*.cpp"
  "${MODELS_ROOT}/*.h"
  "${MODELS_ROOT}/*.cpp"
)

file(GLOB test_srcs CONFIGURE_DEPENDS
  "${TESTS_ROOT}/*.h"
  "${TESTS_ROOT}/*.cpp"
)

file(GLOB python_srcs CMAKE_CONFIGURE_DEPENDS
  "${PYTHON_ROOT}/*.h"
  "${PYTHON_ROOT}/*.cpp"
)

if(USE_CUDA AND CMAKE_CUDA_COMPILER)
  # Don't let cmake set a default value for CMAKE_CUDA_ARCHITECTURES
  cmake_policy(SET CMP0104 OLD)
  enable_language(CUDA)
  message(STATUS "CMAKE_CUDA_COMPILER_VERSION: ${CMAKE_CUDA_COMPILER_VERSION}")
  # set(CUDA_PROPAGATE_HOST_FLAGS ON)
  set(CMAKE_CUDA_FLAGS "${CMAKE_CUDA_FLAGS} -Xcudafe --diag_suppress=2803 --expt-relaxed-constexpr")
  file(GLOB generator_cuda_srcs CONFIGURE_DEPENDS
    "${GENERATORS_ROOT}/*.cu"
    "${GENERATORS_ROOT}/*.cuh"
    "${MODELS_ROOT}/*.cu"
    "${MODELS_ROOT}/*.cuh"
  )
  list(APPEND generator_srcs ${generator_cuda_srcs})
  add_compile_definitions(USE_CUDA=1)
  include_directories("${CMAKE_CUDA_TOOLKIT_INCLUDE_DIRECTORIES}")
elseif(USE_CUDA)
  # USE_CUDA is true but cmake could not find the cuda compiler
  message(FATAL_ERROR "USE_CUDA is ON but no cuda compiler was found.")
else()
  file(GLOB generator_cuda_srcs "${GENERATORS_ROOT}/*_cuda*.*")
  list(REMOVE_ITEM generator_srcs ${generator_cuda_srcs})
endif()

add_library(onnxruntime-genai SHARED ${generator_srcs})
add_library(onnxruntime-genai-static STATIC ${generator_srcs})
target_include_directories(onnxruntime-genai PRIVATE ${ORT_HEADER_DIR})
target_include_directories(onnxruntime-genai-static PRIVATE ${ORT_HEADER_DIR})

if(CMAKE_SYSTEM_NAME STREQUAL "Linux")
  set_target_properties(onnxruntime-genai-static PROPERTIES POSITION_INDEPENDENT_CODE ON)
endif()

if(WIN32)
  set(ONNXRUNTIME_LIB "onnxruntime.lib")
  set(ONNXRUNTIME_FILES "onnxruntime*.dll")
  set(ONNXRUNTIME_EXTENSIONS_LIB "tfmtok_c.lib")
  set(ONNXRUNTIME_EXTENSIONS_FILES "tfmtok_c.dll")
elseif(APPLE)
  set(ONNXRUNTIME_LIB "libonnxruntime.dylib")
  set(ONNXRUNTIME_FILES "libonnxruntime*.dylib")
else()
  set(ONNXRUNTIME_LIB "libonnxruntime.so")
  set(ONNXRUNTIME_FILES "libonnxruntime*.so*")
  set(ONNXRUNTIME_EXTENSIONS_LIB "tfmtok_c.so")
endif()

if(USE_TOKENIZER)
  add_subdirectory("${CMAKE_SOURCE_DIR}/src/tokenizer")
  message("------------------Using Tokenizer------------------")
endif()

if(ENABLE_TESTS)
  add_subdirectory("${CMAKE_SOURCE_DIR}/test")
  message("------------------Enabling tests------------------")
endif()

if(ENABLE_PYTHON)
  add_subdirectory("${CMAKE_SOURCE_DIR}/src/python")
  message("------------------Enabling Python Wheel------------------")
endif()

if(USE_CUDA AND CMAKE_CUDA_COMPILER)
  set_target_properties(onnxruntime-genai PROPERTIES LINKER_LANGUAGE CUDA)
  target_link_libraries(onnxruntime-genai PRIVATE cublasLt cublas cudnn curand cufft cudart)
  #  onnxruntime-genai-static is statically linked under Windows
  if(NOT WIN32)
    set_target_properties(onnxruntime-genai-static PROPERTIES LINKER_LANGUAGE CUDA)
    target_link_libraries(onnxruntime-genai-static PRIVATE cublasLt cublas cudnn curand cufft cudart)
  endif()
endif()

# Visual C++ - /MP Multiple process build, /WX Warnings as errors
# Enable:
#   C5038: data member 'member1' will be initialized after data member 'member2'
# Disable:
#   C4100: 'this_': unreferenced formal parameter
if(MSVC)
  set(CMAKE_CXX_FLAGS "${CMAKE_CXX_FLAGS} /MP /w15038 /wd4100 /W4 /WX")
endif()

# Copy the onnxruntime binaries into the build folder so it's found on launch
file(GLOB onnxruntime_libs "${ORT_LIB_DIR}/${ONNXRUNTIME_FILES}")
foreach(DLL_FILE ${onnxruntime_libs})
  add_custom_command(
    TARGET onnxruntime-genai POST_BUILD
    COMMAND ${CMAKE_COMMAND} -E copy_if_different ${DLL_FILE} $<TARGET_FILE_DIR:onnxruntime-genai>
  )
endforeach()

if(USE_TOKENIZER)
  add_compile_definitions(USE_TOKENIZER=1)
  target_include_directories(onnxruntime-genai PRIVATE ${TOKENIZER_ROOT})
  target_include_directories(onnxruntime-genai-static PRIVATE ${TOKENIZER_ROOT})
  target_link_libraries(onnxruntime-genai PRIVATE tokenizer)
  target_link_libraries(onnxruntime-genai-static PRIVATE tokenizer)
<<<<<<< HEAD
  if(ENABLE_PYTHON)
    target_include_directories(python PRIVATE ${TOKENIZER_ROOT})
    target_link_libraries(python PRIVATE tokenizer)
  endif()
  message("Linking Tokenizer with TOKENIZER_ROOT: ${TOKENIZER_ROOT}")
endif()

if(BUILD_WHEEL)
  include(cmake/build_wheel.cmake)
=======
>>>>>>> 12c1407d
endif()

# Have visual studio put all files into one single folder vs the default split of header files into a separate folder
source_group(TREE ${GENERATORS_ROOT} FILES ${generator_srcs})
<<<<<<< HEAD
source_group("Sources" FILES ${python_srcs})
=======


>>>>>>> 12c1407d
<|MERGE_RESOLUTION|>--- conflicted
+++ resolved
@@ -42,11 +42,6 @@
   "${GENERATORS_ROOT}/*.cpp"
   "${MODELS_ROOT}/*.h"
   "${MODELS_ROOT}/*.cpp"
-)
-
-file(GLOB test_srcs CONFIGURE_DEPENDS
-  "${TESTS_ROOT}/*.h"
-  "${TESTS_ROOT}/*.cpp"
 )
 
 file(GLOB python_srcs CMAKE_CONFIGURE_DEPENDS
@@ -150,25 +145,7 @@
   target_include_directories(onnxruntime-genai-static PRIVATE ${TOKENIZER_ROOT})
   target_link_libraries(onnxruntime-genai PRIVATE tokenizer)
   target_link_libraries(onnxruntime-genai-static PRIVATE tokenizer)
-<<<<<<< HEAD
-  if(ENABLE_PYTHON)
-    target_include_directories(python PRIVATE ${TOKENIZER_ROOT})
-    target_link_libraries(python PRIVATE tokenizer)
-  endif()
-  message("Linking Tokenizer with TOKENIZER_ROOT: ${TOKENIZER_ROOT}")
-endif()
-
-if(BUILD_WHEEL)
-  include(cmake/build_wheel.cmake)
-=======
->>>>>>> 12c1407d
 endif()
 
 # Have visual studio put all files into one single folder vs the default split of header files into a separate folder
-source_group(TREE ${GENERATORS_ROOT} FILES ${generator_srcs})
-<<<<<<< HEAD
-source_group("Sources" FILES ${python_srcs})
-=======
-
-
->>>>>>> 12c1407d
+source_group(TREE ${GENERATORS_ROOT} FILES ${generator_srcs})