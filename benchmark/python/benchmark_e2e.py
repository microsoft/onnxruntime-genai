--- conflicted
+++ resolved
@@ -85,14 +85,11 @@
     wall_clock_times = []
     if args.verbose: print(f"Running benchmark for batch size = {batch_size}, prompt length = {prompt_length}")
     for _ in tqdm(range(num_repetitions)):
-<<<<<<< HEAD
         wall_clock_start_time = time.time()
-        
-=======
+
         # Prepare run
         generator = og.Generator(model, params)
 
->>>>>>> a29d4a5d
         # Measure tokenization
         tokenize_start_time = time.perf_counter()
         tokens = tokenizer.encode_batch(prompt)
@@ -164,7 +161,7 @@
 
     # Calculate wall clock time
     avg_wall_clock_time = sum(wall_clock_times) / len(wall_clock_times)
-    avg_wall_clock_thrpt = batch_size * (generation_length / avg_wall_clock_time)
+    avg_wall_clock_thrpt = batch_size * (max_length / avg_wall_clock_time)
     print(f"Average Wall Clock Time: {avg_wall_clock_time} s")
     print(f"Average Wall Clock Throughput: {avg_wall_clock_thrpt} tps")
 
