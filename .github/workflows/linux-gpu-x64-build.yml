name: "Linux GPU x64 Build"
on: [ workflow_dispatch, pull_request ]

concurrency:
  group: ${{ github.workflow }}-${{ github.head_ref || github.run_id }}
  cancel-in-progress: true

env:
  ort_dir: "onnxruntime-linux-x64-gpu-1.17.0"
  ort_zip: "onnxruntime-linux-x64-gpu-1.17.0.tgz"
  ort_url: "https://github.com/microsoft/onnxruntime/releases/download/v1.17.0/onnxruntime-linux-x64-gpu-1.17.0.tgz"

jobs:
  linux-gpu-x64-build:
    runs-on: [ "self-hosted", "1ES.Pool=onnxruntime-genai-Ubuntu2004-T4" ]
    steps:
      - name: Checkout OnnxRuntime GenAI repo
        uses: actions/checkout@v4
        with:
          submodules: true
      - name: Download OnnxRuntime
        run: |
          curl -L -o ${{ env.ort_zip }} ${{ env.ort_url }}

      - name: Unzip OnnxRuntime
        run: |
          tar -xzf ${{ env.ort_zip }}
          rm ${{ env.ort_zip }}

      - name: Rename OnnxRuntime to ort
        run: |
          mv ${{ env.ort_dir }} ort

      - name: Download Docker Image
        run: |
          set -e -x
          az login --identity -u /subscriptions/00c06639-6ee4-454e-8058-8d8b1703bd87/resourcegroups/proj-onnxruntime-dev/providers/Microsoft.ManagedIdentity/userAssignedIdentities/ortcibuild_readonly
          az acr login --name onnxruntimebuildcache --subscription 00c06639-6ee4-454e-8058-8d8b1703bd87
          python3 tools/ci_build/get_docker_image.py --dockerfile tools/ci_build/github/linux/docker/inference/x64/default/gpu/Dockerfile \
            --context tools/ci_build/github/linux/docker/inference/x64/default/gpu \
            --docker-build-args "--build-arg BUILD_UID=$( id -u )" \
            --container-registry onnxruntimebuildcache \
            --repository onnxruntimegpubuild_gha

      - name: Print Docker Image Environment Variables
        run: |
          echo "Printing docker image environment variables"
          docker run --rm onnxruntimegpubuild_gha env

      #TODO: Re-enable Test by removing -DENABLE_TESTS=OFF when the Linux GPU build is fixed

      - name: Build with Cmake in Docker
        run: |
          echo "Running docker image onnxruntimegpubuild_gha"
          docker run \
            --gpus all \
            --rm \
            --volume $GITHUB_WORKSPACE:/onnxruntime_src \
<<<<<<< HEAD
            -w /onnxruntime_src onnxruntimegpubuild_gha bash -c "echo $PATH && /usr/bin/cmake -DCMAKE_CUDA_ARCHITECTURES=86 --preset linux_gcc_cuda_release && /usr/bin/cmake --build --preset linux_gcc_cuda_release"

      - name: Install the onnxruntime-genai Python wheel and run Python tests
        run: |
          echo "Installing the onnxruntime-genai Python wheel and running the Python tests"
          docker run \
            --gpus all \
            --rm \
            --volume $GITHUB_WORKSPACE:/onnxruntime_src \
            -w /onnxruntime_src onnxruntimegpubuild_gha bash -c "python3 -m pip install /onnxruntime_src/build/gcc_cuda/release/wheel/onnxruntime_genai*.whl --user && python3 -m pip install -r test/python/requirements.txt --user && python3 test/python/test_onnxruntime_genai.py --cwd test/python --test_models test/test_models"
=======
            -w /onnxruntime_src onnxruntimegpubuild bash -c "/usr/bin/cmake -DENABLE_TESTS=OFF -DCMAKE_CUDA_ARCHITECTURES=86 --preset linux_gcc_cuda_release && /usr/bin/cmake --build --preset linux_gcc_cuda_release"

      # TODO: Re-enable these tests when python version is updated
      #      - name: Docker -- Run tests
      #        run: |
      #          echo "Running docker image onnxruntimegpubuild"
      #          docker run \
      #            --gpus all \
      #            --rm \
      #            --volume $GITHUB_WORKSPACE:/onnxruntime_src \
      #            -w /onnxruntime_src onnxruntimegpubuild bash -c "/onnxruntime_src/build/gcc_cuda/release/test/unit_tests"


#      - name: Install the onnxruntime-genai Python wheel and run Python tests
#        run: |
#          echo "Installing the onnxruntime-genai Python wheel and running the Python tests"
#          docker run \
#            --gpus all \
#            --rm \
#            --volume $GITHUB_WORKSPACE:/onnxruntime_src \
#            -w /onnxruntime_src onnxruntimegpubuild \
#            bash -c " \
#              python3 -m pip install /onnxruntime_src/build/gcc_cuda/release/wheel/onnxruntime_genai*.whl --user && \
#              python3 -m pip install -r test/python/requirements.txt --user && \
#              python3 test/python/test_onnxruntime_genai.py \
#                --cwd test/python \
#                --test_models /test/test_models"
>>>>>>> bf06b915
<|MERGE_RESOLUTION|>--- conflicted
+++ resolved
@@ -40,24 +40,23 @@
             --context tools/ci_build/github/linux/docker/inference/x64/default/gpu \
             --docker-build-args "--build-arg BUILD_UID=$( id -u )" \
             --container-registry onnxruntimebuildcache \
-            --repository onnxruntimegpubuild_gha
+            --repository ort_genai_linux_gpu_gha
 
       - name: Print Docker Image Environment Variables
         run: |
           echo "Printing docker image environment variables"
-          docker run --rm onnxruntimegpubuild_gha env
+          docker run --rm ort_genai_linux_gpu_gha env
 
       #TODO: Re-enable Test by removing -DENABLE_TESTS=OFF when the Linux GPU build is fixed
 
       - name: Build with Cmake in Docker
         run: |
-          echo "Running docker image onnxruntimegpubuild_gha"
+          echo "Running docker image ort_genai_linux_gpu_gha"
           docker run \
             --gpus all \
             --rm \
             --volume $GITHUB_WORKSPACE:/onnxruntime_src \
-<<<<<<< HEAD
-            -w /onnxruntime_src onnxruntimegpubuild_gha bash -c "echo $PATH && /usr/bin/cmake -DCMAKE_CUDA_ARCHITECTURES=86 --preset linux_gcc_cuda_release && /usr/bin/cmake --build --preset linux_gcc_cuda_release"
+            -w /onnxruntime_src ort_genai_linux_gpu_gha bash -c "echo $PATH && /usr/bin/cmake -DCMAKE_CUDA_ARCHITECTURES=86 --preset linux_gcc_cuda_release && /usr/bin/cmake --build --preset linux_gcc_cuda_release"
 
       - name: Install the onnxruntime-genai Python wheel and run Python tests
         run: |
@@ -66,19 +65,18 @@
             --gpus all \
             --rm \
             --volume $GITHUB_WORKSPACE:/onnxruntime_src \
-            -w /onnxruntime_src onnxruntimegpubuild_gha bash -c "python3 -m pip install /onnxruntime_src/build/gcc_cuda/release/wheel/onnxruntime_genai*.whl --user && python3 -m pip install -r test/python/requirements.txt --user && python3 test/python/test_onnxruntime_genai.py --cwd test/python --test_models test/test_models"
-=======
-            -w /onnxruntime_src onnxruntimegpubuild bash -c "/usr/bin/cmake -DENABLE_TESTS=OFF -DCMAKE_CUDA_ARCHITECTURES=86 --preset linux_gcc_cuda_release && /usr/bin/cmake --build --preset linux_gcc_cuda_release"
+            -w /onnxruntime_src ort_genai_linux_gpu_gha bash -c "python3 -m pip install /onnxruntime_src/build/gcc_cuda/release/wheel/onnxruntime_genai*.whl --user && python3 -m pip install -r test/python/requirements.txt --user && python3 test/python/test_onnxruntime_genai.py --cwd test/python --test_models test/test_models"
+            -w /onnxruntime_src ort_genai_linux_gpu_gha bash -c "/usr/bin/cmake -DENABLE_TESTS=OFF -DCMAKE_CUDA_ARCHITECTURES=86 --preset linux_gcc_cuda_release && /usr/bin/cmake --build --preset linux_gcc_cuda_release"
 
       # TODO: Re-enable these tests when python version is updated
       #      - name: Docker -- Run tests
       #        run: |
-      #          echo "Running docker image onnxruntimegpubuild"
+      #          echo "Running docker image ort_genai_linux_gpu_gha"
       #          docker run \
       #            --gpus all \
       #            --rm \
       #            --volume $GITHUB_WORKSPACE:/onnxruntime_src \
-      #            -w /onnxruntime_src onnxruntimegpubuild bash -c "/onnxruntime_src/build/gcc_cuda/release/test/unit_tests"
+      #            -w /onnxruntime_src ort_genai_linux_gpu_gha bash -c "/onnxruntime_src/build/gcc_cuda/release/test/unit_tests"
 
 
 #      - name: Install the onnxruntime-genai Python wheel and run Python tests
@@ -88,11 +86,10 @@
 #            --gpus all \
 #            --rm \
 #            --volume $GITHUB_WORKSPACE:/onnxruntime_src \
-#            -w /onnxruntime_src onnxruntimegpubuild \
+#            -w /onnxruntime_src ort_genai_linux_gpu_gha \
 #            bash -c " \
 #              python3 -m pip install /onnxruntime_src/build/gcc_cuda/release/wheel/onnxruntime_genai*.whl --user && \
 #              python3 -m pip install -r test/python/requirements.txt --user && \
 #              python3 test/python/test_onnxruntime_genai.py \
 #                --cwd test/python \
-#                --test_models /test/test_models"
->>>>>>> bf06b915
+#                --test_models /test/test_models"