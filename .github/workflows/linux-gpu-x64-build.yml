--- conflicted
+++ resolved
@@ -22,9 +22,6 @@
         uses: actions/checkout@v4
         with:
           submodules: true
-<<<<<<< HEAD
-      - name: Install jq and dotnet
-=======
 # We are using the same manylinux repo as the one used in the packaging build
       - name: Checkout ManyLinux repo
         uses: actions/checkout@v4
@@ -35,15 +32,14 @@
           path: manylinux
           submodules: true
 
-      - name: Download OnnxRuntime
->>>>>>> cf18f309
+      - name: Install jq and dotnet
         run: |
           wget https://packages.microsoft.com/config/ubuntu/20.04/packages-microsoft-prod.deb -O packages-microsoft-prod.deb
           sudo dpkg -i packages-microsoft-prod.deb
           rm packages-microsoft-prod.deb
           sudo apt-get update && sudo apt-get install -y dotnet-sdk-8.0 jq
 
-      - name: Get the Latest OnnxRuntime Nightly Version
+      - name: Download OnnxRuntime
         run: |
           ORT_NIGHTLY_VERSION=$(curl -s "${{ env.ORT_NIGHTLY_REST_API }}" | jq -r '.value[0].versions[0].normalizedVersion')
           echo "$ORT_NIGHTLY_VERSION" 
