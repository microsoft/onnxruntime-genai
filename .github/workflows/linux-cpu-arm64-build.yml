name: "Linux CPU ARM64 Build"
on:
  workflow_dispatch:
  push:
    branches:
      - main
      - rel-*
  pull_request:

concurrency:
  group: ${{ github.workflow }}-${{ github.event_name == 'pull_request' && github.ref || github.sha }}
  cancel-in-progress: true
env:
  ORT_NIGHTLY_REST_API: "https://feeds.dev.azure.com/aiinfra/PublicPackages/_apis/packaging/Feeds/ORT-Nightly/packages?packageNameQuery=Microsoft.ML.OnnxRuntime&api-version=6.0-preview.1"
  ORT_PACKAGE_NAME: "Microsoft.ML.OnnxRuntime"
  ORT_NIGHTLY_SOURCE: "https://aiinfra.pkgs.visualstudio.com/PublicPackages/_packaging/ORT-Nightly/nuget/v3/index.json"
  DOTNET_INSTALL_DIR: "${{ github.workspace }}/dotnet"

jobs:
  linux-cpu-arm64-build:
    runs-on: ["self-hosted", "1ES.Pool=onnxruntime-genai-Ubuntu2004-ARM-CPU"]
    steps:
      - name: Checkout OnnxRuntime GenAI repo
        uses: actions/checkout@v5
        with:
          submodules: 'true'

      - uses: actions/setup-dotnet@v5
        with:
          dotnet-version: |
<<<<<<< HEAD
           8.0.x
           9.0.x
=======
            8.0.x
            9.0.x
>>>>>>> 9d3631db

      - name: Install Rust with rustup
        run: |
          curl --proto '=https' --tlsv1.2 -sSf https://sh.rustup.rs | sh -s -- -y
          echo "$HOME/.cargo/bin" >> $GITHUB_PATH
          source "$HOME/.cargo/env"
          rustup install 1.86.0
          rustup override set 1.86.0
          rustup component add rust-src
          rustup show active-toolchain

      - name: Get the Latest OnnxRuntime Nightly Version
        shell: pwsh
        run: |
          $resp = Invoke-RestMethod "${{ env.ORT_NIGHTLY_REST_API }}"
          $ORT_NIGHTLY_VERSION = $resp.value[0].versions[0].normalizedVersion
          Write-Host "$ORT_NIGHTLY_VERSION"
          "ORT_NIGHTLY_VERSION=$ORT_NIGHTLY_VERSION" | Out-File -FilePath $env:GITHUB_ENV -Append

      - name: Download OnnxRuntime Nightly
        run: |
          dotnet new console
          dotnet add package ${{ env.ORT_PACKAGE_NAME }} --version ${{ env.ORT_NIGHTLY_VERSION }} --source ${{ env.ORT_NIGHTLY_SOURCE }} --package-directory .
        continue-on-error: true

      - name: list files
        shell: bash
        run: |
          ls -l
          ls -R microsoft.ml.onnxruntime
        continue-on-error: true

# TODO: Find out why do we need to to have libonnxruntime.so.$ort_version
      - name: Extract OnnxRuntime library and header files
        run: |
          mkdir -p ort/lib
          mv microsoft.ml.onnxruntime/**/build/native/include ort/
          mv microsoft.ml.onnxruntime/**/runtimes/linux-arm64/native/* ort/lib/
          cp ort/lib/libonnxruntime.so ort/lib/libonnxruntime.so.1

      - name: Download Docker Image
        run: |
          set -e -x
          az login --identity --object-id c90de106-42dc-405a-8bad-2438f4279448
          az acr login --name onnxruntimebuildcache --subscription 00c06639-6ee4-454e-8058-8d8b1703bd87
          python3 tools/ci_build/get_docker_image.py --dockerfile tools/ci_build/github/linux/docker/inference/aarch64/default/cpu/Dockerfile \
          --context tools/ci_build/github/linux/docker/inference/aarch64/default/cpu \
          --docker-build-args "--build-arg BUILD_UID=$( id -u )" \
          --container-registry onnxruntimebuildcache \
          --repository ort_genai_linux_arm64_gha

      - name: Docker -- Configure with CMake and GCC
        run: |
          docker run --rm \
          --volume $GITHUB_WORKSPACE:/onnxruntime_src \
          -w /onnxruntime_src ort_genai_linux_arm64_gha bash -c "python3 --version && /usr/bin/cmake --preset linux_gcc_cpu_release"

      - name: Docker -- Build with CMake and GCC
        run: |
          docker run --rm \
          --volume $GITHUB_WORKSPACE:/onnxruntime_src \
          -w /onnxruntime_src ort_genai_linux_arm64_gha bash -c "/usr/bin/cmake --build --preset linux_gcc_cpu_release && /usr/bin/cmake --build --preset linux_gcc_cpu_release --target PyPackageBuild"

      - name: Docker -- Check test directory
        run: |
          docker run --rm \
          --volume $GITHUB_WORKSPACE:/onnxruntime_src \
          -w /onnxruntime_src ort_genai_linux_arm64_gha bash -c "ls -l /onnxruntime_src/build/cpu/test/"

      - name: Docker -- Run tests
        run: |
          docker run --rm \
          --volume $GITHUB_WORKSPACE:/onnxruntime_src \
          -w /onnxruntime_src ort_genai_linux_arm64_gha bash -c "LD_LIBRARY_PATH=$LD_LIBRARY_PATH:/onnxruntime_src/ort/lib/ /onnxruntime_src/build/cpu/unit_tests"<|MERGE_RESOLUTION|>--- conflicted
+++ resolved
@@ -28,13 +28,8 @@
       - uses: actions/setup-dotnet@v5
         with:
           dotnet-version: |
-<<<<<<< HEAD
-           8.0.x
-           9.0.x
-=======
             8.0.x
             9.0.x
->>>>>>> 9d3631db
 
       - name: Install Rust with rustup
         run: |
