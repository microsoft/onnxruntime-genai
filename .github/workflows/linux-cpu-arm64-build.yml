--- conflicted
+++ resolved
@@ -35,48 +35,31 @@
           az login --identity -u /subscriptions/00c06639-6ee4-454e-8058-8d8b1703bd87/resourcegroups/proj-onnxruntime-dev/providers/Microsoft.ManagedIdentity/userAssignedIdentities/ortcibuild_readonly
           az acr login --name onnxruntimebuildcache --subscription 00c06639-6ee4-454e-8058-8d8b1703bd87
           python3 tools/ci_build/get_docker_image.py --dockerfile tools/ci_build/github/linux/docker/inference/aarch64/default/cpu/Dockerfile \
-<<<<<<< HEAD
-            --context tools/ci_build/github/linux/docker/inference/aarch64/default/cpu \
-            --docker-build-args "--build-arg BUILD_UID=$( id -u )" \
-            --container-registry onnxruntimebuildcache \
-            --repository onnxruntimecpubuild_arm64_gha
-          docker run --rm --volume $GITHUB_WORKSPACE:/onnxruntime_src  -w /onnxruntime_src onnxruntimecpubuild_arm64_gha bash -c "echo $PATH && /usr/bin/cmake --preset linux_gcc_cpu_release && /usr/bin/cmake --build --preset linux_gcc_cpu_release"
-
-      # TODO: Re-enable these tests when python version is updated
-      # - name: Install the onnxruntime-genai Python wheel and run Python tests
-      #   run: |
-      #     echo "Installing the onnxruntime-genai Python wheel and running the Python tests"
-      #     docker run \
-      #       --rm \
-      #       --volume $GITHUB_WORKSPACE:/onnxruntime_src \
-      #       -w /onnxruntime_src onnxruntimecpubuild_arm64_gha bash -c "python3 -m pip install /onnxruntime_src/build/gcc_cpu/release/wheel/onnxruntime_genai*.whl && python3 -m pip install -r test/python/requirements.txt && python3 test/python/test_onnxruntime_genai.py --cwd test/python --test_models test/test_models"
-=======
           --context tools/ci_build/github/linux/docker/inference/aarch64/default/cpu \
           --docker-build-args "--build-arg BUILD_UID=$( id -u )" \
           --container-registry onnxruntimebuildcache \
-          --repository onnxruntimecpubuild
+          --repository ort_genai_linux_arm64_gha
 
       - name: Doker -- Configure with CMake and GCC
         run: |
           docker run --rm \
           --volume $GITHUB_WORKSPACE:/onnxruntime_src \
-          -w /onnxruntime_src onnxruntimecpubuild bash -c "/usr/bin/cmake --preset linux_gcc_cpu_release"
+          -w /onnxruntime_src ort_genai_linux_arm64_gha bash -c "/usr/bin/cmake --preset linux_gcc_cpu_release"
 
       - name: Docker -- Build with CMake and GCC
         run: |
           docker run --rm \
           --volume $GITHUB_WORKSPACE:/onnxruntime_src \
-          -w /onnxruntime_src onnxruntimecpubuild bash -c "/usr/bin/cmake --build --preset linux_gcc_cpu_release"
+          -w /onnxruntime_src ort_genai_linux_arm64_gha bash -c "/usr/bin/cmake --build --preset linux_gcc_cpu_release"
 
       - name: Dokcer -- check test directory
         run: |
           docker run --rm \
           --volume $GITHUB_WORKSPACE:/onnxruntime_src \
-          -w /onnxruntime_src onnxruntimecpubuild bash -c "ls -l /onnxruntime_src/build/gcc_cpu/release/test/"
+          -w /onnxruntime_src ort_genai_linux_arm64_gha bash -c "ls -l /onnxruntime_src/build/gcc_cpu/release/test/"
 
       - name: Docker -- Run tests
         run: |
           docker run --rm \
           --volume $GITHUB_WORKSPACE:/onnxruntime_src \
-          -w /onnxruntime_src onnxruntimecpubuild bash -c "/onnxruntime_src/build/gcc_cpu/release/test/unit_tests"   
->>>>>>> bf06b915
+          -w /onnxruntime_src ort_genai_linux_arm64_gha bash -c "/onnxruntime_src/build/gcc_cpu/release/test/unit_tests"   