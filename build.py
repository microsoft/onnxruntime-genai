--- conflicted
+++ resolved
@@ -61,12 +61,9 @@
     parser.add_argument("--skip_wheel", action="store_true", help="Skip building the Python wheel.")
     parser.add_argument("--skip_csharp", action="store_true", help="Skip building the C# API.")
 
-<<<<<<< HEAD
     # Default to not building the Java bindings
     parser.add_argument("--build_java", action="store_true", help="Build Java bindings.")
 
-=======
->>>>>>> 94860f52
     parser.add_argument("--parallel", action="store_true", help="Enable parallel build.")
 
     # CI's sometimes explicitly set the path to the CMake and CTest executables.
@@ -165,11 +162,7 @@
             # also tweak build directory name for mac builds
             target_sys = "macOS"
 
-<<<<<<< HEAD
-        args.build_dir = Path("build/" + target_sys)
-=======
         args.build_dir = Path("build") / target_sys
->>>>>>> 94860f52
 
     # set to a config specific build dir. it should exist unless we're creating the cmake setup
     is_strict = not args.update
@@ -209,7 +202,6 @@
 
         if not args.android_home.is_dir() or not args.android_ndk_path.is_dir():
             raise ValueError("Android home and NDK paths must be directories.")
-<<<<<<< HEAD
 
         # auto-adjust the cmake generator for cross-compiling Android
         original_cmake_generator = args.cmake_generator
@@ -232,30 +224,6 @@
             args.skip_csharp = True
 
 
-=======
-
-        # auto-adjust the cmake generator for cross-compiling Android
-        original_cmake_generator = args.cmake_generator
-        if original_cmake_generator not in ["Ninja", "Unix Makefiles"]:
-            if _resolve_executable_path("ninja", resolution_failure_allowed=True) is not None:
-                args.cmake_generator = "Ninja"
-            elif _resolve_executable_path("make", resolution_failure_allowed=True) is not None:
-                args.cmake_generator = "Unix Makefiles"
-            else:
-                raise ValueError(
-                    "Unable to find appropriate CMake generator for cross-compiling for Android. "
-                    "Valid generators are 'Ninja' or 'Unix Makefiles'."
-                )
-
-        if args.cmake_generator != original_cmake_generator:
-            log.info(f"Setting CMake generator to '{args.cmake_generator}' for cross-compiling for Android.")
-
-        # no C# on Android so automatically skip
-        if not args.skip_csharp:
-            args.skip_csharp = True
-
-
->>>>>>> 94860f52
 def _validate_args(args):
     # default to all 3 stages
     if not args.update and not args.build and not args.test:
@@ -343,14 +311,9 @@
         "-B",
         str(args.build_dir),
         "-DCMAKE_POSITION_INDEPENDENT_CODE=ON",
-<<<<<<< HEAD
         f"-DUSE_CUDA={'ON' if args.use_cuda else 'OFF'}",
         f"-DUSE_DML={'ON' if args.use_dml else 'OFF'}",
         f"-DENABLE_JAVA={'ON' if args.build_java else 'OFF'}",
-=======
-        "-DUSE_CUDA=ON" if args.use_cuda else "-DUSE_CUDA=OFF",
-        "-DUSE_DML=ON" if args.use_dml else "-DUSE_DML=OFF",
->>>>>>> 94860f52
         f"-DBUILD_WHEEL={build_wheel}",
     ]
 
@@ -369,11 +332,7 @@
             + str((args.android_ndk_path / "build" / "cmake" / "android.toolchain.cmake").resolve(strict=True)),
             f"-DANDROID_PLATFORM=android-{args.android_api}",
             f"-DANDROID_ABI={args.android_abi}",
-<<<<<<< HEAD
             "-DENABLE_PYTHON=OFF"
-=======
-            f"-DENABLE_PYTHON=OFF"
->>>>>>> 94860f52
         ]
 
     util.run(command, env=env)
@@ -397,9 +356,8 @@
         # Build the library
         csharp_build_command = [dotnet, "build", ".",]
         csharp_build_command += _get_csharp_properties(args)
-<<<<<<< HEAD
-        util.run(csharp_build_command, cwd=str(REPO_ROOT / "src" / "csharp"))
-        util.run(csharp_build_command, cwd=str(REPO_ROOT / "test" / "csharp"))
+        util.run(csharp_build_command, cwd=REPO_ROOT / "src" / "csharp")
+        util.run(csharp_build_command, cwd=REPO_ROOT / "test" / "csharp")
 
 
 def test(args: argparse.Namespace, env: dict[str, str]):
@@ -416,26 +374,6 @@
         util.run(csharp_test_command, env=env, cwd=str(REPO_ROOT / "test" / "csharp"))
 
 
-=======
-        util.run(csharp_build_command, cwd=REPO_ROOT / "src" / "csharp")
-        util.run(csharp_build_command, cwd=REPO_ROOT / "test" / "csharp")
-
-
-def test(args: argparse.Namespace, env: dict[str, str]):
-    """
-    Run the tests.
-    """
-    ctest_cmd = [str(args.ctest_path), "--build-config", args.config, "--verbose", "--timeout", "10800"]
-    util.run(ctest_cmd, cwd=str(args.build_dir))
-
-    if util.is_windows() and not args.skip_csharp:
-        dotnet = str(_resolve_executable_path("dotnet"))
-        csharp_test_command = [dotnet, "test"]
-        csharp_test_command += _get_csharp_properties(args)
-        util.run(csharp_test_command, env=env, cwd=str(REPO_ROOT / "test" / "csharp"))
-
-
->>>>>>> 94860f52
 def clean(args: argparse.Namespace, env: dict[str, str]):
     """
     Clean the build output.
