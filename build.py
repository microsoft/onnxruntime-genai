# Copyright (c) Microsoft Corporation. All rights reserved.
# Licensed under the MIT License.

from __future__ import annotations

import argparse
import os
import platform
import shutil
import sys
import warnings

from pathlib import Path

REPO_ROOT = Path(__file__).parent
sys.path.append(str(REPO_ROOT / "tools" / "python"))
import util  # ./tools/python/util noqa: E402


log = util.get_logger("build.py")


def _path_from_env_var(env_var: str):
    env_var_value = os.environ.get(env_var)
    return Path(env_var_value) if env_var_value is not None else None


def _parse_args():
    parser = argparse.ArgumentParser(
        description="ONNX Runtime GenAI Build Driver.",
        # files containing arguments can be specified on the command line with "@<filename>" and the arguments within
        # will be included at that point
        fromfile_prefix_chars="@",
        formatter_class=argparse.ArgumentDefaultsHelpFormatter,
    )

    parser.add_argument(
        "--build_dir",
        type=Path,
        # We set the default programmatically as it needs to take into account whether we're cross-compiling
        help="Path to the build directory. Defaults to 'build/<target platform>'. "
             "The build configuration will be a subdirectory of the build directory. e.g. build/Linux/Debug",
    )

    parser.add_argument(
        "--config",
        default="RelWithDebInfo",
        type=str,
        choices=["Debug", "MinSizeRel", "Release", "RelWithDebInfo"],
        help="Configuration to build.")

    # Build phases.
    parser.add_argument("--update", action="store_true", help="Update makefiles.")
    parser.add_argument("--build", action="store_true", help="Build.")
    parser.add_argument("--test", action="store_true", help="Run tests.")
    parser.add_argument(
        "--clean", action="store_true", help="Run 'cmake --build --target clean' for the selected config/s."
    )

    parser.add_argument("--skip_tests", action="store_true", help="Skip all tests. Overrides --test.")
    parser.add_argument("--skip_wheel", action="store_true", help="Skip building the Python wheel.")
    parser.add_argument("--skip_csharp", action="store_true", help="Skip building the C# API.")

    # Default to not building the Java bindings
    parser.add_argument("--build_java", action="store_true", help="Build Java bindings.")

    parser.add_argument("--parallel", action="store_true", help="Enable parallel build.")

    # CI's sometimes explicitly set the path to the CMake and CTest executables.
    parser.add_argument("--cmake_path", default="cmake", type=Path, help="Path to the CMake program.")
    parser.add_argument("--ctest_path", default="ctest", type=Path, help="Path to the CTest program.")

    parser.add_argument(
        "--cmake_generator",
        choices=[
            "MinGW Makefiles",
            "Ninja",
            "NMake Makefiles",
            "Unix Makefiles",
            "Visual Studio 17 2022",
            "Xcode",
        ],
        default=None,
        help="Specify the generator that CMake invokes.",
    )

    parser.add_argument("--ort_home", default=None, type=Path, help="Root directory of onnxruntime.")

    parser.add_argument("--use_cuda", action="store_true", help="Whether to use CUDA. Default is to not use cuda.")
    parser.add_argument(
        "--cuda_home",
        type=Path,
        help="Path to CUDA home. Read from CUDA_HOME or CUDA_PATH environment variable if not specified."
             "Used when --use_cuda is specified.",
    )

    parser.add_argument("--use_dml", action="store_true", help="Whether to use DML. Default is to not use DML.")

    # The following options are mutually exclusive (cross compiling options such as android, ios, etc.)
    platform_group = parser.add_mutually_exclusive_group()
    platform_group.add_argument("--android", action="store_true", help="Build for Android")
    platform_group.add_argument("--ios", action="store_true", help="Build for ios")

    # Android options
    parser.add_argument(
        "--android_abi",
        default="arm64-v8a",
        choices=["armeabi-v7a", "arm64-v8a", "x86", "x86_64"],
        help="Specify the target Android Application Binary Interface (ABI)",
    )
    parser.add_argument("--android_api", type=int, default=27, help="Android API Level, e.g. 21")
    parser.add_argument(
        "--android_home", type=Path, default=_path_from_env_var("ANDROID_HOME"), help="Path to the Android SDK."
    )
    parser.add_argument(
        "--android_ndk_path",
        type=Path,
        default=_path_from_env_var("ANDROID_NDK_HOME"),
        help="Path to the Android NDK. Typically `<Android SDK>/ndk/<ndk_version>`.",
    )

    # iOS build options
    parser.add_argument(
        "--ios_sysroot",
        default="",
        help="Specify the location name of the macOS platform SDK to be used",
    )
    parser.add_argument(
        "--ios_toolchain_file",
        default="",
        help="Path to ios toolchain file, "
        "or cmake/genai_ios.toolchain.cmake will be used",
    )
    parser.add_argument(
        "--ios_arch",
        type=str,
        help="Specify the Target specific architectures for iOS "
        "This is only supported on MacOS host",
    )
    parser.add_argument(
        "--ios_deployment_target",
        type=str,
        help="Specify the minimum version of the target platform "
        "This is only supported on MacOS host",
    )

    # now that all args are added, we can include the full help in the usage message.
    parser.usage = f"""
    {parser.format_help()}
    
There are 3 phases which can be individually selected.

The update (--update) phase will run CMake to generate makefiles.
The build (--build) phase will build all projects.
The test (--test) phase will run all unit tests.

Default behavior is --update --build --test for native architecture builds.
Default behavior is --update --build for cross-compiled builds.

If phases are explicitly specified only those phases will be run.
  e.g. run with `--build` to rebuild without running the update or test phases
"""

    return parser.parse_args()


def _resolve_executable_path(command_or_path: Path, resolution_failure_allowed: bool = False):
    """
    Returns the absolute path of an executable.
    If `resolution_failure_allowed` is True, returns None if the executable path cannot be found.
    """
    executable_path = shutil.which(str(command_or_path))
    if executable_path is None:
        if resolution_failure_allowed:
            return None
        else:
            raise ValueError(f"Failed to resolve executable path for '{command_or_path}'.")

    return Path(executable_path)


def _validate_build_dir(args: argparse.Namespace):
    if not args.build_dir:
        target_sys = platform.system()

        # override if we're cross-compiling
        # TODO: Add ios and arm64 support
        if args.android:
            target_sys = "Android"
        elif platform.system() == "Darwin":
            # also tweak build directory name for mac builds
            target_sys = "macOS"

        args.build_dir = Path("build") / target_sys

    # set to a config specific build dir. it should exist unless we're creating the cmake setup
    is_strict = not args.update
    args.build_dir = args.build_dir.resolve(strict=is_strict) / args.config


def _validate_cuda_args(args: argparse.Namespace):
    if args.cuda_home:
        # default use_cuda to True if cuda_home is specified
        args.use_cuda = True

    if args.use_cuda:
        cuda_home = args.cuda_home if args.cuda_home else _path_from_env_var("CUDA_HOME")
        if not cuda_home and util.is_windows():
            cuda_home = _path_from_env_var("CUDA_PATH")

        cuda_home_valid = cuda_home.exists() if cuda_home else False

        if not cuda_home_valid:
            raise RuntimeError(
                f"cuda_home paths must be specified and valid. cuda_home='{cuda_home}' valid={cuda_home_valid}."
            )

        args.cuda_home = cuda_home.resolve(strict=True)


def _validate_android_args(args: argparse.Namespace):
    if args.android:
        if not args.android_home:
            raise ValueError("--android_home is required to build for Android")

        if not args.android_ndk_path:
            raise ValueError("--android_ndk_path is required to build for Android")

        args.android_home = args.android_home.resolve(strict=True)
        args.android_ndk_path = args.android_ndk_path.resolve(strict=True)

        if not args.android_home.is_dir() or not args.android_ndk_path.is_dir():
            raise ValueError("Android home and NDK paths must be directories.")

        # auto-adjust the cmake generator for cross-compiling Android
        original_cmake_generator = args.cmake_generator
        if original_cmake_generator not in ["Ninja", "Unix Makefiles"]:
            if _resolve_executable_path("ninja", resolution_failure_allowed=True) is not None:
                args.cmake_generator = "Ninja"
            elif _resolve_executable_path("make", resolution_failure_allowed=True) is not None:
                args.cmake_generator = "Unix Makefiles"
            else:
                raise ValueError(
                    "Unable to find appropriate CMake generator for cross-compiling for Android. "
                    "Valid generators are 'Ninja' or 'Unix Makefiles'."
                )

        if args.cmake_generator != original_cmake_generator:
            log.info(f"Setting CMake generator to '{args.cmake_generator}' for cross-compiling for Android.")

        # no C# on Android so automatically skip
        if not args.skip_csharp:
            args.skip_csharp = True


def _validate_ios_args(args: argparse.Namespace):
    if args.ios:
        if not util.is_mac():
            raise ValueError("A Mac host is required to build for iOS")
    
        needed_args = [
            args.ios_sysroot,
            args.ios_arch,
            args.ios_deployment_target,
        ]
        arg_names = [
            "--ios_sysroot           <the location or name of the macOS platform SDK>",
            "--ios_arch              <the Target specific architectures for iOS>",
            "--ios_deployment_target <the minimum version of the target platform>",
        ]
        have_required_args = all(_ is not None for _ in needed_args)
        if not have_required_args:
            raise ValueError(
                "iOS build on MacOS canceled due to missing arguments: "
                + ", ".join(
                val for val, cond in zip(arg_names, needed_args) if not cond
                )
            )


def _validate_args(args):
    # default to all 3 stages
    if not args.update and not args.build and not args.test:
        args.update = True
        args.build = True
        args.test = True

    # validate args. this updates values in args where applicable (e.g. fully resolve paths).
    args.cmake_path = _resolve_executable_path(args.cmake_path)
    args.ctest_path = _resolve_executable_path(args.ctest_path)

    _validate_build_dir(args)
    _validate_cuda_args(args)
    _validate_android_args(args)
    _validate_ios_args(args)

    if args.ort_home:
        if not args.ort_home.exists() or not args.ort_home.is_dir():
            raise ValueError(f"{args.ort_home} does not exist or is not a directory.")

        args.ort_home = args.ort_home.resolve(strict=True)


def _create_env(args: argparse.Namespace):
    env = os.environ.copy()

    if args.use_cuda:
        env["CUDA_HOME"] = str(args.cuda_home)
        env["PATH"] = str(args.cuda_home / "bin") + os.pathsep + os.environ["PATH"]

    if args.android:
        env["ANDROID_HOME"] = str(args.android_home)
        env["ANDROID_NDK_HOME"] = str(args.android_ndk_path)

    return env


def _get_csharp_properties(args: argparse.Namespace):
    # Tests folder does not have a sln file. We use the csproj file to build and test.
    # The csproj file requires the platform to be AnyCPU (not "Any CPU")
    configuration = f"/p:Configuration={args.config}"
    platform = "/p:Platform=Any CPU"
    # need an extra config on windows as the actual build output is in the original build dir / config / config
    native_lib_path = f"/p:NativeBuildOutputDir={str(args.build_dir / args.config)}"

    props = [configuration, platform, native_lib_path]

    if args.ort_home:
        props.append(f"/p:OrtHome={args.ort_home}")

    return props


def update(args: argparse.Namespace, env: dict[str, str]):
    """
    Update the cmake build files.
    """

    # build the cmake command to create/update the build files
    command = [str(args.cmake_path)]

    if args.cmake_generator:
        command += ["-G", args.cmake_generator]

    if util.is_windows():
        if not args.cmake_generator:
            command += ["-G", "Visual Studio 17 2022", "-A", "x64"]

        if args.cmake_generator == "Ninja":
            if args.use_cuda:
                command += ["-DCUDA_TOOLKIT_ROOT_DIR=" + str(args.cuda_home)]
        else:
            toolset = "host=x64"
            if args.use_cuda:
                toolset += ",cuda=" + str(args.cuda_home)

            command += ["-T", toolset]

    command += [f"-DCMAKE_BUILD_TYPE={args.config}"]

    build_wheel = "OFF" if args.skip_wheel else "ON"

    command += [
        "-S",
        str(REPO_ROOT),
        "-B",
        str(args.build_dir),
        "-DCMAKE_POSITION_INDEPENDENT_CODE=ON",
        f"-DUSE_CUDA={'ON' if args.use_cuda else 'OFF'}",
        f"-DUSE_DML={'ON' if args.use_dml else 'OFF'}",
        f"-DENABLE_JAVA={'ON' if args.build_java else 'OFF'}",
        f"-DBUILD_WHEEL={build_wheel}",
    ]

    if args.ort_home:
        command += [f"-DORT_HOME={args.ort_home}"]

    if args.use_cuda:
        cuda_arch = 80
        cuda_compiler = str(args.cuda_home / "bin" / "nvcc")
        command += [f"-DCMAKE_CUDA_COMPILER={cuda_compiler}",
                    f"-DCMAKE_CUDA_ARCHITECTURES={cuda_arch}"]

    if args.android:
        command += [
            "-DCMAKE_TOOLCHAIN_FILE="
            + str((args.android_ndk_path / "build" / "cmake" / "android.toolchain.cmake").resolve(strict=True)),
            f"-DANDROID_PLATFORM=android-{args.android_api}",
            f"-DANDROID_ABI={args.android_abi}",
<<<<<<< HEAD
            "-DENABLE_PYTHON=OFF"
=======
            "-DENABLE_PYTHON=OFF",
        ]

    if args.ios:
        command += [
            "-DCMAKE_SYSTEM_NAME=iOS",
            f"-DCMAKE_OSX_SYSROOT={args.ios_sysroot}",
            f"-DCMAKE_OSX_ARCHITECTURES={args.ios_arch}",
            f"-DCMAKE_OSX_DEPLOYMENT_TARGET={args.ios_deployment_target}",
            "-DENABLE_PYTHON=OFF",
            "-DCMAKE_TOOLCHAIN_FILE="
            + (
                args.ios_toolchain_file
                if args.ios_toolchain_file
                else "cmake/genai_ios.toolchain.cmake"
            ),
>>>>>>> 39bd0737
        ]

    util.run(command, env=env)


def build(args: argparse.Namespace, env: dict[str, str]):
    """
    Build the targets.
    """

    make_command = [str(args.cmake_path), "--build", str(args.build_dir), "--config", args.config]

    if args.parallel:
        make_command.append("--parallel")

    util.run(make_command, env=env)

    if util.is_windows() and not args.skip_csharp:
        dotnet = str(_resolve_executable_path("dotnet"))

        # Build the library
        csharp_build_command = [dotnet, "build", ".",]
        csharp_build_command += _get_csharp_properties(args)
        util.run(csharp_build_command, cwd=REPO_ROOT / "src" / "csharp")
        util.run(csharp_build_command, cwd=REPO_ROOT / "test" / "csharp")


def test(args: argparse.Namespace, env: dict[str, str]):
    """
    Run the tests.
    """
    ctest_cmd = [str(args.ctest_path), "--build-config", args.config, "--verbose", "--timeout", "10800"]
    util.run(ctest_cmd, cwd=str(args.build_dir))

    if util.is_windows() and not args.skip_csharp:
        dotnet = str(_resolve_executable_path("dotnet"))
        csharp_test_command = [dotnet, "test"]
        csharp_test_command += _get_csharp_properties(args)
        util.run(csharp_test_command, env=env, cwd=str(REPO_ROOT / "test" / "csharp"))


def clean(args: argparse.Namespace, env: dict[str, str]):
    """
    Clean the build output.
    """
    log.info("Cleaning targets")
    cmd_args = [str(args.cmake), "--build", str(args.build_dir), "--config", args.config, "--target", "clean"]
    util.run(cmd_args, env=env)


if __name__ == "__main__":
    if not (util.is_windows() or util.is_linux() or util.is_mac()):
        raise OSError(f"Unsupported platform {sys.platform}.")

    arguments = _parse_args()

    _validate_args(arguments)
    environment = _create_env(arguments)

    if arguments.update:
        update(arguments, environment)

    if arguments.build:
        build(arguments, environment)

    if arguments.test and not arguments.skip_tests:
        test(arguments, environment)<|MERGE_RESOLUTION|>--- conflicted
+++ resolved
@@ -387,9 +387,6 @@
             + str((args.android_ndk_path / "build" / "cmake" / "android.toolchain.cmake").resolve(strict=True)),
             f"-DANDROID_PLATFORM=android-{args.android_api}",
             f"-DANDROID_ABI={args.android_abi}",
-<<<<<<< HEAD
-            "-DENABLE_PYTHON=OFF"
-=======
             "-DENABLE_PYTHON=OFF",
         ]
 
@@ -406,7 +403,6 @@
                 if args.ios_toolchain_file
                 else "cmake/genai_ios.toolchain.cmake"
             ),
->>>>>>> 39bd0737
         ]
 
     util.run(command, env=env)
