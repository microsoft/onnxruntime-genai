﻿// Copyright (c) Microsoft Corporation. All rights reserved.
// Licensed under the MIT License.

#include "generators.h"
#include "sequences.h"
#include "models/model.h"
#include "models/decoder_only.h"
#include "search.h"
#include "cpu/interface.h"
#include "cuda/interface.h"
#if USE_CUDA
#include "models/kernels.h"
#endif

#if _WIN32
EXTERN_C IMAGE_DOS_HEADER __ImageBase;

std::string CurrentModulePath() {
  char path[MAX_PATH];
  GetModuleFileNameA((HINSTANCE)&__ImageBase, path, _countof(path));

  char absolute_path[MAX_PATH];
  char* name;
  GetFullPathNameA(path, _countof(path), absolute_path, &name);

  auto idx = std::distance(absolute_path, name);
  auto out_path = std::string(absolute_path);
  out_path.resize(idx);

  return out_path;
}
#endif

void ThrowErrorIfSessionTerminated(bool is_session_terminated) {
  if (is_session_terminated)
    throw std::runtime_error("Session in Terminated state, exiting!");
}

namespace Generators {

#if USE_CUDA
// TODO: Remove once we remove all dependencies
void OnCudaError(cudaError_t error) { assert(false); }
#endif

static bool _ = (Ort::InitApi(), false);

OrtGlobals::OrtGlobals()
    : env_{OrtEnv::Create(OrtLoggingLevel::ORT_LOGGING_LEVEL_ERROR)} {
  auto arena_config = OrtArenaCfg::Create(0, -1, -1, -1);
  Ort::Allocator& allocator_cpu{Ort::Allocator::GetWithDefaultOptions()};
  env_->CreateAndRegisterAllocator(allocator_cpu.GetInfo(), *arena_config);
}

// Ensure Shutdown() has been called before process exit
struct ValidateShutdown {
  ~ValidateShutdown() {
    if (GetOrtGlobals()) {
      std::cerr << "OGA Error: Shutdown must be called before process exit, please check the documentation for the proper API to call to ensure clean shutdown." << std::endl;
      std::abort();
    }
  }
};

std::unique_ptr<OrtGlobals>&
GetOrtGlobals() {
  static auto globals = std::make_unique<OrtGlobals>();
  static auto validate = std::make_unique<ValidateShutdown>();  // Must be after the above line so the destructor runs before the above destructor
  return globals;
}

// Used by Shutdown() to display the counts and types of any leaked objects
template <typename... Types>
bool LeakTypeList<Types...>::Dump() {
  ((LeakChecked<Types>::Count() != 0 ? std::cerr << "OGA Error: " << LeakChecked<Types>::Count() << " instances of " << typeid(Types).name() << " were leaked." << std::endl : std::cerr), ...);
  return ((LeakChecked<Types>::Count() != 0) || ...);
}

void Shutdown() {
  if (LeakTypes::Dump()) {
    std::cerr << "    Please see the documentation for the API being used to ensure proper cleanup." << std::endl;
    std::abort();
  }

  GetOrtGlobals().reset();  // Delete now because on process exit is too late
}

OrtEnv& GetOrtEnv() {
  return *GetOrtGlobals()->env_;
}

struct GenaiInterfaceImpl : GenaiInterface {
#if _WIN32
  void* HeapAllocate(size_t size) override { return std::malloc(size); }
  void HeapFree(void* p) override { std::free(p); }
#endif

  Generators::LogItems& GetLogItems() override { return g_log; }
  std::ostream& operator_leftshift(std::ostream& stream, Generators::SGR sgr_code) override { return stream << sgr_code; }
  std::ostream& Log(std::string_view label, std::string_view text = {}) override { return Log(label, text); }

  void DumpSpan(std::ostream& stream, std::span<const float> values) override { return DumpSpan(stream, values); }
  void DumpSpan(std::ostream& stream, std::span<const int> values) override { return DumpSpan(stream, values); }

  void Sequences_AfterAppendNextTokens(Sequences* p_this, DeviceSpan<int32_t> next_tokens) override { return p_this->AfterAppendNextTokens(next_tokens); }
} g_genai;

#if USE_CUDA
CudaInterface* GetCudaInterface() {
// Load the shared library onnxruntime-genai-cuda.dll
// This is a workaround to avoid linking the CUDA library to the generator library
// The CUDA library is only needed for the CUDA allocator
#ifdef _WIN32
  static std::unique_ptr<void, void (*)(void*)> cuda_library{LoadLibrary((CurrentModulePath() + "onnxruntime-genai-cuda.dll").c_str()),
                                                             [](void* h) { FreeLibrary(reinterpret_cast<HMODULE>(h)); }};
#else
  static std::unique_ptr<void, void (*)(void*)> cuda_library{dlopen((Ort::GetCurrentModuleDir() + "/libonnxruntime-genai-cuda.so").c_str(), RTLD_NOW | RTLD_DEEPBIND),
                                                             [](void* h) { dlclose(h); }};
#endif

  if (!cuda_library) {
    throw std::runtime_error("Cuda interface not available");
  }

  Generators::CudaInterface* GetInterface(GenaiInterface * p_genai);
  static CudaInterface* cuda_interface{[] {
#ifdef _WIN32
    auto get_cuda_fn = reinterpret_cast<decltype(&GetInterface)>(GetProcAddress(reinterpret_cast<HMODULE>(cuda_library.get()), "GetInterface"));
#else
    auto get_cuda_fn = reinterpret_cast<decltype(&GetInterface)>(dlsym(cuda_library.get(), "GetInterface"));
#endif
    return get_cuda_fn(&g_genai);
  }()};

  return cuda_interface;
}

namespace cuda {
void LaunchInt32ToInt64(const int32_t* input, int64_t* output, int count, cudaStream_t stream) { GetCudaInterface()->Int32ToInt64(input, output, count, stream); }
void LaunchFp16ToFp32(const uint16_t* input, float* output, int count, cudaStream_t stream) { GetCudaInterface()->Fp16ToFp32(input, output, count, stream); }
void LaunchFp32ToFp16(const float* input, uint16_t* output, int count, cudaStream_t stream) { GetCudaInterface()->Fp32ToFp16(input, output, count, stream); }
void LaunchExpandAndInt32ToInt64(const int32_t* src, int64_t* dst, int num_beams, int batch_size, int sequence_length, cudaStream_t stream) { GetCudaInterface()->LaunchExpandAndInt32ToInt64(src, dst, num_beams, batch_size, sequence_length, stream); }
void LaunchExpand(const int32_t* src, int32_t* dst, int num_beams, int batch_size, int sequence_length, cudaStream_t stream) { GetCudaInterface()->LaunchExpand(src, dst, num_beams, batch_size, sequence_length, stream); }
template <>
void Launch_UpdatePositionIds<int32_t>(int32_t* position_ids, int batch_beam_size, int total_length, int new_kv_length, cudaStream_t stream) { GetCudaInterface()->Launch_UpdatePositionIds(position_ids, batch_beam_size, total_length, new_kv_length, stream); }
template <>
void Launch_UpdatePositionIds<int64_t>(int64_t* position_ids, int batch_beam_size, int total_length, int new_kv_length, cudaStream_t stream) { GetCudaInterface()->Launch_UpdatePositionIds(position_ids, batch_beam_size, total_length, new_kv_length, stream); }
template <>
void Launch_UpdateAttentionMask<int32_t>(int32_t* mask_data, const int32_t* old_data, int batch_beam_size, int new_kv_length, int total_length, int max_length, bool update_only, cudaStream_t stream) { GetCudaInterface()->Launch_UpdateAttentionMask(mask_data, old_data, batch_beam_size, new_kv_length, total_length, max_length, update_only, stream); }
template <>
void Launch_UpdateAttentionMask<int64_t>(int64_t* mask_data, const int64_t* old_data, int batch_beam_size, int new_kv_length, int total_length, int max_length, bool update_only, cudaStream_t stream) { GetCudaInterface()->Launch_UpdateAttentionMask(mask_data, old_data, batch_beam_size, new_kv_length, total_length, max_length, update_only, stream); }
void LaunchHandleEOSArray(float* batch_logits, int batch_beam_size, int vocab_size, const int32_t* eos_token_ids, int eos_token_ids_count, cudaStream_t stream) { GetCudaInterface()->LaunchHandleEOSArray(batch_logits, batch_beam_size, vocab_size, eos_token_ids, eos_token_ids_count, stream); }
void UpdateCacheIndirectionKernelLauncher(int32_t* tgt_indir_cache, const int32_t* src_indir_cache, const int32_t* beam_ids, int batch_size, int beam_width, int input_seq_length, int max_seq_length, int current_length, cudaStream_t stream) { GetCudaInterface()->UpdateCacheIndirectionKernelLauncher(tgt_indir_cache, src_indir_cache, beam_ids, batch_size, beam_width, input_seq_length, max_seq_length, current_length, stream); }
void ReorderPastStatesKernelLauncher(void* out_buffer, const void* in_buffer, int batch_size, int num_heads, int max_length, int head_size, int chunk_size, cudaStream_t stream) { GetCudaInterface()->ReorderPastStatesKernelLauncher(out_buffer, in_buffer, batch_size, num_heads, max_length, head_size, chunk_size, stream); }
template <>
void LaunchCopyCrossQKSingleDecodeStep<float>(cudaStream_t stream, float* cross_qk_buffer_data, float** qk_layer_pointers, int token_index, int batch_beam_size, int num_layers, int num_heads, int num_alignment_heads, const int* alignment_heads, int frames, int max_length) { GetCudaInterface()->LaunchCopyCrossQKSingleDecodeStep(stream, cross_qk_buffer_data, qk_layer_pointers, token_index, batch_beam_size, num_layers, num_heads, num_alignment_heads, alignment_heads, frames, max_length); }
template <>
void LaunchFinalizeCrossQK<float>(cudaStream_t stream, int iteration_number, int context_decoding_len, int batch_size, int num_beams, int max_length, int num_alignment_heads, int frames_of_k, const float* cross_qk_buffer_data, float* cross_qk_output, int num_return_sequences, const int* cache_indir_data) { GetCudaInterface()->LaunchFinalizeCrossQK(stream, iteration_number, context_decoding_len, batch_size, num_beams, max_length, num_alignment_heads, frames_of_k, cross_qk_buffer_data, cross_qk_output, num_return_sequences, cache_indir_data); }
}  // namespace cuda
#endif

std::string to_string(DeviceType device_type) {
  switch (device_type) {
    case DeviceType::CPU:
      return "CPU";
    case DeviceType::CUDA:
      return "CUDA";
    case DeviceType::DML:
      return "DirectML";
    case DeviceType::WEBGPU:
      return "WebGpu";
  }
  throw std::runtime_error("Unknown device type");
}

DeviceInterface* GetDeviceInterface(DeviceType type) {
  switch (type) {
    default:
    case DeviceType::CPU:
      return GetCpuInterface();
#if USE_CUDA
    case DeviceType::CUDA:
      return GetCudaInterface();
#endif
  }
}

GeneratorParams::GeneratorParams(const Config& config)
    : config{config},
      p_device{GetDeviceInterface(DeviceType::CPU)} {
}

GeneratorParams::GeneratorParams(const Model& model)
    : config{*model.config_.get()},
      p_device{model.p_device_},
      device_type{model.device_type_},
      cuda_stream{model.cuda_stream_},
      is_cuda_graph_enabled_{IsCudaGraphEnabled(model.config_->model.decoder.session_options)} {
  use_cuda_graph = is_cuda_graph_enabled_;
  if (use_cuda_graph) {
    max_batch_size = 1;  // set it to 1 by default
  }
}

void GeneratorParams::TryGraphCapture(int max_bs) {
  if (!is_cuda_graph_enabled_ || device_type == DeviceType::CPU) {
    // no-op
    return;
  }

  if (DeviceType::CUDA == device_type || DeviceType::DML == device_type) {
    if (max_bs == 0) {
      throw std::runtime_error("Graph capture is enabled, but max_batch_size is not set.");
    }
    use_cuda_graph = true;
    max_batch_size = max_bs;
  } else {
    throw std::runtime_error("CUDA graph is not supported on this device");
  }
}

void GeneratorParams::SetInputs(const NamedTensors& named_tensors) {
  if (config.model.type == "gpt2" || config.model.type == "llama" || config.model.type == "gemma" || config.model.type == "gemma2" || config.model.type == "mistral" || config.model.type == "phi" || config.model.type == "phi3" || config.model.type == "phi3small" || config.model.type == "phimoe" || config.model.type == "qwen2" || config.model.type == "decoder-pipeline")
    throw std::runtime_error("Please use generator.AppendTokens for " + config.model.type + ". SetInputs is not supported for this model type.");

  for (const auto& [name, tensor] : named_tensors) {
    if (name == Config::Defaults::InputIdsName) {
      aux_input_ids = cpu_span<int32_t>(tensor->ort_tensor_->GetTensorMutableData<int32_t>(),
                                        tensor->ort_tensor_->GetTensorTypeAndShapeInfo()->GetElementCount());
    } else {
      // If the nominal name is found in the map, use the graph name.
      // Else, use the nominal name as the graph name.
      [[maybe_unused]] const auto [graph_name, found] = config.GetGraphName(name);
      extra_inputs.push_back({graph_name, tensor});
    }
  }
}

std::unique_ptr<Generator> CreateGenerator(const Model& model, const GeneratorParams& params) {
  return std::make_unique<Generator>(model, params);
}

std::unique_ptr<Search> CreateSearch(const GeneratorParams& params) {
  if (params.search.num_beams > 1)
    return params.p_device->CreateBeam(params);
  return params.p_device->CreateGreedy(params);
}

Generator::Generator(const Model& model, const GeneratorParams& params) : model_{model.shared_from_this()} {
  if (params.search.max_length == 0)
    throw std::runtime_error("search max_length is 0");
  if (params.search.max_length > model.config_->model.context_length)
    throw std::runtime_error("max_length (" + std::to_string(params.search.max_length) + ") cannot be greater than model context_length (" + std::to_string(model.config_->model.context_length) + ")");
  if (params.search.batch_size < 1)
    throw std::runtime_error("batch_size must be 1 or greater, is " + std::to_string(params.search.batch_size));
  if (params.config.model.vocab_size < 1)
    throw std::runtime_error("vocab_size must be 1 or greater, is " + std::to_string(params.config.model.vocab_size));

  search_ = CreateSearch(params);
  state_ = model.CreateState(search_->GetSequenceLengths(), params);  // Search sequence lengths set when creating state

  // Temporary solution for multimodal and whisper models
  if (!params.aux_input_ids.empty() && params.aux_input_ids.data() != nullptr) {
    AddTokens(params.aux_input_ids);
  }
}

void Generator::AddTokens(const cpu_span<int32_t>& input_ids) {
  if (input_ids.size() == 0)
    throw std::runtime_error("input_ids is empty");
  if (model_->config_->model.type == "whisper" || model_->config_->model.type == "phi3v")
    throw std::runtime_error("Please use params.SetInputs for " + model_->config_->model.type + ". AppendTokens is not supported for this model type.");
  if (search_->GetSequenceLength() != 0 && state_->params_->search.batch_size > 1)
    throw std::runtime_error("AppendTokens can only be called once for batch_size > 1. To call AppendTokens again, use RewindToLength(0)");
  search_->SetUserTokens(input_ids);

  computed_logits_ = false;
  ComputeLogits(input_ids);
}

<<<<<<< HEAD
void Generator::ComputeLogits(const RoamingArray<int32_t>& next_tokens) {
=======
void Generator::ComputeLogits() {
  ThrowErrorIfSessionTerminated(state_->session_terminated_);
>>>>>>> dc9bc02c
  if (computed_logits_)
    throw std::runtime_error("ComputeLogits called again without calling AppendTokens or GenerateNextToken first");

  auto logits = state_->Run(search_->GetSequenceLength(), next_tokens, search_->GetNextIndices());
  if (g_log.enabled && g_log.model_logits) {
    auto& stream = Log("model_logits");
    DumpSpan(stream, logits.CopyDeviceToCpu());
    stream << std::endl;
  }
  SetLogits(logits);
  just_rewinded_ = false;
}

void Generator::SetRuntimeOption(const char* key, const char* value) {
  // TODO: Need a better way to handle different keys
  // We can create a config manager to host all configurations and do comparison at that point
  if (strcmp(key, "terminate_session") == 0) {
    if (strcmp(value, "0") == 0) {
      state_->UnsetTerminate();
    } else if (strcmp(value, "1") == 0) {
      state_->SetTerminate();
    } else {
      // Value not expected
      throw std::runtime_error(std::string("terminate_session key value unexpected: ") + value);
    }
  } else {
    throw std::runtime_error(std::string("SetRuntimeOption key is not expected: ") + key);
  }
}

bool Generator::IsDone() const {
<<<<<<< HEAD
  // TODO(aciddelgado): but what about max length?
  if (computed_logits_) {
    return false;
  }
=======
  ThrowErrorIfSessionTerminated(state_->session_terminated_);
  if (computed_logits_)
    throw std::runtime_error("IsDone() can't be called in the middle of processing logits");
>>>>>>> dc9bc02c

  bool is_done = search_->IsDone();
  if (is_done) {
    state_->Finalize();
  }

  return is_done;
}

<<<<<<< HEAD
void Generator::SetLogits(RoamingArray<float> logits) {
  search_->SetLogits(logits);
  computed_logits_ = true;
}

void Generator::GenerateNextToken() {
  if (search_->GetSequenceLength() == 0 && !computed_logits_)
    throw std::runtime_error("GenerateNextToken called with no prior state. Please call AppendTokens, SetLogits, or params.SetInputs before calling GenerateNextToken.");
  if (!computed_logits_) {
    if (just_rewinded_)
      search_->SetUserTokens(search_->GetNextTokens());
      // AddTokens(search_->GetNextTokens());
    ComputeLogits(search_->GetNextTokens());
  }
=======
bool Generator::IsSessionTerminated() const {
  return state_->session_terminated_;
}

void Generator::GenerateNextToken() {
  ThrowErrorIfSessionTerminated(state_->session_terminated_);
  if (!computed_logits_)
    throw std::runtime_error("Must call ComputeLogits before GenerateNextToken");
>>>>>>> dc9bc02c
  computed_logits_ = false;
  auto& search = search_->params_->search;
  search_->ApplyMinLength(search.min_length);
  search_->ApplyRepetitionPenalty(search.repetition_penalty);

  if (g_log.enabled && g_log.generate_next_token) {
    auto& stream = Log("generate_next_token");
    stream << SGR::Fg_Green << "do_sample: " << SGR::Reset << search.do_sample << ' '
           << SGR::Fg_Green << "top_k: " << SGR::Reset << search.top_k << ' '
           << SGR::Fg_Green << "top_p: " << SGR::Reset << search.top_p << ' '
           << SGR::Fg_Green << "temperature: " << SGR::Reset << search.temperature << ' '
           << SGR::Fg_Cyan << "sequence length: " << SGR::Reset << search_->GetSequenceLength()
           << std::endl;
  }

  if (!search.do_sample || search.top_k == 1) {
    search_->SelectTop();
    return;
  }

  // The user explicitly called TopK_TopP on a beam search
  if (search.num_beams != 1)
    throw std::runtime_error("TopK and TopP cannot be used with a beam search");

  // Sanity checks
  if (search.top_p < 0.0f || search.top_p > 1.0f)
    throw std::runtime_error("top_p must be between 0.0 and 1.0");
  if (search.top_k < 0)
    throw std::runtime_error("top_k must be 0 or greater");

  if (search.top_p > 0.0f && search.top_p < 1.0f && search.top_k > 1) {
    search_->SampleTopKTopP(search.top_k, search.top_p, search.temperature);
  } else if (search.top_k > 1) {
    search_->SampleTopK(search.top_k, search.temperature);
  } else {
    assert(search.top_k == 0);
    search_->SampleTopP(search.top_p, search.temperature);
  }
}

<<<<<<< HEAD
void Generator::RewindToLength(size_t new_length) {
  if (model_->config_->model.type == "whisper" || model_->config_->model.type == "phi3v" || model_->config_->model.type == "decoder-pipeline")
    throw std::runtime_error("RewindTo is currently not supported for " + model_->config_->model.type + ".");
  if (new_length > search_->GetSequenceLength())
    throw std::runtime_error("Cannot rewind to a length greater than the current sequence length");
  if (new_length == search_->GetSequenceLength())
    return;
  size_t batch_size = search_->params_->search.batch_size;
  if (batch_size > 1 && new_length != 0)
    throw std::runtime_error("RewindToLength must be called with new_length=0 when batch_size > 1");
  search_->RewindTo(new_length);
  state_->RewindTo(new_length);
  computed_logits_ = false;
  just_rewinded_ = true;
}

RoamingArray<float> Generator::GetLogits() {
  if (!computed_logits_)
    ComputeLogits(search_->GetNextTokens());
  return search_->GetLogits();
}
=======
DeviceSpan<int32_t> Generator::GetSequence(size_t index) const {
  return search_->GetSequence(index);
}

TokenSequences Generate(const Model& model, const GeneratorParams& params) {
  auto generator = CreateGenerator(model, params);

  while (!generator->IsDone()) {
    generator->ComputeLogits();
    generator->GenerateNextToken();
  }

  TokenSequences result;

  for (int i = 0; i < params.batch_size * params.search.num_return_sequences; i++) {
    auto sequence = generator->search_->GetSequence(i);
    auto sequence_cpu = sequence.CopyDeviceToCpu();
>>>>>>> dc9bc02c

DeviceMemorySpan<int32_t> Generator::GetSequence(size_t index) const {
  return search_->GetSequence(index);
}

}  // namespace Generators

#if USE_CUDA
cudaError_t cudaMemcpyAsync(void* dst, const void* src, size_t count, cudaMemcpyKind kind, cudaStream_t stream) { return Generators::GetCudaInterface()->cudaMemcpyAsync(dst, src, count, kind, stream); }
cudaError_t cudaMemcpy(void* dst, const void* src, size_t count, cudaMemcpyKind kind) { return Generators::GetCudaInterface()->cudaMemcpy(dst, src, count, kind); }
cudaError_t cudaMemsetAsync(void* ptr, int value, size_t count, cudaStream_t stream) { return Generators::GetCudaInterface()->cudaMemsetAsync(ptr, value, count, stream); }
cudaError_t cudaMemset(void* ptr, int value, size_t count) { return Generators::GetCudaInterface()->cudaMemset(ptr, value, count); }
#endif<|MERGE_RESOLUTION|>--- conflicted
+++ resolved
@@ -266,6 +266,7 @@
 }
 
 void Generator::AddTokens(const cpu_span<int32_t>& input_ids) {
+  ThrowErrorIfSessionTerminated(state_->session_terminated_);
   if (input_ids.size() == 0)
     throw std::runtime_error("input_ids is empty");
   if (model_->config_->model.type == "whisper" || model_->config_->model.type == "phi3v")
@@ -275,15 +276,11 @@
   search_->SetUserTokens(input_ids);
 
   computed_logits_ = false;
+  auto input_ids_span = DeviceSpan<int32_t>{input_ids}; // TODO(aciddelgado): at some point input_ids need to go on device i think
   ComputeLogits(input_ids);
 }
 
-<<<<<<< HEAD
-void Generator::ComputeLogits(const RoamingArray<int32_t>& next_tokens) {
-=======
-void Generator::ComputeLogits() {
-  ThrowErrorIfSessionTerminated(state_->session_terminated_);
->>>>>>> dc9bc02c
+void Generator::ComputeLogits(const DeviceSpan<int32_t>& next_tokens) {
   if (computed_logits_)
     throw std::runtime_error("ComputeLogits called again without calling AppendTokens or GenerateNextToken first");
 
@@ -315,16 +312,11 @@
 }
 
 bool Generator::IsDone() const {
-<<<<<<< HEAD
+  ThrowErrorIfSessionTerminated(state_->session_terminated_);
   // TODO(aciddelgado): but what about max length?
   if (computed_logits_) {
     return false;
   }
-=======
-  ThrowErrorIfSessionTerminated(state_->session_terminated_);
-  if (computed_logits_)
-    throw std::runtime_error("IsDone() can't be called in the middle of processing logits");
->>>>>>> dc9bc02c
 
   bool is_done = search_->IsDone();
   if (is_done) {
@@ -334,13 +326,17 @@
   return is_done;
 }
 
-<<<<<<< HEAD
-void Generator::SetLogits(RoamingArray<float> logits) {
+bool Generator::IsSessionTerminated() const {
+  return state_->session_terminated_;
+}
+
+void Generator::SetLogits(DeviceSpan<float> logits) {
   search_->SetLogits(logits);
   computed_logits_ = true;
 }
 
 void Generator::GenerateNextToken() {
+  ThrowErrorIfSessionTerminated(state_->session_terminated_);
   if (search_->GetSequenceLength() == 0 && !computed_logits_)
     throw std::runtime_error("GenerateNextToken called with no prior state. Please call AppendTokens, SetLogits, or params.SetInputs before calling GenerateNextToken.");
   if (!computed_logits_) {
@@ -349,16 +345,6 @@
       // AddTokens(search_->GetNextTokens());
     ComputeLogits(search_->GetNextTokens());
   }
-=======
-bool Generator::IsSessionTerminated() const {
-  return state_->session_terminated_;
-}
-
-void Generator::GenerateNextToken() {
-  ThrowErrorIfSessionTerminated(state_->session_terminated_);
-  if (!computed_logits_)
-    throw std::runtime_error("Must call ComputeLogits before GenerateNextToken");
->>>>>>> dc9bc02c
   computed_logits_ = false;
   auto& search = search_->params_->search;
   search_->ApplyMinLength(search.min_length);
@@ -399,7 +385,6 @@
   }
 }
 
-<<<<<<< HEAD
 void Generator::RewindToLength(size_t new_length) {
   if (model_->config_->model.type == "whisper" || model_->config_->model.type == "phi3v" || model_->config_->model.type == "decoder-pipeline")
     throw std::runtime_error("RewindTo is currently not supported for " + model_->config_->model.type + ".");
@@ -416,32 +401,13 @@
   just_rewinded_ = true;
 }
 
-RoamingArray<float> Generator::GetLogits() {
+DeviceSpan<float> Generator::GetLogits() {
   if (!computed_logits_)
     ComputeLogits(search_->GetNextTokens());
   return search_->GetLogits();
 }
-=======
+
 DeviceSpan<int32_t> Generator::GetSequence(size_t index) const {
-  return search_->GetSequence(index);
-}
-
-TokenSequences Generate(const Model& model, const GeneratorParams& params) {
-  auto generator = CreateGenerator(model, params);
-
-  while (!generator->IsDone()) {
-    generator->ComputeLogits();
-    generator->GenerateNextToken();
-  }
-
-  TokenSequences result;
-
-  for (int i = 0; i < params.batch_size * params.search.num_return_sequences; i++) {
-    auto sequence = generator->search_->GetSequence(i);
-    auto sequence_cpu = sequence.CopyDeviceToCpu();
->>>>>>> dc9bc02c
-
-DeviceMemorySpan<int32_t> Generator::GetSequence(size_t index) const {
   return search_->GetSequence(index);
 }
 
