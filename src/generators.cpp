--- conflicted
+++ resolved
@@ -121,13 +121,8 @@
   if (top_k < 0)
     throw std::runtime_error("top_k must be 0 or greater");
 
-<<<<<<< HEAD
   if (top_p > 0.0f && top_p < 1.0f && top_k > 1) {
-    search_->SampleTopPAndK(top_p, top_k, temperature);
-=======
-  if (top_p > 0.0f && top_k > 1) {
     search_->SampleTopKTopP(top_k, top_p, temperature);
->>>>>>> e6c99669
   } else if (top_k > 1) {
     search_->SampleTopK(top_k, temperature);
   } else {
