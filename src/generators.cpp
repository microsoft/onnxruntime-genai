﻿// Copyright (c) Microsoft Corporation. All rights reserved.
// Licensed under the MIT License.

#include "generators.h"
#include "sequences.h"
#include "models/model.h"
#include "models/decoder_only.h"
#include "search.h"
#include "cuda/interface.h"
#if USE_CUDA
#include "cuda/search_cuda.h"
#include "models/kernels.h"
#endif

#if _WIN32
EXTERN_C IMAGE_DOS_HEADER __ImageBase;

std::string CurrentModulePath() {
  char path[MAX_PATH];
  GetModuleFileNameA((HINSTANCE)&__ImageBase, path, _countof(path));

  char absolute_path[MAX_PATH];
  char* name;
  GetFullPathNameA(path, _countof(path), absolute_path, &name);

  auto idx = std::distance(absolute_path, name);
  auto out_path = std::string(absolute_path);
  out_path.resize(idx);

  return out_path;
}
#endif

namespace Generators {

#if USE_CUDA
// TODO: Remove once we remove all dependencies
void OnCudaError(cudaError_t error) { assert(false); }
#endif

static bool _ = (Ort::InitApi(), false);

OrtGlobals::OrtGlobals()
    : env_{OrtEnv::Create(OrtLoggingLevel::ORT_LOGGING_LEVEL_ERROR)} {
  auto arena_config = OrtArenaCfg::Create(0, -1, -1, -1);
  Ort::Allocator& allocator_cpu{Ort::Allocator::GetWithDefaultOptions()};
  env_->CreateAndRegisterAllocator(allocator_cpu.GetInfo(), *arena_config);
}

// Ensure Shutdown() has been called before process exit
struct ValidateShutdown {
  ~ValidateShutdown() {
    if (GetOrtGlobals()) {
      std::cerr << "OGA Error: Shutdown must be called before process exit, please check the documentation for the proper API to call to ensure clean shutdown." << std::endl;
      std::abort();
    }
  }
};

std::unique_ptr<OrtGlobals>&
GetOrtGlobals() {
  static auto globals = std::make_unique<OrtGlobals>();
  static auto validate = std::make_unique<ValidateShutdown>();  // Must be after the above line so the destructor runs before the above destructor
  return globals;
}

// Used by Shutdown() to display the counts and types of any leaked objects
template <typename... Types>
bool LeakTypeList<Types...>::Dump() {
  ((LeakChecked<Types>::Count() != 0 ? std::cerr << "OGA Error: " << LeakChecked<Types>::Count() << " instances of " << typeid(Types).name() << " were leaked." << std::endl : std::cerr), ...);
  return ((LeakChecked<Types>::Count() != 0) || ...);
}

void Shutdown() {
  if (LeakTypes::Dump()) {
    std::cerr << "    Please see the documentation for the API being used to ensure proper cleanup." << std::endl;
    std::abort();
  }

  GetOrtGlobals().reset();  // Delete now because on process exit is too late
}

OrtEnv& GetOrtEnv() {
  return *GetOrtGlobals()->env_;
}

struct GenaiInterfaceImpl : GenaiInterface {
#if _WIN32
  void* HeapAllocate(size_t size) override { return std::malloc(size); }
  void HeapFree(void* p) override { std::free(p); }
#endif

  Generators::LogItems& GetLogItems() override { return g_log; }
  std::ostream& operator_leftshift(std::ostream& stream, Generators::SGR sgr_code) override { return stream << sgr_code; }
  std::ostream& Log(std::string_view label, std::string_view text = {}) override { return Log(label, text); }

  void DumpSpan(std::ostream& stream, std::span<const float> values) override { return DumpSpan(stream, values); }
  virtual void DumpSpan(std::ostream& stream, std::span<const int> values) override { return DumpSpan(stream, values); }
} g_genai;

const char* label_cpu = "cpu";

struct CpuMemory : DeviceMemoryBase {
  CpuMemory(size_t size) {
    size_in_bytes_ = size;
    p_cpu_ = p_device_ = new uint8_t[size_in_bytes_];
  }

  ~CpuMemory() override {
    delete[] p_device_;
  }

  const char* GetType() const override { return label_cpu; }
  bool IsCpuAccessible() const override { return true; }
  void GetOnCpu() override { assert(false); }  // Should never be called, as p_cpu_ is always valid
  void CopyFromDevice(size_t begin_dest, DeviceMemoryBase& source, size_t begin_source, size_t size_in_bytes) override {
    if (GetType() == label_cpu)
      memcpy(p_device_ + begin_dest, source.p_device_ + begin_source, size_in_bytes);
    else
      throw std::runtime_error("CpuMemory::CopyFromDevice not implemented for " + std::string(source.GetType()));
  }
};

struct CpuInterface : DeviceInterface {
  std::shared_ptr<DeviceMemoryBase> AllocateBase(size_t size, bool cpu_accessible) override {
    assert(cpu_accessible == true);
    return std::make_shared<CpuMemory>(size);
  }

  std::unique_ptr<Search> CreateGreedy(const GeneratorParams& params) override { return nullptr; }
  std::unique_ptr<Search> CreateBeam(const GeneratorParams& params) override { return nullptr; }
} g_cpu;

DeviceInterface& GetCpuDeviceInterface() {
  return g_cpu;
}

#if USE_CUDA
CudaInterface* GetCudaInterface() {
// Load the shared library onnxruntime-genai-cuda.dll
// This is a workaround to avoid linking the CUDA library to the generator library
// The CUDA library is only needed for the CUDA allocator
#ifdef _WIN32
  static std::unique_ptr<void, void (*)(void*)> cuda_library{LoadLibrary((CurrentModulePath() + "onnxruntime-genai-cuda.dll").c_str()),
                                                             [](void* h) { FreeLibrary(reinterpret_cast<HMODULE>(h)); }};
#else
  static std::unique_ptr<void, void (*)(void*)> cuda_library{dlopen((Ort::GetCurrentModuleDir() + "/libonnxruntime-genai-cuda.so").c_str(), RTLD_NOW | RTLD_DEEPBIND),
                                                             [](void* h) { dlclose(h); }};
#endif

  if (!cuda_library)
    throw std::runtime_error("Cuda interface not available");

  Generators::CudaInterface* GetInterface(GenaiInterface * p_genai);
  static CudaInterface* cuda_interface{[] {
#ifdef _WIN32
    auto get_cuda_fn = reinterpret_cast<decltype(&GetInterface)>(GetProcAddress(reinterpret_cast<HMODULE>(cuda_library.get()), "GetInterface"));
#else
    auto get_cuda_fn = reinterpret_cast<decltype(&GetInterface)>(dlsym(cuda_library.get(), "GetInterface"));
#endif
    return get_cuda_fn(&g_genai);
  }()};

  return cuda_interface;
}

namespace cuda {
void LaunchInt32ToInt64(const int32_t* input, int64_t* output, int count, cudaStream_t stream) { GetCudaInterface()->Int32ToInt64(input, output, count, stream); }
void LaunchFp16ToFp32(const uint16_t* input, float* output, int count, cudaStream_t stream) { GetCudaInterface()->Fp16ToFp32(input, output, count, stream); }
void LaunchFp32ToFp16(const float* input, uint16_t* output, int count, cudaStream_t stream) { GetCudaInterface()->Fp32ToFp16(input, output, count, stream); }
template <>
void Launch_UpdatePositionIds<int32_t>(int32_t* position_ids, int batch_beam_size, cudaStream_t stream) { GetCudaInterface()->Launch_UpdatePositionIds(position_ids, batch_beam_size, stream); }
template <>
void Launch_UpdatePositionIds<int64_t>(int64_t* position_ids, int batch_beam_size, cudaStream_t stream) { GetCudaInterface()->Launch_UpdatePositionIds(position_ids, batch_beam_size, stream); }
template <>
void Launch_UpdateAttentionMask<int32_t>(int32_t* mask_data, const int32_t* old_mask_data, int batch_beam_size, int current_length, int max_length, bool update_only, cudaStream_t stream) { GetCudaInterface()->Launch_UpdateAttentionMask(mask_data, old_mask_data, batch_beam_size, current_length, max_length, update_only, stream); }
template <>
void Launch_UpdateAttentionMask<int64_t>(int64_t* mask_data, const int64_t* old_mask_data, int batch_beam_size, int current_length, int max_length, bool update_only, cudaStream_t stream) { GetCudaInterface()->Launch_UpdateAttentionMask(mask_data, old_mask_data, batch_beam_size, current_length, max_length, update_only, stream); }
void LaunchHandleEOSArray(float* batch_logits, int batch_beam_size, int vocab_size, const int32_t* eos_token_ids, int eos_token_ids_count, cudaStream_t stream) { GetCudaInterface()->LaunchHandleEOSArray(batch_logits, batch_beam_size, vocab_size, eos_token_ids, eos_token_ids_count, stream); }
void UpdateCacheIndirectionKernelLauncher(int32_t* tgt_indir_cache, const int32_t* src_indir_cache, const int32_t* beam_ids, int batch_size, int beam_width, int input_seq_length, int max_seq_length, int current_length, cudaStream_t stream) { GetCudaInterface()->UpdateCacheIndirectionKernelLauncher(tgt_indir_cache, src_indir_cache, beam_ids, batch_size, beam_width, input_seq_length, max_seq_length, current_length, stream); }
void ReorderPastStatesKernelLauncher(void* out_buffer, const void* in_buffer, int batch_size, int num_heads, int max_length, int head_size, int chunk_size, cudaStream_t stream) { GetCudaInterface()->ReorderPastStatesKernelLauncher(out_buffer, in_buffer, batch_size, num_heads, max_length, head_size, chunk_size, stream); }
template <>
void LaunchCopyCrossQKSingleDecodeStep<float>(cudaStream_t stream, float* cross_qk_buffer_data, float** qk_layer_pointers, int token_index, int batch_beam_size, int num_layers, int num_heads, int num_alignment_heads, const int* alignment_heads, int frames, int max_length) { GetCudaInterface()->LaunchCopyCrossQKSingleDecodeStep(stream, cross_qk_buffer_data, qk_layer_pointers, token_index, batch_beam_size, num_layers, num_heads, num_alignment_heads, alignment_heads, frames, max_length); }
template <>
void LaunchFinalizeCrossQK<float>(cudaStream_t stream, int iteration_number, int context_decoding_len, int batch_size, int num_beams, int max_length, int num_alignment_heads, int frames_of_k, const float* cross_qk_buffer_data, float* cross_qk_output, int num_return_sequences, const int* cache_indir_data) { GetCudaInterface()->LaunchFinalizeCrossQK(stream, iteration_number, context_decoding_len, batch_size, num_beams, max_length, num_alignment_heads, frames_of_k, cross_qk_buffer_data, cross_qk_output, num_return_sequences, cache_indir_data); }
}  // namespace cuda
#endif

std::string to_string(DeviceType device_type) {
  switch (device_type) {
    case DeviceType::CPU:
      return "CPU";
    case DeviceType::CUDA:
      return "CUDA";
    case DeviceType::DML:
      return "DirectML";
  }
  throw std::runtime_error("Unknown device type");
}

GeneratorParams::GeneratorParams(const Config& config) : config{config} {
}

GeneratorParams::GeneratorParams(const Model& model)
    : config{*model.config_.get()},
      device_type{model.device_type_},
      cuda_stream{model.cuda_stream_},
      is_cuda_graph_enabled_{IsCudaGraphEnabled(model.config_->model.decoder.session_options)} {
  use_cuda_graph = is_cuda_graph_enabled_;
  if (use_cuda_graph) {
    max_batch_size = 1;  // set it to 1 by default
  }
}

void GeneratorParams::TryGraphCapture(int max_bs) {
  if (!is_cuda_graph_enabled_ || device_type == DeviceType::CPU) {
    // no-op
    return;
  }

  if (DeviceType::CUDA == device_type || DeviceType::DML == device_type) {
    if (max_bs == 0) {
      throw std::runtime_error("Graph capture is enabled, but max_batch_size is not set.");
    }
    use_cuda_graph = true;
    max_batch_size = max_bs;
  } else {
    throw std::runtime_error("CUDA graph is not supported on this device");
  }
}

void GeneratorParams::SetInputs(const NamedTensors& named_tensors) {
  for (const auto& [name, tensor] : named_tensors) {
    if (name == Config::Defaults::InputIdsName) {
      aux_input_ids = cpu_span<int32_t>(tensor->ort_tensor_->GetTensorMutableData<int32_t>(),
                                        tensor->ort_tensor_->GetTensorTypeAndShapeInfo()->GetElementCount());
    } else {
      // If the nominal name is found in the map, use the graph name.
      // Else, use the nominal name as the graph name.
      [[maybe_unused]] const auto [graph_name, found] = config.GetGraphName(name);
      extra_inputs.push_back({graph_name, tensor});
    }
  }
}

std::unique_ptr<Generator> CreateGenerator(const Model& model, const GeneratorParams& params) {
  return std::make_unique<Generator>(model, params);
}

std::unique_ptr<Search> CreateSearch(const GeneratorParams& params) {
#if USE_CUDA
  if (params.device_type == DeviceType::CUDA) {
    if (params.search.num_beams > 1)
      return GetCudaInterface()->CreateBeam(params);
    return GetCudaInterface()->CreateGreedy(params);
  }
#endif

  if (params.search.num_beams > 1) {
    return std::make_unique<BeamSearch_Cpu>(params);
  }
  return std::make_unique<GreedySearch_Cpu>(params);
}

Generator::Generator(const Model& model, const GeneratorParams& params) : model_{model.shared_from_this()} {
  if (params.search.max_length == 0)
    throw std::runtime_error("search max_length is 0");
  if (params.search.max_length > model.config_->model.context_length)
    throw std::runtime_error("max_length (" + std::to_string(params.search.max_length) + ") cannot be greater than model context_length (" + std::to_string(model.config_->model.context_length) + ")");
  if (params.search.batch_size < 1)
    throw std::runtime_error("batch_size must be 1 or greater, is " + std::to_string(params.search.batch_size));
  if (params.config.model.vocab_size < 1)
    throw std::runtime_error("vocab_size must be 1 or greater, is " + std::to_string(params.config.model.vocab_size));

  search_ = CreateSearch(params);
  state_ = model.CreateState(search_->GetSequenceLengths(), params);  // Search sequence lengths set when creating state

  // Temporary solution for multimodal and whisper models
  if (!params.aux_input_ids.empty() && params.aux_input_ids.data() != nullptr) {
    AddTokens(params.aux_input_ids);
  }
}

void Generator::AddTokens(const cpu_span<int32_t>& input_ids) {
  // TODO(aciddelgado): check for batch_size > 1 requires full rewind
  search_->SetUserTokens(input_ids);

  computed_logits_ = false;
  ComputeLogits(input_ids);
}

void Generator::ComputeLogits(const RoamingArray<int32_t>& next_tokens) {
  if (computed_logits_)
    throw std::runtime_error("ComputeLogits called again without calling AppendTokens or GenerateNextToken first");

  auto logits = state_->Run(search_->GetSequenceLength(), next_tokens, search_->GetNextIndices());
  if (g_log.enabled && g_log.model_logits) {
    auto& stream = Log("model_logits");
    DumpSpan(stream, logits.GetCPU());
    stream << std::endl;
  }
  search_->SetLogits(logits);
  computed_logits_ = true;
}

bool Generator::IsDone() const {
  if (computed_logits_) {
    return false;
  }

  bool is_done = search_->IsDone();
  if (is_done) {
    state_->Finalize();
  }

  return is_done;
}

void Generator::GenerateNextToken() {
  // TODO(aciddelgado): check that AddTokens has been called at least once
  if (!computed_logits_) {
    ComputeLogits(search_->GetNextTokens());
  }
  computed_logits_ = false;
  auto& search = search_->params_->search;
  search_->ApplyMinLength(search.min_length);
  search_->ApplyRepetitionPenalty(search.repetition_penalty);

  if (g_log.enabled && g_log.generate_next_token) {
    auto& stream = Log("generate_next_token");
    stream << SGR::Fg_Green << "do_sample: " << SGR::Reset << search.do_sample << ' '
           << SGR::Fg_Green << "top_k: " << SGR::Reset << search.top_k << ' '
           << SGR::Fg_Green << "top_p: " << SGR::Reset << search.top_p << ' '
           << SGR::Fg_Green << "temperature: " << SGR::Reset << search.temperature << ' '
           << SGR::Fg_Cyan << "sequence length: " << SGR::Reset << search_->GetSequenceLength()
           << std::endl;
  }

  if (!search.do_sample || search.top_k == 1) {
    search_->SelectTop();
    return;
  }

  // The user explicitly called TopK_TopP on a beam search
  if (search.num_beams != 1)
    throw std::runtime_error("TopK and TopP cannot be used with a beam search");

  // Sanity checks
  if (search.top_p < 0.0f || search.top_p > 1.0f)
    throw std::runtime_error("top_p must be between 0.0 and 1.0");
  if (search.top_k < 0)
    throw std::runtime_error("top_k must be 0 or greater");

  if (search.top_p > 0.0f && search.top_p < 1.0f && search.top_k > 1) {
    search_->SampleTopKTopP(search.top_k, search.top_p, search.temperature);
  } else if (search.top_k > 1) {
    search_->SampleTopK(search.top_k, search.temperature);
  } else {
    assert(search.top_k == 0);
    search_->SampleTopP(search.top_p, search.temperature);
  }
}

<<<<<<< HEAD
void Generator::RewindToLength(size_t new_length) {
  if (new_length > search_->GetSequenceLength())
    throw std::runtime_error("Cannot rewind to a length greater than the current sequence length");
  if (new_length == search_->GetSequenceLength())
    return;
  size_t batch_size = search_->params_->search.batch_size;
  if (batch_size > 1 && new_length != 0)
    throw std::runtime_error("RewindToLength must be called with new_length=0 when batch_size > 1");
  search_->RewindTo(new_length);
  state_->RewindTo(new_length);
  computed_logits_ = false;
}

RoamingArray<int32_t> Generator::GetSequence(size_t index) const {
  return search_->GetSequence(index);
=======
DeviceMemorySpan<int32_t> Generator::GetSequence(size_t index) const {
  return search_->GetSequence(index);
}

TokenSequences Generate(const Model& model, const GeneratorParams& params) {
  auto generator = CreateGenerator(model, params);

  while (!generator->IsDone()) {
    generator->ComputeLogits();
    generator->GenerateNextToken();
  }

  TokenSequences result;

  for (int i = 0; i < params.batch_size * params.search.num_return_sequences; i++) {
    auto sequence = generator->search_->GetSequence(i);
    auto sequence_cpu = sequence.CpuSpan();

    auto& v = result.emplace_back();
    v.assign(sequence_cpu.begin(), sequence_cpu.end());
  }
  return result;
>>>>>>> 603c993a
}

}  // namespace Generators

#if USE_CUDA
cudaError_t cudaStreamCreate(cudaStream_t* stream) { return Generators::GetCudaInterface()->cudaStreamCreate(stream); }
cudaError_t cudaStreamDestroy(cudaStream_t stream) { return Generators::GetCudaInterface()->cudaStreamDestroy(stream); }
cudaError_t cudaMemcpyAsync(void* dst, const void* src, size_t count, cudaMemcpyKind kind, cudaStream_t stream) { return Generators::GetCudaInterface()->cudaMemcpyAsync(dst, src, count, kind, stream); }
cudaError_t cudaMemcpy(void* dst, const void* src, size_t count, cudaMemcpyKind kind) { return Generators::GetCudaInterface()->cudaMemcpy(dst, src, count, kind); }
cudaError_t cudaMemsetAsync(void* ptr, int value, size_t count, cudaStream_t stream) { return Generators::GetCudaInterface()->cudaMemsetAsync(ptr, value, count, stream); }
cudaError_t cudaMemset(void* ptr, int value, size_t count) { return Generators::GetCudaInterface()->cudaMemset(ptr, value, count); }
cudaError_t cudaMalloc(void** ptr, size_t size) { return Generators::GetCudaInterface()->cudaMalloc(ptr, size); }
cudaError_t cudaFree(void* ptr) { return Generators::GetCudaInterface()->cudaFree(ptr); }
cudaError_t cudaHostAlloc(void** ptr, size_t size, unsigned int flags) { return Generators::GetCudaInterface()->cudaHostAlloc(ptr, size, flags); }
cudaError_t cudaFreeHost(void* ptr) { return Generators::GetCudaInterface()->cudaFreeHost(ptr); }
#endif<|MERGE_RESOLUTION|>--- conflicted
+++ resolved
@@ -148,8 +148,10 @@
                                                              [](void* h) { dlclose(h); }};
 #endif
 
-  if (!cuda_library)
+  if (!cuda_library) {
+    std::cerr << "Cuda interface not available: " << dlerror() << std::endl;
     throw std::runtime_error("Cuda interface not available");
+  }
 
   Generators::CudaInterface* GetInterface(GenaiInterface * p_genai);
   static CudaInterface* cuda_interface{[] {
@@ -168,14 +170,24 @@
 void LaunchInt32ToInt64(const int32_t* input, int64_t* output, int count, cudaStream_t stream) { GetCudaInterface()->Int32ToInt64(input, output, count, stream); }
 void LaunchFp16ToFp32(const uint16_t* input, float* output, int count, cudaStream_t stream) { GetCudaInterface()->Fp16ToFp32(input, output, count, stream); }
 void LaunchFp32ToFp16(const float* input, uint16_t* output, int count, cudaStream_t stream) { GetCudaInterface()->Fp32ToFp16(input, output, count, stream); }
+void LaunchExpandAndInt32ToInt64(const int32_t* src, int64_t* dst, int num_beams, int batch_size, int sequence_length, cudaStream_t stream) { GetCudaInterface()->LaunchExpandAndInt32ToInt64(src, dst, num_beams, batch_size, sequence_length, stream); }
+void LaunchExpand(const int32_t* src, int32_t* dst, int num_beams, int batch_size, int sequence_length, cudaStream_t stream) { GetCudaInterface()->LaunchExpand(src, dst, num_beams, batch_size, sequence_length, stream); }
 template <>
 void Launch_UpdatePositionIds<int32_t>(int32_t* position_ids, int batch_beam_size, cudaStream_t stream) { GetCudaInterface()->Launch_UpdatePositionIds(position_ids, batch_beam_size, stream); }
 template <>
 void Launch_UpdatePositionIds<int64_t>(int64_t* position_ids, int batch_beam_size, cudaStream_t stream) { GetCudaInterface()->Launch_UpdatePositionIds(position_ids, batch_beam_size, stream); }
 template <>
+void Launch_UpdatePositionIds<int32_t>(int32_t* positions, int total_length, int new_kv_length, cudaStream_t stream) { GetCudaInterface()->Launch_UpdatePositionIds(positions, total_length, new_kv_length, stream); }
+template <>
+void Launch_UpdatePositionIds<int64_t>(int64_t* positions, int total_length, int new_kv_length, cudaStream_t stream) { GetCudaInterface()->Launch_UpdatePositionIds(positions, total_length, new_kv_length, stream); }
+template <>
 void Launch_UpdateAttentionMask<int32_t>(int32_t* mask_data, const int32_t* old_mask_data, int batch_beam_size, int current_length, int max_length, bool update_only, cudaStream_t stream) { GetCudaInterface()->Launch_UpdateAttentionMask(mask_data, old_mask_data, batch_beam_size, current_length, max_length, update_only, stream); }
 template <>
 void Launch_UpdateAttentionMask<int64_t>(int64_t* mask_data, const int64_t* old_mask_data, int batch_beam_size, int current_length, int max_length, bool update_only, cudaStream_t stream) { GetCudaInterface()->Launch_UpdateAttentionMask(mask_data, old_mask_data, batch_beam_size, current_length, max_length, update_only, stream); }
+template <>
+void Launch_UpdateAttentionMask<int32_t>(int32_t* mask_data, int new_kv_length, int total_length, bool update_static, cudaStream_t stream) { GetCudaInterface()->Launch_UpdateAttentionMask(mask_data, new_kv_length, total_length, update_static, stream); }
+template <>
+void Launch_UpdateAttentionMask<int64_t>(int64_t* mask_data, int new_kv_length, int total_length, bool update_static, cudaStream_t stream) { GetCudaInterface()->Launch_UpdateAttentionMask(mask_data, new_kv_length, total_length, update_static, stream); }
 void LaunchHandleEOSArray(float* batch_logits, int batch_beam_size, int vocab_size, const int32_t* eos_token_ids, int eos_token_ids_count, cudaStream_t stream) { GetCudaInterface()->LaunchHandleEOSArray(batch_logits, batch_beam_size, vocab_size, eos_token_ids, eos_token_ids_count, stream); }
 void UpdateCacheIndirectionKernelLauncher(int32_t* tgt_indir_cache, const int32_t* src_indir_cache, const int32_t* beam_ids, int batch_size, int beam_width, int input_seq_length, int max_seq_length, int current_length, cudaStream_t stream) { GetCudaInterface()->UpdateCacheIndirectionKernelLauncher(tgt_indir_cache, src_indir_cache, beam_ids, batch_size, beam_width, input_seq_length, max_seq_length, current_length, stream); }
 void ReorderPastStatesKernelLauncher(void* out_buffer, const void* in_buffer, int batch_size, int num_heads, int max_length, int head_size, int chunk_size, cudaStream_t stream) { GetCudaInterface()->ReorderPastStatesKernelLauncher(out_buffer, in_buffer, batch_size, num_heads, max_length, head_size, chunk_size, stream); }
@@ -361,7 +373,6 @@
   }
 }
 
-<<<<<<< HEAD
 void Generator::RewindToLength(size_t new_length) {
   if (new_length > search_->GetSequenceLength())
     throw std::runtime_error("Cannot rewind to a length greater than the current sequence length");
@@ -375,32 +386,14 @@
   computed_logits_ = false;
 }
 
-RoamingArray<int32_t> Generator::GetSequence(size_t index) const {
-  return search_->GetSequence(index);
-=======
+RoamingArray<float> Generator::GetLogits() {
+  if (!computed_logits_)
+    ComputeLogits(search_->GetNextTokens());
+  return search_->GetLogits();
+}
+
 DeviceMemorySpan<int32_t> Generator::GetSequence(size_t index) const {
   return search_->GetSequence(index);
-}
-
-TokenSequences Generate(const Model& model, const GeneratorParams& params) {
-  auto generator = CreateGenerator(model, params);
-
-  while (!generator->IsDone()) {
-    generator->ComputeLogits();
-    generator->GenerateNextToken();
-  }
-
-  TokenSequences result;
-
-  for (int i = 0; i < params.batch_size * params.search.num_return_sequences; i++) {
-    auto sequence = generator->search_->GetSequence(i);
-    auto sequence_cpu = sequence.CpuSpan();
-
-    auto& v = result.emplace_back();
-    v.assign(sequence_cpu.begin(), sequence_cpu.end());
-  }
-  return result;
->>>>>>> 603c993a
 }
 
 }  // namespace Generators
