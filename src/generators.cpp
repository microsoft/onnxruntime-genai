﻿// Copyright (c) Microsoft Corporation. All rights reserved.
// Licensed under the MIT License.

#include "generators.h"
#include "sequences.h"
#include "models/env_utils.h"
#include "models/model.h"
#include "models/decoder_only.h"
#include "constrained_logits_processor.h"
#include "search.h"
#include "tracing.h"
#include "cpu/interface.h"
#include "cuda/interface.h"
#include "dml/interface.h"
#include "qnn/interface.h"
#include "webgpu/interface.h"
#include "openvino/interface.h"
#include "engine/engine.h"

#if defined(_WIN32)
EXTERN_C IMAGE_DOS_HEADER __ImageBase;

std::string CurrentModulePath() {
  char path[MAX_PATH];
  GetModuleFileNameA((HINSTANCE)&__ImageBase, path, _countof(path));

  char absolute_path[MAX_PATH];
  char* name;
  GetFullPathNameA(path, _countof(path), absolute_path, &name);

  auto idx = std::distance(absolute_path, name);
  auto out_path = std::string(absolute_path);
  out_path.resize(idx);

  return out_path;
}

#include "dll_load_error.h"
#endif

void ThrowErrorIfSessionTerminated(bool is_session_terminated) {
  if (is_session_terminated)
    throw std::runtime_error("Session in Terminated state, exiting!");
}

namespace Generators {

static bool _ = (Ort::InitApi(), false);

static OrtLoggingLevel GetDefaultOrtLoggingLevel() {
  bool ort_verbose_logging = false;
  GetEnv("ORTGENAI_ORT_VERBOSE_LOGGING", ort_verbose_logging);
  return ort_verbose_logging ? OrtLoggingLevel::ORT_LOGGING_LEVEL_VERBOSE : OrtLoggingLevel::ORT_LOGGING_LEVEL_ERROR;
}

OrtGlobals::OrtGlobals()
    : env_{OrtEnv::Create(GetDefaultOrtLoggingLevel())} {
  const char* keys[] = {"max_mem", "arena_extend_strategy", "initial_chunk_size_bytes", "max_dead_bytes_per_chunk"};
  const size_t values[] = {static_cast<size_t>(0), static_cast<size_t>(-1), static_cast<size_t>(-1), static_cast<size_t>(-1)};
  auto arena_config = OrtArenaCfg::Create(keys, values, 4);
  Ort::Allocator& allocator_cpu{Ort::Allocator::GetWithDefaultOptions()};
  env_->CreateAndRegisterAllocator(allocator_cpu.GetInfo(), *arena_config);

  // Init the CPU device (special case because it always exists, and its allocator is special
  GetDeviceInterface(DeviceType::CPU)->InitOrt(*Ort::api, allocator_cpu);
}

// Ensure Shutdown() has been called before process exit
struct EnsureShutdown {
  ~EnsureShutdown() {
    if (GetOrtGlobals()) {
      Shutdown();
    }
  }
};

std::unique_ptr<OrtGlobals>&
GetOrtGlobals() {
  static auto globals = std::make_unique<OrtGlobals>();
  static auto validate = std::make_unique<EnsureShutdown>();  // Must be after the above line so the destructor runs before the above destructor
  return globals;
}

// Used by Shutdown() to display the counts and types of any leaked objects
template <typename... Types>
bool LeakTypeList<Types...>::Dump() {
  ((LeakChecked<Types>::Count() != 0 ? std::cerr << "OGA Error: " << LeakChecked<Types>::Count() << " instances of " << typeid(Types).name() << " were leaked." << std::endl : std::cerr), ...);
  return ((LeakChecked<Types>::Count() != 0) || ...);
}

void Shutdown() {
  if (LeakTypes::Dump()) {
    std::cerr << "    Please see the documentation for the API being used to ensure proper cleanup." << std::endl;
  }

  GetOrtGlobals().reset();  // Delete now because on process exit is too late
}

OrtEnv& GetOrtEnv() {
  return *GetOrtGlobals()->env_;
}

// Fallback to copy between two separate device buffers by going through CPU memory (slow unless we're the CPU device)
void CopyThroughCpu(DeviceBuffer& dest, size_t begin_dest, DeviceBuffer& source, size_t begin_source, size_t size_in_bytes) {
  source.CopyDeviceToCpu();
  auto source_span = std::span<const uint8_t>(source.p_cpu_ + begin_source, size_in_bytes);
  // If we're overwriting the entire destination
  if (dest.size_in_bytes_ == size_in_bytes)
    dest.AllocateCpu();
  else
    dest.CopyDeviceToCpu();  // Overwriting part of destination, so copy over initial contents first
  std::copy(source_span.begin(), source_span.end(), dest.p_cpu_ + begin_dest);
  dest.CopyCpuToDevice();
}

struct GenaiInterfaceImpl : GenaiInterface {
#if _WIN32
  void* HeapAllocate(size_t size) override { return std::malloc(size); }
  void HeapFree(void* p) override { std::free(p); }
#endif

  void CopyThroughCpu(DeviceBuffer& dest, size_t begin_dest, DeviceBuffer& source, size_t begin_source, size_t size_in_bytes) override {
    return Generators::CopyThroughCpu(dest, begin_dest, source, begin_source, size_in_bytes);
  }

  Generators::LogItems& GetLogItems() override { return g_log; }
  std::ostream& operator_leftshift(std::ostream& stream, Generators::SGR sgr_code) override { return stream << sgr_code; }
  std::ostream& Log(std::string_view label, std::string_view text = {}) override { return Log(label, text); }

  void DumpSpan(std::ostream& stream, std::span<const float> values) override { return Generators::DumpSpan(stream, values); }
  void DumpSpan(std::ostream& stream, std::span<const int> values) override { return Generators::DumpSpan(stream, values); }

  void Sequences_AfterAppendNextTokens(Sequences* p_this, DeviceSpan<int32_t> next_tokens, size_t batch_beam_size) override { return p_this->AfterAppendNextTokens(next_tokens, batch_beam_size); }
  void Sequences_RewindTo(Sequences* p_this, size_t new_length) override { return p_this->RewindTo(new_length); }
} g_genai;

#if defined(_WIN32)
struct LibraryHandle {
  LibraryHandle(const char* filename) {
    auto path = CurrentModulePath() + filename;
    handle_ = LoadLibrary(path.c_str());
    if (!handle_)
      throw std::runtime_error(std::string("Failed to load library: ") + DetermineLoadLibraryError(filename));
  };

  ~LibraryHandle() { FreeLibrary(handle_); }

  FARPROC __stdcall GetSymbol(const char* name) { return ::GetProcAddress(handle_, name); }

  operator HANDLE() { return handle_; }

 private:
  HMODULE handle_{};
};
#elif defined(__linux__) && !defined(__ANDROID__)
struct LibraryHandle {
  LibraryHandle(const char* filename) {
    auto path = Ort::GetCurrentModuleDir() + "/" + filename;
    handle_ = dlopen(path.c_str(), RTLD_NOW | RTLD_LOCAL);
    if (!handle_)
      throw std::runtime_error(std::string("Failed to load library: ") + dlerror());  // dlerror() includes the path
  }
  ~LibraryHandle() {
    dlclose(handle_);
  }

  void* GetSymbol(const char* name) { return ::dlsym(handle_, name); }

  operator void*() { return handle_; }

 private:
  void* handle_{};
};
#else
struct LibraryHandle {
  LibraryHandle(const char* filename) {}
  ~LibraryHandle() {}

  void* GetSymbol(const char* name) { return nullptr; }

  operator bool() { return false; }
};
#endif

DeviceInterface* GetCudaInterface(DeviceType type) {
  assert(type == DeviceType::NvTensorRtRtx || type == DeviceType::CUDA);
  try {
#if defined(_WIN32)
    static LibraryHandle library{"onnxruntime-genai-cuda.dll"};
#elif defined(__linux__) && !defined(__ANDROID__)
    static LibraryHandle library{"libonnxruntime-genai-cuda.so"};
#else
    static LibraryHandle library{""};
#endif
    if (!library)
      throw std::runtime_error("Shared library load failure (see first error)");

    Generators::DeviceInterface* GetInterface(GenaiInterface * p_genai, const char* deviceType);
    static DeviceInterface* cuda_interface =
        reinterpret_cast<decltype(&GetInterface)>(
            library.GetSymbol("GetInterface"))(&g_genai, to_string(type).c_str());

    return cuda_interface;
  } catch (const std::exception& e) {
    throw std::runtime_error("Cuda interface not available: " + std::string(e.what()));
  }
}

std::string to_string(DeviceType device_type) {
  switch (device_type) {
    case DeviceType::CPU:
      return "CPU";
    case DeviceType::CUDA:
      return "CUDA";
    case DeviceType::DML:
      return "DirectML";
    case DeviceType::WEBGPU:
      return "WebGPU";
    case DeviceType::QNN:
      return "QnnWithSharedMemory";
    case DeviceType::OpenVINO:
      return "OpenVINO";
    case DeviceType::NvTensorRtRtx:
      return "NvTensorRtRtx";
    default:
      throw std::runtime_error("Unknown device type");
  }
}

DeviceInterface* GetDeviceInterface(DeviceType type) {
  switch (type) {
    default:
    case DeviceType::CPU:
      return GetCpuInterface();
    case DeviceType::CUDA:
    case DeviceType::NvTensorRtRtx:
      return GetCudaInterface(type);
#if USE_DML
    case DeviceType::DML:
      return GetDmlInterface();
#endif
    case DeviceType::WEBGPU:
      return GetWebGPUInterface();
    case DeviceType::QNN:
      return GetQNNInterface();
    case DeviceType::OpenVINO:
      return GetOpenVINOInterface();
  }
}

GeneratorParams::GeneratorParams(const Config& config)
    : config{config},
      p_device{GetDeviceInterface(DeviceType::CPU)} {
}

GeneratorParams::GeneratorParams(const Model& model)
    : config{*model.config_.get()},
      use_graph_capture{IsGraphCaptureEnabled(model.config_->model.decoder.session_options)},
      use_multi_profile{IsMultiProfileEnabled(model.config_->model.decoder.session_options)},
      p_device{model.p_device_inputs_} {
  if (use_graph_capture) {
    max_batch_size = 1;  // set it to 1 by default
  }
}

void GeneratorParams::SetGuidance(std::string_view type, std::string_view data) {
  guidance_type = type;
  guidance_data = data;
}

<<<<<<< HEAD
void GeneratorParams::SetGuidanceFFTokens(bool enabled) {
  guidance_ff_tokens_enabled = enabled;
}

=======
>>>>>>> a414f699
bool GeneratorParams::IsPastPresentShareBufferEnabled(const std::string& model_type) const {
  // past_present_share_buffer is only actually enabled when:
  // 1. The config option is set to true, AND
  // 2. Either num_beams == 1 OR the model is Whisper
  return search.past_present_share_buffer &&
         (search.num_beams == 1 || model_type == "whisper");
}

<<<<<<< HEAD
void GeneratorParams::SetGuidanceFFTokens(bool enabled) {
  guidance_ff_tokens_enabled = enabled;
}

=======
>>>>>>> a414f699
std::unique_ptr<Generator> CreateGenerator(const Model& model, const GeneratorParams& params) {
  return std::make_unique<Generator>(model, params);
}

std::unique_ptr<Search> CreateSearch(const GeneratorParams& params) {
  if (params.search.num_beams > 1)
    return params.p_device->CreateBeam(params);
  return params.p_device->CreateGreedy(params);
}

Generator::Generator(const Model& model, const GeneratorParams& params) : model_{model.shared_from_this()} {
  if (params.search.max_length == 0)
    throw std::runtime_error("search max_length is 0");
  if (params.search.max_length > model.config_->model.context_length)
    throw std::runtime_error("max_length (" + std::to_string(params.search.max_length) + ") cannot be greater than model context_length (" + std::to_string(model.config_->model.context_length) + ")");
  if (params.search.batch_size < 1)
    throw std::runtime_error("batch_size must be 1 or greater, is " + std::to_string(params.search.batch_size));
  if (params.config.model.vocab_size < 1)
    throw std::runtime_error("vocab_size must be 1 or greater, is " + std::to_string(params.config.model.vocab_size));

  search_ = CreateSearch(params);
  state_ = model.CreateState(search_->GetSequenceLengths(), params);    // Search sequence lengths set when creating state
  guidance_logits_processor_ = CreateGuidanceLogitsProcessor(*state_);  // Could be nullptr if use_guidance (constrained decoding) is not used
}

DeviceSpan<int32_t> Generator::AllocateInputIdsOnDevice(cpu_span<const int32_t> input_ids) {
  size_t padded_input_ids_size = input_ids.size();
  if (model_->config_->model.decoder.sliding_window.has_value()) {
    // If the model has a sliding window, pad the input_ids to the next multiple of the window size
    // so that the input_ids can be divided into window size chunks.
    const auto window_size = model_->config_->model.decoder.sliding_window->window_size;

    if (model_->config_->model.decoder.sliding_window->slide_inputs) {
      padded_input_ids_size = ((input_ids.size() + window_size - 1) / window_size) * window_size;
    }
  }

  auto input_ids_device = state_->params_->p_device->Allocate<int32_t>(padded_input_ids_size);
  auto cpu_span = input_ids_device.CpuSpan();
  auto padding_begin = cpu_span.begin();
  auto data_end = cpu_span.end();
  if (model_->config_->model.decoder.sliding_window.has_value() && model_->config_->model.decoder.sliding_window->alignment == "left") {
    padding_begin = cpu_span.begin() + input_ids.size();
    data_end = padding_begin;
  }
  std::fill_n(padding_begin, padded_input_ids_size - input_ids.size(), model_->config_->model.pad_token_id);
  std::copy_backward(input_ids.begin(), input_ids.end(), data_end);
  input_ids_device.CopyCpuToDevice();
  return input_ids_device;
}

void Generator::AppendTokens(cpu_span<const int32_t> input_ids) {
  DurationTrace trace{"Generator::AppendTokens"};

  ThrowErrorIfSessionTerminated(state_->session_terminated_);
  if (input_ids.size() == 0)
    throw std::runtime_error("input_ids is empty");
  if ((input_ids.size() / state_->params_->search.batch_size) + search_->GetSequenceLength() > state_->params_->search.max_length)
    throw std::runtime_error("input_ids size (" + std::to_string(input_ids.size()) + ") + current sequence length (" + std::to_string(search_->GetSequenceLength()) + ") exceeds max length (" + std::to_string(state_->params_->search.max_length) + ")");
  if (search_->GetSequenceLength() != 0 && state_->params_->search.batch_size > 1)
    throw std::runtime_error("AppendTokens can only be called once for batch_size > 1. To call AppendTokens again, use RewindToLength(0)");

  // Some models fallback to CPU for the attention operator (for example, some decoder-pipeline NPU models).
  // Continuous decoding is supported for this case as the kv cache for such models is always on CPU.
  constexpr std::array<DeviceType, 6> devices_supporting_continuous_decoding{
      DeviceType::CPU,
      DeviceType::CUDA,
      DeviceType::WEBGPU,
      DeviceType::OpenVINO,
      DeviceType::NvTensorRtRtx};

  if (search_->GetSequenceLength() != 0 &&
      std::none_of(devices_supporting_continuous_decoding.begin(), devices_supporting_continuous_decoding.end(),
                   [this](DeviceType device_type) { return device_type == state_->model_.p_device_kvcache_->GetType(); }))
    // Support for continuous decoding should be based on the type of device used for KV cache
    throw std::runtime_error("Continuous decoding is not supported on the selected device type (" + to_string(state_->model_.p_device_kvcache_->GetType()) +
                             "). Please recreate the generator instance to avoid using continuous decoding.");

  // Set any extra inputs (those defined in extra_inputs and those defined in the PresetExtraInputs registry)
  if (set_extra_inputs_) {
    state_->SetExtraInputs(extra_inputs_);
    set_extra_inputs_ = false;
  }

  auto input_ids_device = AllocateInputIdsOnDevice(input_ids);
  search_->AppendTokens(input_ids_device);
  computed_logits_ = false;
  ComputeLogits(input_ids_device);
}

void Generator::SetInputs(const NamedTensors& named_tensors) {
  if (ModelType::IsLLM(model_->config_->model.type) || ModelType::IsPipe(model_->config_->model.type)) {
    throw std::runtime_error("Please use generator.AppendTokens for " + model_->config_->model.type + ". SetInputs is not supported for this model type.");
  }

  cpu_span<int32_t> input_ids;
  for (const auto& [name, tensor] : named_tensors) {
    if (name == Config::Defaults::InputIdsName) {
      input_ids = cpu_span<int32_t>(tensor->ort_tensor_->GetTensorMutableData<int32_t>(),
                                    tensor->ort_tensor_->GetTensorTypeAndShapeInfo()->GetElementCount());
    } else {
      // If the nominal name is found in the map, use the graph name.
      // Else, use the nominal name as the graph name.
      [[maybe_unused]] const auto [graph_name, found] = model_->config_->GetGraphName(name);
      extra_inputs_.push_back({graph_name, tensor});
    }
  }

  // Set any extra inputs (those defined in extra_inputs and those defined in the PresetExtraInputs registry)
  if (set_extra_inputs_) {
    state_->SetExtraInputs(extra_inputs_);
    set_extra_inputs_ = false;
  }

  // Append tokens and run ComputeLogits after setting all other possible inputs
  if (input_ids.size() > 0) {
    AppendTokens(input_ids);
  }
}

void Generator::ComputeLogits(DeviceSpan<int32_t> next_tokens) {
  if (computed_logits_)
    throw std::runtime_error("ComputeLogits called again without calling AppendTokens or GenerateNextToken first");

  if (last_action_ == Action::generated && guidance_logits_processor_) {
    auto next_tokens_span = next_tokens.CopyDeviceToCpu();
    guidance_logits_processor_->CommitTokens(next_tokens_span);
  }

  auto logits = state_->Run(search_->GetSequenceLength(), next_tokens, search_->GetNextIndices());
  if (g_log.enabled && g_log.model_logits) {
    auto& stream = Log("model_logits");
    DumpValues(stream, Ort::TypeToTensorType<float>, logits.CopyDeviceToCpu().data(), logits.size());
    stream << std::endl;
  }
  SetLogits(logits);

  if (last_action_ == Action::generated && guidance_logits_processor_) {
    auto ff_tokens = guidance_logits_processor_->GetFFTokens(0);
    if (!ff_tokens.empty()) {
      // process fast-forward tokens
      std::span<int32_t> forced_tokens_span{ff_tokens};
      auto forced_tokens = AllocateInputIdsOnDevice(forced_tokens_span);
      search_->AppendTokens(forced_tokens);

      std::span<int32_t> new_next_token_span{ff_tokens};
      auto new_next_token = AllocateInputIdsOnDevice(new_next_token_span);
      auto logits = state_->Run(search_->GetSequenceLength(), new_next_token, search_->GetNextIndices());
      if (g_log.enabled && g_log.model_logits) {
        auto& stream = Log("model_logits");
        DumpValues(stream, Ort::TypeToTensorType<float>, logits.CopyDeviceToCpu().data(), logits.size());
        stream << std::endl;
      }
      SetLogits(logits);
    }
  }

  last_action_ = Action::standard;
  computed_logits_ = true;
}

void Generator::SetRuntimeOption(const char* key, const char* value) {
  state_->SetRunOption(key, value);
}

bool Generator::IsDone() const {
  ThrowErrorIfSessionTerminated(state_->session_terminated_);
  if (computed_logits_) {
    return false;
  }

  bool is_done = search_->IsDone();
  if (is_done) {
    state_->Finalize(search_->GetSequenceLength());
  }

  return is_done;
}

bool Generator::IsSessionTerminated() const {
  return state_->session_terminated_;
}

void Generator::SetLogits(DeviceSpan<float> logits) {
  search_->SetLogits(logits);
  computed_logits_ = true;
}

void Generator::GenerateNextToken() {
  DurationTrace trace{"Generator::GenerateNextToken"};

  ThrowErrorIfSessionTerminated(state_->session_terminated_);
  if (search_->GetSequenceLength() == 0 && !computed_logits_)
    throw std::runtime_error("GenerateNextToken called with no prior state. Please call AppendTokens, SetLogits, or params.SetInputs before calling GenerateNextToken.");

  // TRT-RTX and DML EPs use a single rope factor for all tokens: https://github.com/microsoft/onnxruntime-genai/blob/d5dc8cb02fd02b0dce99c6938449566371da0d28/src/python/py/models/builder.py#L1464-L1473
  // TODO: change this when these EPs support multi rope factors
  const bool epUsesSingleRopeFactor = model_->p_device_->GetType() == DeviceType::NvTensorRtRtx || model_->p_device_->GetType() == DeviceType::DML;

  // TODO: Extend the solution to make it work for batch size > 1, num beams > 1, multimodal and DML
  // Phi3 model switches from short factor to long factor at 4097 (original_max_position_embeddings+1) token, needs Recomputation of Position IDs and KV Cache
  // at this stage which is achieved by rewinding to zero and appending the current sequence
  // Scenarios where this solution works: Batch size = 1, Num beams = 1, decoder model, EP is either CPU or CUDA
  // Scenarios where it doesn't work: Batch size > 1 OR Num beams > 1 OR Multimodal model (like phi3 vision) OR EP is DML
  if (search_->params_->BatchBeamSize() == 1 && !epUsesSingleRopeFactor) {
    if (((search_->GetSequenceLength() == 4097) && (model_->config_->model.type == "phi3" || model_->config_->model.type == "phimoe")) || ((search_->GetSequenceLength() == 8193) && (model_->config_->model.type == "phi3small"))) {
      auto current_seq = cpu_span<int32_t>(GetSequence(0).CopyDeviceToCpu());
      RewindToLength(0);
      AppendTokens(current_seq);
    }
  }

  if (!computed_logits_) {
    auto next_tokens = search_->GetNextTokens();
    if (last_action_ == Action::rewound)
      search_->AppendTokens(next_tokens);
    ComputeLogits(next_tokens);
  }
  if (guidance_logits_processor_) {
    auto logits = GetLogits();
    guidance_logits_processor_->ProcessLogits(logits);
  }
  computed_logits_ = false;
  auto& search = search_->params_->search;
  search_->ApplyMinLength(search.min_length);
  search_->ApplyRepetitionPenalty(search.repetition_penalty);

  if (g_log.enabled && g_log.generate_next_token) {
    auto& stream = Log("generate_next_token");
    stream << SGR::Fg_Green << "do_sample: " << SGR::Reset << search.do_sample << ' '
           << SGR::Fg_Green << "top_k: " << SGR::Reset << search.top_k << ' '
           << SGR::Fg_Green << "top_p: " << SGR::Reset << search.top_p << ' '
           << SGR::Fg_Green << "temperature: " << SGR::Reset << search.temperature << ' '
           << SGR::Fg_Cyan << "sequence length: " << SGR::Reset << search_->GetSequenceLength()
           << std::endl;
  }

  last_action_ = Action::generated;
  if (!search.do_sample || search.top_k == 1 || search.temperature == 0) {
    search_->SelectTop();
    return;
  }

  // The user explicitly called TopK_TopP on a beam search
  if (search.num_beams != 1)
    throw std::runtime_error("TopK and TopP cannot be used with a beam search");

  // Sanity checks
  if (search.top_p < 0.0f || search.top_p > 1.0f)
    throw std::runtime_error("top_p must be between 0.0 and 1.0");
  if (search.top_k < 0)
    throw std::runtime_error("top_k must be 0 or greater");

  if (search.top_p > 0.0f && search.top_p < 1.0f && search.top_k > 1) {
    search_->SampleTopKTopP(search.top_k, search.top_p, search.temperature);
  } else if (search.top_k > 1) {
    search_->SampleTopK(search.top_k, search.temperature);
  } else {
    assert(search.top_k == 0);
    search_->SampleTopP(search.top_p, search.temperature);
  }
}

void Generator::RewindToLength(size_t new_length) {
  if (model_->config_->model.type == "whisper" || model_->config_->model.type == "phi3v" || model_->config_->model.type == "decoder-pipeline")
    throw std::runtime_error("RewindTo is currently not supported for " + model_->config_->model.type + ".");
  if (new_length > search_->GetSequenceLength())
    throw std::runtime_error("Cannot rewind to a length greater than the current sequence length");
  if (new_length == search_->GetSequenceLength())
    return;
  size_t batch_size = search_->params_->search.batch_size;
  if (batch_size > 1 && new_length != 0)
    throw std::runtime_error("RewindToLength must be called with new_length=0 when batch_size > 1");
  search_->RewindTo(new_length);
  state_->RewindTo(new_length);
  if (guidance_logits_processor_) {
    guidance_logits_processor_->Reset();
  }
  computed_logits_ = false;
  last_action_ = Action::rewound;
}

DeviceSpan<float> Generator::GetLogits() {
  if (!computed_logits_) {
    ComputeLogits(search_->GetNextTokens());
  }
  return search_->GetLogits();
}

DeviceSpan<int32_t> Generator::GetSequence(size_t index) const {
  return search_->GetSequence(index);
}

}  // namespace Generators<|MERGE_RESOLUTION|>--- conflicted
+++ resolved
@@ -268,13 +268,10 @@
   guidance_data = data;
 }
 
-<<<<<<< HEAD
 void GeneratorParams::SetGuidanceFFTokens(bool enabled) {
   guidance_ff_tokens_enabled = enabled;
 }
 
-=======
->>>>>>> a414f699
 bool GeneratorParams::IsPastPresentShareBufferEnabled(const std::string& model_type) const {
   // past_present_share_buffer is only actually enabled when:
   // 1. The config option is set to true, AND
@@ -283,13 +280,6 @@
          (search.num_beams == 1 || model_type == "whisper");
 }
 
-<<<<<<< HEAD
-void GeneratorParams::SetGuidanceFFTokens(bool enabled) {
-  guidance_ff_tokens_enabled = enabled;
-}
-
-=======
->>>>>>> a414f699
 std::unique_ptr<Generator> CreateGenerator(const Model& model, const GeneratorParams& params) {
   return std::make_unique<Generator>(model, params);
 }
