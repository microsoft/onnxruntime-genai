#include "../generators.h"
#include "model.h"
#include "extra_inputs.h"

namespace Generators {

PresetExtraInputs::PresetExtraInputs(State& state)
    : state_(state),
      registry_{
          {"num_logits_to_keep", [&state = state_]() -> std::unique_ptr<OrtValue> {
             std::vector<int64_t> shape{1};
             auto num_logits_to_keep = OrtValue::CreateTensor<int64_t>(state.model_.allocator_cpu_, shape);
             *num_logits_to_keep->GetTensorMutableData<int64_t>() = 0;
             return num_logits_to_keep;
           }}} {}

void PresetExtraInputs::Add() {
  const auto input_names_vector = state_.model_.session_info_->GetInputNames();
  const std::unordered_set<std::string> input_names(state_.input_names_.begin(), state_.input_names_.end());
  std::vector<std::string> unclaimed_input_names;
  // Add any model input for which we don't have a corresponding input in the state to the unclaimed_input_names
  for (const auto& input_name : input_names_vector) {
    if (input_names.find(input_name) == input_names.end()) {
      unclaimed_input_names.push_back(input_name);
    }
  }

  // Try to claim the unclaimed inputs from the registry
  for (const auto& input_name : unclaimed_input_names) {
    auto it = registry_.find(input_name);
    if (it != registry_.end()) {
      extra_input_names_.push_back(input_name);
      extra_inputs_.push_back(it->second());
      state_.input_names_.push_back(extra_input_names_.back().c_str());
      state_.inputs_.push_back(extra_inputs_.back().get());
    } else if (input_name.rfind("onnx::Neg_", 0) == 0) {
      // The unclaimed input has a prefix of onnx::Neg_, which is a special case
      // We treat this as an alias to num_logits_to_keep
      extra_input_names_.push_back(input_name);
      extra_inputs_.push_back(registry_.at("num_logits_to_keep")());
      state_.input_names_.push_back(extra_input_names_.back().c_str());
      state_.inputs_.push_back(extra_inputs_.back().get());
    }
  }
}

ExtraInputs::ExtraInputs(State& state)
    : state_{state} {
  extra_inputs_.reserve(state_.params_->extra_inputs.size());

  if (state_.GetCapturedGraphInfo()) {
    owned_extra_inputs_.reserve(state_.params_->extra_inputs.size());

    for (int i = 0; i < state_.params_->extra_inputs.size(); ++i) {
      auto type_and_shape_info = state_.params_->extra_inputs[i].tensor->ort_tensor_->GetTensorTypeAndShapeInfo();
      const auto& input_name = state_.params_->extra_inputs[i].name;

      sb_extra_inputs_.emplace(input_name, state_.GetCapturedGraphInfo()->sb_extra_inputs_.at(input_name).get());
      owned_extra_inputs_.push_back(sb_extra_inputs_.at(input_name)->CreateTensorOnStaticBuffer(type_and_shape_info->GetShape(), type_and_shape_info->GetElementType()));
      extra_inputs_.push_back(owned_extra_inputs_.back().get());
    }
  } else {
    // We don't use graph capture, so simply use the existing pointers
    for (auto& extra_input : state_.params_->extra_inputs) {
      extra_inputs_.push_back(extra_input.tensor->ort_tensor_.get());
    }
  }
}

<<<<<<< HEAD
#pragma warning(push)
#pragma warning(disable : 4065)  // switch statement contains 'default' but no 'case' labels
#pragma warning(disable : 4189)  // local variable is initialized but not referenced
#pragma warning(disable : 4702)  // unreachable code

void ExtraInputs::Add(const std::vector<std::string>& required_input_names) {
  std::unordered_set<std::string> required_input_names_set(required_input_names.begin(), required_input_names.end());
=======
void ExtraInputs::Add() {
>>>>>>> fe3604ac
  // Add extra user inputs
  for (int i = 0; i < state_.params_->extra_inputs.size(); ++i) {
    if (required_input_names_set.empty() || required_input_names_set.count(state_.params_->extra_inputs[i].name)) {
      state_.input_names_.push_back(state_.params_->extra_inputs[i].name.c_str());
      state_.inputs_.push_back(extra_inputs_[i]);
    }
  }

  // Copy the data from the CPU-backed ORT value to the static buffers
  for (int i = 0; i < sb_extra_inputs_.size(); ++i) {
    auto tensor = ByteWrapTensor(*model_.p_device_, *extra_inputs_[i]);
    auto source = std::span{state_.params_->extra_inputs[i].tensor->ort_tensor_->GetTensorData<uint8_t>(), tensor.size()};
    copy(source, tensor.CpuSpan());
    tensor.CopyCpuToDevice();
  }

  registrar_.Add();
}

}  // namespace Generators<|MERGE_RESOLUTION|>--- conflicted
+++ resolved
@@ -67,17 +67,8 @@
   }
 }
 
-<<<<<<< HEAD
-#pragma warning(push)
-#pragma warning(disable : 4065)  // switch statement contains 'default' but no 'case' labels
-#pragma warning(disable : 4189)  // local variable is initialized but not referenced
-#pragma warning(disable : 4702)  // unreachable code
-
 void ExtraInputs::Add(const std::vector<std::string>& required_input_names) {
   std::unordered_set<std::string> required_input_names_set(required_input_names.begin(), required_input_names.end());
-=======
-void ExtraInputs::Add() {
->>>>>>> fe3604ac
   // Add extra user inputs
   for (int i = 0; i < state_.params_->extra_inputs.size(); ++i) {
     if (required_input_names_set.empty() || required_input_names_set.count(state_.params_->extra_inputs[i].name)) {
