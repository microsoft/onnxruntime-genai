// Copyright (c) Microsoft Corporation. All rights reserved.
// Licensed under the MIT License.

#include "../generators.h"
#include "../logging.h"
#include "decoder_only_pipeline.h"
#include "windowed_kv_cache.h"

namespace Generators {

DecoderOnlyPipelineModel::DecoderOnlyPipelineModel(std::unique_ptr<Config> config, OrtEnv& ort_env)
    : Model{std::move(config)} {
  for (const auto& model : config_->model.decoder.pipeline) {
    sessions_.emplace_back(OrtSession::Create(ort_env, (config_->config_path / fs::path(model.filename)).c_str(),
                                              GetSessionOptions(model.model_id)));

    if (!p_device_inputs_ && model.session_options.has_value()) {
      const auto& provider_options = (*model.session_options).provider_options;
      if (std::any_of(provider_options.begin(), provider_options.end(),
                      [](const auto& elem) { return !elem.name.empty(); })) {
        InitDeviceAllocator(*sessions_.back());
      }
    }
  }

  if (!p_device_inputs_) {
    // If the device allocator has not been created, it implies all
    // sessions are configured to run on CPU.
    // Pick any session to create the device allocator.
    // Device allocator is guaranteed to be the cpu allocator.
    InitDeviceAllocator(*sessions_.front());
  }

  for (auto& session : sessions_) {
    session_info_->Add(*session);
  }
}

std::unique_ptr<State> DecoderOnlyPipelineModel::CreateState(DeviceSpan<int32_t> sequence_lengths,
                                                             const GeneratorParams& params) const {
  return std::make_unique<DecoderOnlyPipelineState>(*this, sequence_lengths, params);
}

IntermediatePipelineState::IntermediatePipelineState(const DecoderOnlyPipelineModel& model, const GeneratorParams& params,
                                                     size_t pipeline_state_index)
    : State{params, model},
      id_{pipeline_state_index},
      model_{model} {}

bool IntermediatePipelineState::HasInput(std::string_view name) const {
  return std::any_of(model_.config_->model.decoder.pipeline[id_].inputs.begin(),
                     model_.config_->model.decoder.pipeline[id_].inputs.end(),
                     [&name](const std::string& elem) { return elem == name; });
}

bool IntermediatePipelineState::HasOutput(std::string_view name) const {
  return std::any_of(model_.config_->model.decoder.pipeline[id_].outputs.begin(),
                     model_.config_->model.decoder.pipeline[id_].outputs.end(),
                     [&name](const std::string& elem) { return elem == name; });
}

bool IntermediatePipelineState::SupportsPrimaryDevice() const {
  if (model_.p_device_->GetType() == DeviceType::CPU || model_.p_device_->GetType() == DeviceType::QNN) {
    return true;
  } else if (model_.p_device_->GetType() == DeviceType::CUDA) {
    if (!model_.config_->model.decoder.pipeline[id_].session_options.has_value()) {
      // No session options, so this session uses the default session options.
      // Default session options supports the cuda device type.
      return true;
    } else if (auto& provider_options = (*model_.config_->model.decoder.pipeline[id_].session_options).provider_options;
               std::any_of(provider_options.begin(), provider_options.end(),
                           [](const Config::ProviderOptions& elem) { return elem.name == "cuda"; })) {
      // cuda is listed as one of the providers. This session supports the cuda device type.
      return true;
    } else {
      // cuda is not listed as one of the providers. This session does not support the cuda device type.
      return false;
    }
  }

  return false;
}

DeviceSpan<float> IntermediatePipelineState::Run(int total_length, DeviceSpan<int32_t>& next_tokens,
                                                 DeviceSpan<int32_t> next_indices) {
  State::Run(*model_.sessions_[id_], params_->BatchBeamSize());
  return {};
}

using NameToLayerIdxMap = std::unordered_map<std::string, size_t>;

static NameToLayerIdxMap GeneratePastKeyNameToLayerIdxMap(const Config& config) {
  const size_t num_layers = config.model.decoder.num_hidden_layers;
  const std::string& past_key_name_template = config.model.decoder.inputs.past_key_names;
  NameToLayerIdxMap m{};
  for (size_t i = 0; i < num_layers; ++i) {
    m.emplace(ComposeKeyValueName(past_key_name_template, static_cast<int>(i)), i);
  }
  return m;
}

static std::vector<size_t> DetectLayerIndicesFromPastKeyNameInputs(
    const NameToLayerIdxMap& past_key_name_to_layer_idx, std::span<const std::string> inputs) {
  std::vector<size_t> detected_layer_indices{};
  for (const auto& input_name : inputs) {
    const auto it = past_key_name_to_layer_idx.find(input_name);
    if (it != past_key_name_to_layer_idx.end()) {
      detected_layer_indices.push_back(it->second);
    }
  }
  return detected_layer_indices;
}

DecoderOnlyPipelineState::DecoderOnlyPipelineState(const DecoderOnlyPipelineModel& model,
                                                   DeviceSpan<int32_t> sequence_lengths,
                                                   const GeneratorParams& params)
    : State{params, model},
      model_{model},
      input_ids_{CreateInputIDs(*this)},
      key_value_cache_{CreateKeyValueCache(*this)},
      do_key_value_cache_partial_token_generation_update_{
          key_value_cache_ && key_value_cache_->IsPartialTokenGenerationUpdateSupported()},
      position_inputs_{CreatePositionInputs(*this, sequence_lengths)} {
  input_ids_->Add();
  position_inputs_->Add();
  logits_.Add();
  if (key_value_cache_) {
    key_value_cache_->Add();
  }
  extra_inputs_.Add();

  const auto past_key_name_to_layer_idx = [&]() -> std::optional<NameToLayerIdxMap> {
    if (do_key_value_cache_partial_token_generation_update_) {
      return GeneratePastKeyNameToLayerIdxMap(*model_.config_);
    }
    return std::nullopt;
  }();

  for (const auto& pipeline_model : model_.config_->model.decoder.pipeline) {
    auto pipeline_model_state = std::make_unique<IntermediatePipelineState>(model_, params, pipeline_states_.size());

    auto overlapped_kv_cache_update_record = [&]() -> std::optional<OverlappedKeyValueCacheUpdateRecord> {
      if (do_key_value_cache_partial_token_generation_update_) {
        const bool token_gen_only = !pipeline_model.run_on_prompt && pipeline_model.run_on_token_gen;
        if (token_gen_only) {
          auto layer_indices = DetectLayerIndicesFromPastKeyNameInputs(*past_key_name_to_layer_idx,
                                                                       pipeline_model.inputs);
          if (!layer_indices.empty()) {
            // token generation model with KV cache tensors - we should overlap KV cache update
            auto record = OverlappedKeyValueCacheUpdateRecord{};
            record.layer_indices = std::move(layer_indices);
            return record;
          }
        }
      }
      return std::nullopt;
    }();

    pipeline_states_.emplace_back(std::move(pipeline_model_state));
    pipeline_overlapped_kv_cache_update_records_.emplace_back(std::move(overlapped_kv_cache_update_record));
  }

  if (std::any_of(pipeline_overlapped_kv_cache_update_records_.begin(),
                  pipeline_overlapped_kv_cache_update_records_.end(),
                  [](const auto& record) { return record.has_value(); })) {
    key_value_cache_update_worker_thread_.emplace();
  }
}

void DecoderOnlyPipelineState::RunPipeline(int total_length, DeviceSpan<int32_t>& next_tokens,
                                           DeviceSpan<int32_t> next_indices) {
  for (auto& pipeline_state : pipeline_states_) {
    if (first_run_ && !model_.config_->model.decoder.pipeline[pipeline_state->id_].run_on_prompt) {
      continue;
    } else if (!first_run_ && !model_.config_->model.decoder.pipeline[pipeline_state->id_].run_on_token_gen) {
      continue;
    }

    // Clear the intermediate pipeline state outputs from the previous runs.
    // These outputs will be replaced by the outputs from the current run.
    for (const auto& output_name : pipeline_state->output_names_) {
      if (auto iter = ortvalue_store_.find(output_name); iter != ortvalue_store_.end()) {
        ortvalue_store_.erase(iter);
      }
    }
    pipeline_state->ClearIO();

    // Managed inputs and outputs are those inputs and outputs that the
    // Model knows how to create and update from one run to the next.

    // Add all the managed inputs to the intermediate pipeline state
    for (const auto& input_name : input_names_) {
      if (pipeline_state->HasInput(input_name)) {
        if (!pipeline_state->SupportsPrimaryDevice()) {
<<<<<<< HEAD
          std::ostringstream oss;
          oss << "Managed input " << input_name << " resides on the primary device type ("
              << to_string(model_.p_device_->GetType()) << "). "
              << "But the pipeline model "
              << model_.config_->model.decoder.pipeline[pipeline_state->id_].model_id
              << " is expecting it to reside elsewhere.";
          throw std::runtime_error(oss.str());
=======
          throw std::runtime_error(
              MakeString("Managed input ", input_name, " resides on the primary device type (",
                         static_cast<int>(model_.device_type_), "). But the pipeline model ",
                         model_.config_->model.decoder.pipeline[pipeline_state->id_].model_id,
                         " is expecting it to reside elsewhere."));
>>>>>>> 09c1c0dd
        }
        pipeline_state->input_names_.push_back(input_name);
        pipeline_state->inputs_.push_back(State::GetInput(input_name));
      }
    }

    // Add outputs from the previous pipeline states to the current pipeline state
    for (auto& [name, ortvalue] : ortvalue_store_) {
      if (pipeline_state->HasInput(name)) {
        pipeline_state->input_names_.push_back(name.c_str());
        pipeline_state->inputs_.push_back(ortvalue.get());
      }
    }

    // Add all the managed outputs to the intermediate pipeline state
    for (const auto& output_name : output_names_) {
      if (pipeline_state->HasOutput(output_name)) {
        if (!pipeline_state->SupportsPrimaryDevice()) {
<<<<<<< HEAD
          std::ostringstream oss;
          oss << "Managed output " << output_name << " resides on the primary device type ("
              << to_string(model_.p_device_->GetType()) << "). "
              << "But the pipeline model "
              << model_.config_->model.decoder.pipeline[pipeline_state->id_].model_id
              << " is expecting it to reside elsewhere.";
          throw std::runtime_error(oss.str());
=======
          throw std::runtime_error(
              MakeString("Managed output ", output_name, " resides on the primary device type (",
                         static_cast<int>(model_.device_type_), "). But the pipeline model ",
                         model_.config_->model.decoder.pipeline[pipeline_state->id_].model_id,
                         " is expecting it to reside elsewhere."));
>>>>>>> 09c1c0dd
        }
        pipeline_state->output_names_.push_back(output_name);
        pipeline_state->outputs_.push_back(State::GetOutput(output_name));
      }
    }

    // Output of pipeline models could also be managed inputs.
    // For example, the output of a pipeline model could be the key-value cache.
    // In such cases, use the managed output buffers and register them with the pipeline model as outputs.
    for (const auto& input_name : input_names_) {
      if (pipeline_state->HasOutput(input_name)) {
        if (!pipeline_state->SupportsPrimaryDevice()) {
<<<<<<< HEAD
          std::ostringstream oss;
          oss << "Managed input " << input_name << " resides on the primary device type ("
              << to_string(model_.p_device_->GetType()) << "). "
              << "But the pipeline model "
              << model_.config_->model.decoder.pipeline[pipeline_state->id_].model_id
              << " is expecting it to reside elsewhere.";
          throw std::runtime_error(oss.str());
=======
          throw std::runtime_error(
              MakeString("Managed input ", input_name, " resides on the primary device type (",
                         static_cast<int>(model_.device_type_), "). But the pipeline model ",
                         model_.config_->model.decoder.pipeline[pipeline_state->id_].model_id,
                         " is expecting it to reside elsewhere."));
>>>>>>> 09c1c0dd
        }
        pipeline_state->output_names_.push_back(input_name);
        pipeline_state->outputs_.push_back(State::GetInput(input_name));
      }
    }

    // Add all the remaining outputs for the intermediate pipeline state
    for (const auto& output_name : model_.config_->model.decoder.pipeline[pipeline_state->id_].outputs) {
      if (std::none_of(pipeline_state->output_names_.begin(), pipeline_state->output_names_.end(),
                       [&](const std::string& elem) { return elem == output_name; })) {
        pipeline_state->output_names_.push_back(output_name.c_str());
        pipeline_state->outputs_.push_back(nullptr);
      }
    }

    auto& overlapped_kv_update_record = pipeline_overlapped_kv_cache_update_records_[pipeline_state->id_];
    if (overlapped_kv_update_record.has_value()) {
      // wait for any outstanding KV cache update to finish
      if (overlapped_kv_update_record->outstanding_update.valid()) {
        overlapped_kv_update_record->outstanding_update.get();
      }
    }

    // Run the intermediate pipeline state
    pipeline_state->Run(total_length, next_tokens, next_indices);

    if (overlapped_kv_update_record.has_value()) {
      assert(key_value_cache_update_worker_thread_.has_value());
      // enqueue the next KV cache update
      auto update_fn = [&key_value_cache = *key_value_cache_.get(),
                        layer_indices = overlapped_kv_update_record->layer_indices,
                        next_indices, total_length]() {
        key_value_cache.PartialTokenGenerationUpdate(next_indices, total_length, layer_indices);
      };
      overlapped_kv_update_record->outstanding_update = key_value_cache_update_worker_thread_->Enqueue(update_fn);
    }

    // Transfer ownership of all the non-managed outputs from the current pipeline state to the ortvalue store.
    // All non managed outputs are assumed to be on CPU
    for (size_t i = 0; i < pipeline_state->output_names_.size(); ++i) {
      if (std::none_of(output_names_.begin(), output_names_.end(),
                       [&](const std::string& elem) { return elem == pipeline_state->output_names_[i]; }) &&
          std::none_of(input_names_.begin(), input_names_.end(),
                       [&](const std::string& elem) { return elem == pipeline_state->output_names_[i]; })) {
        auto forwarded_output = model_.config_->model.decoder.pipeline[pipeline_state->id_].output_names_forwarder.find(pipeline_state->output_names_[i]);
        if (forwarded_output != model_.config_->model.decoder.pipeline[pipeline_state->id_].output_names_forwarder.end()) {
          ortvalue_store_[forwarded_output->second] = std::unique_ptr<OrtValue>(pipeline_state->outputs_[i]);
        } else {
          ortvalue_store_[pipeline_state->output_names_[i]] = std::unique_ptr<OrtValue>(pipeline_state->outputs_[i]);
        }
      }
    }
  }
}

DeviceSpan<float> DecoderOnlyPipelineState::Run(int total_length, DeviceSpan<int32_t>& next_tokens,
                                                DeviceSpan<int32_t> next_indices) {
  UpdateInputsOutputs(next_tokens, next_indices, total_length);

  size_t num_chunks{1};
  if (first_run_ && model_.config_->model.decoder.sliding_window.has_value()) {
    int window_size = model_.config_->model.decoder.sliding_window->window_size;
    num_chunks = (next_tokens.size() + window_size - 1) / window_size;
  }

  for (size_t i = 0; i < num_chunks; ++i) {
    RunPipeline(total_length, next_tokens, next_indices);

    if (model_.config_->model.decoder.sliding_window.has_value() && i < num_chunks - 1) {
      // Sliding the window over the input_ids, key_cache, and value_cache, position_ids, and attention_mask
      input_ids_->Update(next_tokens);
      if (key_value_cache_) key_value_cache_->Update(next_indices, total_length);
      position_inputs_->Update(next_tokens, total_length, static_cast<int>(input_ids_->GetShape()[1]));
    }
  }

  // Clear the outputs of the pipeline models that are only run on prompt since this cannot happen earlier.
  if (!first_run_) {
    for (auto& pipeline_state : pipeline_states_) {
      if (!model_.config_->model.decoder.pipeline[pipeline_state->id_].run_on_token_gen) {
        for (const auto& output_name : pipeline_state->output_names_) {
          if (auto iter = ortvalue_store_.find(output_name); iter != ortvalue_store_.end()) {
            ortvalue_store_.erase(iter);
          }
        }
      }
    }
  }

  first_run_ = false;

  return logits_.Get();
}

void DecoderOnlyPipelineState::UpdateInputsOutputs(DeviceSpan<int32_t>& next_tokens,
                                                   DeviceSpan<int32_t> beam_indices, int total_length) {
  input_ids_->Update(next_tokens);
  size_t new_length = input_ids_->GetShape()[1];
  position_inputs_->Update(next_tokens, total_length, static_cast<int>(new_length));

  if (key_value_cache_) {
    const bool outstanding_key_value_cache_partial_token_generation_update =
        do_key_value_cache_partial_token_generation_update_ &&
        std::any_of(pipeline_overlapped_kv_cache_update_records_.rbegin(),
                    pipeline_overlapped_kv_cache_update_records_.rend(),
                    [](const std::optional<OverlappedKeyValueCacheUpdateRecord>& record) {
                      return record.has_value() && record->outstanding_update.valid();
                    });

    if (outstanding_key_value_cache_partial_token_generation_update) {
      // If there is any outstanding partial KV cache update, don't update the KV cache here.
    } else {
      key_value_cache_->Update(beam_indices, total_length);
    }
  }

  logits_.Update(next_tokens, new_length);
}

OrtValue* DecoderOnlyPipelineState::GetOutput(const char* name) {
  // Check the ortvalue store to search if name is one of the non-managed output.
  auto it = ortvalue_store_.find(name);
  if (it != ortvalue_store_.end()) {
    return it->second.get();
  }

  // Search managed outputs saved in this State.
  return State::GetOutput(name);
}

}  // namespace Generators<|MERGE_RESOLUTION|>--- conflicted
+++ resolved
@@ -192,21 +192,11 @@
     for (const auto& input_name : input_names_) {
       if (pipeline_state->HasInput(input_name)) {
         if (!pipeline_state->SupportsPrimaryDevice()) {
-<<<<<<< HEAD
-          std::ostringstream oss;
-          oss << "Managed input " << input_name << " resides on the primary device type ("
-              << to_string(model_.p_device_->GetType()) << "). "
-              << "But the pipeline model "
-              << model_.config_->model.decoder.pipeline[pipeline_state->id_].model_id
-              << " is expecting it to reside elsewhere.";
-          throw std::runtime_error(oss.str());
-=======
           throw std::runtime_error(
               MakeString("Managed input ", input_name, " resides on the primary device type (",
-                         static_cast<int>(model_.device_type_), "). But the pipeline model ",
+                         static_cast<int>(model_.p_device_->GetType()), "). But the pipeline model ",
                          model_.config_->model.decoder.pipeline[pipeline_state->id_].model_id,
                          " is expecting it to reside elsewhere."));
->>>>>>> 09c1c0dd
         }
         pipeline_state->input_names_.push_back(input_name);
         pipeline_state->inputs_.push_back(State::GetInput(input_name));
@@ -225,21 +215,11 @@
     for (const auto& output_name : output_names_) {
       if (pipeline_state->HasOutput(output_name)) {
         if (!pipeline_state->SupportsPrimaryDevice()) {
-<<<<<<< HEAD
-          std::ostringstream oss;
-          oss << "Managed output " << output_name << " resides on the primary device type ("
-              << to_string(model_.p_device_->GetType()) << "). "
-              << "But the pipeline model "
-              << model_.config_->model.decoder.pipeline[pipeline_state->id_].model_id
-              << " is expecting it to reside elsewhere.";
-          throw std::runtime_error(oss.str());
-=======
           throw std::runtime_error(
               MakeString("Managed output ", output_name, " resides on the primary device type (",
-                         static_cast<int>(model_.device_type_), "). But the pipeline model ",
+                         static_cast<int>(model_.p_device_->GetType()), "). But the pipeline model ",
                          model_.config_->model.decoder.pipeline[pipeline_state->id_].model_id,
                          " is expecting it to reside elsewhere."));
->>>>>>> 09c1c0dd
         }
         pipeline_state->output_names_.push_back(output_name);
         pipeline_state->outputs_.push_back(State::GetOutput(output_name));
@@ -252,21 +232,11 @@
     for (const auto& input_name : input_names_) {
       if (pipeline_state->HasOutput(input_name)) {
         if (!pipeline_state->SupportsPrimaryDevice()) {
-<<<<<<< HEAD
-          std::ostringstream oss;
-          oss << "Managed input " << input_name << " resides on the primary device type ("
-              << to_string(model_.p_device_->GetType()) << "). "
-              << "But the pipeline model "
-              << model_.config_->model.decoder.pipeline[pipeline_state->id_].model_id
-              << " is expecting it to reside elsewhere.";
-          throw std::runtime_error(oss.str());
-=======
           throw std::runtime_error(
               MakeString("Managed input ", input_name, " resides on the primary device type (",
-                         static_cast<int>(model_.device_type_), "). But the pipeline model ",
+                         static_cast<int>(model_.p_device_->GetType()), "). But the pipeline model ",
                          model_.config_->model.decoder.pipeline[pipeline_state->id_].model_id,
                          " is expecting it to reside elsewhere."));
->>>>>>> 09c1c0dd
         }
         pipeline_state->output_names_.push_back(input_name);
         pipeline_state->outputs_.push_back(State::GetInput(input_name));
