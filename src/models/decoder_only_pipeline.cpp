--- conflicted
+++ resolved
@@ -111,14 +111,8 @@
       model_{model},
       input_ids_{CreateInputIDs(*this)},
       key_value_cache_{CreateKeyValueCache(*this)},
-<<<<<<< HEAD
       do_key_value_cache_partial_update_{key_value_cache_ && key_value_cache_->IsPartialUpdateSupported()},
-      position_inputs_{CreatePositionInputs(*this, sequence_lengths)} {
-=======
-      do_key_value_cache_partial_token_generation_update_{
-          key_value_cache_ && key_value_cache_->IsPartialTokenGenerationUpdateSupported()},
       position_inputs_{CreatePositionInputs(*this, sequence_lengths, model_.config_->model.decoder.inputs.attention_mask)} {
->>>>>>> 788513a8
   input_ids_->Add();
   position_inputs_->Add();
   logits_.Add();
