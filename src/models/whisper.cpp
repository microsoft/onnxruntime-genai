// Copyright (c) Microsoft Corporation. All rights reserved.
// Licensed under the MIT License.
#include "../generators.h"
#include "whisper.h"
#include <vector>
#include "kernels.h"

// TODO(aciddelgado): update whisper to new paradigm

namespace Generators {

Whisper_Model::Whisper_Model(std::unique_ptr<Config> config, OrtEnv& ort_env)
    : Model{std::move(config)} {
  session_encoder_ = OrtSession::Create(ort_env, (config_->config_path / fs::path(config_->model.encoder_decoder_init.filename)).c_str(), session_options_.get());
  session_decoder_ = OrtSession::Create(ort_env, (config_->config_path / fs::path(config_->model.decoder.filename)).c_str(), session_options_.get());

  InitDeviceAllocator(*session_decoder_);
  session_info_->Add(*session_encoder_);
}

std::unique_ptr<State> Whisper_Model::CreateState(RoamingArray<int32_t> sequence_lengths, const GeneratorParams& params) const {
  return std::make_unique<Whisper_State>(*this, sequence_lengths, params);
}

Whisper_State::Whisper_State(const Whisper_Model& model, RoamingArray<int32_t> sequence_lengths_unk, const GeneratorParams& params)
    : State{params, model},
      model_{model} {
  auto& inputs = const_cast<GeneratorParams::Whisper&>(std::get<GeneratorParams::Whisper>(params.inputs));

  for (const auto& [name, value] : params.extra_inputs) {
    if (name == "encoder_input_ids") {
      encoder_input_ids_ = model_.ExpandInputs(value->ort_tensor_, params_->search.num_beams);
    }
  }
  if (encoder_input_ids_ == nullptr) {
    encoder_input_ids_ = model_.ExpandInputs(inputs.input_features->ort_tensor_, params_->search.num_beams);
  }

  if (encoder_input_ids_ == nullptr) {
    throw std::runtime_error("encoder_input_ids must be provided in the extra inputs");
  }

  if (inputs.alignment_heads != nullptr) {
#if USE_CUDA
    auto alignment_heads_type_and_shape_info = inputs.alignment_heads->ort_tensor_->GetTensorTypeAndShapeInfo();
    auto alignment_heads_type = alignment_heads_type_and_shape_info->GetElementType();  // ONNX_TENSOR_ELEMENT_DATA_TYPE_INT32
    auto alignment_heads_shape = alignment_heads_type_and_shape_info->GetShape();
    alignment_heads_ = OrtValue::CreateTensor(*model_.allocator_device_, alignment_heads_shape, alignment_heads_type);

    // Since alignment_heads is a user input, we need to copy from CPU to GPU
    auto alignment_heads_elements = alignment_heads_type_and_shape_info->GetElementCount();
    auto alignment_heads_element_size = SizeOf(alignment_heads_type);
    auto alignment_heads_data_size = alignment_heads_elements * alignment_heads_element_size;
    cudaMemcpyAsync(alignment_heads_->GetTensorMutableRawData(), inputs.alignment_heads->ort_tensor_->GetTensorRawData(), alignment_heads_data_size, cudaMemcpyHostToDevice, model_.cuda_stream_);

    auto cross_qk_type = model_.session_info_->GetOutputDataType("output_cross_qk_0");
    auto cross_qk_shape = std::array<int64_t, 4>{params_->BatchBeamSize(), alignment_heads_->GetTensorTypeAndShapeInfo()->GetShape()[0], params_->search.max_length, 1500};
    cross_qk_search_buffer_ = OrtValue::CreateTensor(*model_.allocator_device_, cross_qk_shape, cross_qk_type);

    // Allocate GPU buffer for storing output_cross_qk_{i} pointers
    cross_qk_ptrs_buffer_ = CudaMallocArray<float*>(model_.config_->model.decoder.num_hidden_layers);
    output_cross_qk_ptrs_gpu_ = gpu_span<float*>(cross_qk_ptrs_buffer_.get(), model_.config_->model.decoder.num_hidden_layers);
#else
    alignment_heads_ = std::move(inputs.alignment_heads->ort_tensor_);
#endif
  }

  auto hidden_states_type = model_.session_info_->GetOutputDataType("encoder_hidden_states");
  auto encoder_hidden_states_shape = std::array<int64_t, 3>{decoder_input_ids_.GetShape()[0], 1500, static_cast<int64_t>(model_.config_->model.decoder.num_attention_heads) * model_.config_->model.decoder.head_size};
  encoder_hidden_states_ = OrtValue::CreateTensor(*model_.allocator_device_, encoder_hidden_states_shape, hidden_states_type);

  auto sequence_lengths = sequence_lengths_unk.GetCPU();
  for (int i = 0; i < decoder_input_ids_.GetShape()[0]; i++) {
    sequence_lengths[i] = 0;
  }

  input_names_.push_back("encoder_input_ids");
  inputs_.push_back(encoder_input_ids_.get());
  decoder_input_ids_.name_ = "decoder_input_ids";
  decoder_input_ids_.Add();

  logits_.Add();
  output_names_.push_back("encoder_hidden_states");
  outputs_.push_back(encoder_hidden_states_.get());

  const auto kv_cache_indices = outputs_.size();
  kv_cache_.AddEncoder();
  cross_cache_.AddOutputs();

  {
    auto layer_count = model_.config_->model.decoder.num_hidden_layers;
    std::array<int64_t, 4> shape{params_->BatchBeamSize(), model_.config_->model.decoder.num_attention_heads, params_->sequence_length, model_.config_->model.decoder.head_size};
    auto type = model_.session_info_->GetOutputDataType(output_names_[kv_cache_indices]);

    for (int i = 0; i < layer_count * 2; i++) {
      init_presents_.emplace_back(OrtValue::CreateTensor(*model_.allocator_device_, shape, type));
      presents_.emplace_back(outputs_[kv_cache_indices + i]);
      outputs_[kv_cache_indices + i] = init_presents_.back().get();
    }
  }
}

#if USE_CUDA
template <typename T>
void TransposeKCacheForDMMHA(T* dest_data,
                             T* temp_buffer,
                             std::vector<int64_t>& dest_dims,
                             size_t dest_data_size,
                             size_t dest_element_size,
                             cudaStream_t stream) {
  // Treat the 'K' caches as if they are of shape [B, N, max_length, head_size / x, x]
  // and transpose each 'K' cache into [B, N, head_size / x, max_length, x], where x = 16 / sizeof(T)
  int chunk_size = static_cast<int>(16 / dest_element_size);
  if (chunk_size != 4 && chunk_size != 8) {
    throw std::runtime_error("ReorderPastStatesKernelLauncher only supports float32 or float16 precision");
  }

  // Copy the original 'K' caches to a temporary buffer in order to
  // use the destination buffer to store the transposed 'K' caches
  cudaMemcpyAsync(temp_buffer, dest_data, dest_data_size, cudaMemcpyDeviceToDevice, stream);

  // Transpose each 'K' cache
  cuda::ReorderPastStatesKernelLauncher(dest_data,
                                        temp_buffer,
                                        static_cast<int32_t>(dest_dims[0]),
                                        static_cast<int32_t>(dest_dims[1]),
                                        static_cast<int32_t>(dest_dims[2]),
                                        static_cast<int32_t>(dest_dims[3]),
                                        chunk_size,
                                        stream);
}
#endif

RoamingArray<float> Whisper_State::Run(int current_length, RoamingArray<int32_t> next_tokens, RoamingArray<int32_t> next_indices) {
  int batch_size = static_cast<int>(decoder_input_ids_.GetShape()[0]);

  switch (run_state_) {
    case RunState::Encoder_Decoder_Init:
      State::Run(*model_.session_encoder_, *model_.run_options_, batch_size);

      run_state_ = RunState::Decoder_First;
      return logits_.Get();

    case RunState::Decoder_First: {
      auto src_shape_info = init_presents_[0]->GetTensorTypeAndShapeInfo();

      const auto copy_data_size_all = src_shape_info->GetElementCount() * SizeOf(src_shape_info->GetElementType());

#if USE_CUDA
      const auto src_dims = src_shape_info->GetShape();
      const auto src_element_type = src_shape_info->GetElementType();
      const auto src_element_size = SizeOf(src_element_type);

      auto dest_shape_info = presents_[0]->GetTensorTypeAndShapeInfo();
      auto dest_dims = dest_shape_info->GetShape();
      auto dest_element_type = dest_shape_info->GetElementType();
      auto dest_element_size = SizeOf(dest_element_type);
      auto dest_data_size = dest_shape_info->GetElementCount() * dest_element_size;

      const auto copy_data_size = src_dims[2] * src_dims[3] * src_element_size;

      // Allocate temporary buffer for when CUDA EP + FP16 precision is used because
      // we need to reformat the `K` caches for `DecoderMaskedMultiHeadAttention`
      // and we need some extra memory to do so.
      //
      // Since the self attention K caches are of size (batch_size, num_heads, past_sequence_length, head_size) with type 'float16',
      // the cross attention K caches are of size (batch_size, num_heads, 1500, head_size) with type 'float32', and
      // past_sequence_length <= 448 < 1500, we will allocate a temporary buffer that is the
      // size of a cross attention K cache. This lets us use the same temporary buffer for both
      // the self attention and cross attention K caches.

      std::unique_ptr<OrtValue> temp_buffer;
      auto self_attn_kv_cache_element_type = src_element_type;  // should be `float16` for the below case
      if (self_attn_kv_cache_element_type == ONNX_TENSOR_ELEMENT_DATA_TYPE_FLOAT16 && model_.device_type_ == DeviceType::CUDA) {
        auto cross_attn_shape_info = outputs_[outputs_.size() - 1]->GetTensorTypeAndShapeInfo();
        auto cross_attn_dims = cross_attn_shape_info->GetShape();
        auto cross_attn_kv_cache_element_type = cross_attn_shape_info->GetElementType();  // should be `float32` for this case

        temp_buffer = OrtValue::CreateTensor(*model_.allocator_device_, cross_attn_dims, cross_attn_kv_cache_element_type);
      }
#endif

      // Copy over the hacked outputs to the real outputs
      for (int i = 0; i < presents_.size(); i++) {
        auto src_data = init_presents_[i]->GetTensorRawData();
        auto dest_data = presents_[i]->GetTensorMutableRawData();

        switch (model_.device_type_) {
#if USE_CUDA
          case DeviceType::CUDA:
            if (self_attn_kv_cache_element_type == ONNX_TENSOR_ELEMENT_DATA_TYPE_FLOAT16) {
              // CUDA EP + FP16 precision == `DecoderMaskedMultiHeadAttention` op is used
              // This also means `past-present buffer sharing = true`

              // Copy data from init_presents_[i] to presents_[i]
              // from (batch_size, num_heads, past_sequence_length, head_size)
              // to (batch_size, num_heads, max_sequence_length, head_size)
              //
              // Implemented as:
              // real[:batch_size, :num_heads, :past_sequence_length, :head_size] = hacked
              for (int b = 0; b < dest_dims[0] * dest_dims[1]; b++) {
                auto src_offset = b * src_dims[2] * src_dims[3];
                auto dest_offset = b * dest_dims[2] * dest_dims[3];

                src_offset *= src_element_size;
                dest_offset *= dest_element_size;
                cudaMemcpyAsync(reinterpret_cast<int8_t*>(dest_data) + dest_offset, reinterpret_cast<const int8_t*>(src_data) + src_offset, copy_data_size, cudaMemcpyDeviceToDevice, model_.cuda_stream_);
              }

              // Transpose self attention K caches for `DecoderMaskedMultiHeadAttention`
              if (i % 2 == 0) {
                TransposeKCacheForDMMHA(dest_data, temp_buffer->GetTensorMutableRawData(), dest_dims,
                                        dest_data_size, dest_element_size, model_.cuda_stream_);
              }
            } else {
              cudaMemcpyAsync(dest_data, src_data, copy_data_size_all, cudaMemcpyDeviceToDevice, model_.cuda_stream_);
            }
            break;
#endif
          case DeviceType::CPU: {
            memcpy(dest_data, src_data, copy_data_size_all);
            break;
          }

          default:
            throw std::runtime_error("Unsupported Device Type in Whisper_State::Run");
        }
      }

#if USE_CUDA
      if (self_attn_kv_cache_element_type == ONNX_TENSOR_ELEMENT_DATA_TYPE_FLOAT16 && model_.device_type_ == DeviceType::CUDA) {
        // Transpose cross attention K caches for `DecoderMaskedMultiHeadAttention`

        // Add +2 to start of loop to account for `logits` and `encoder_hidden_states` outputs
        for (size_t i = 2 + init_presents_.size(); i < outputs_.size(); i += 2) {
          auto dest_data = outputs_[i]->GetTensorMutableRawData();
          dest_shape_info = outputs_[i]->GetTensorTypeAndShapeInfo();
          dest_dims = dest_shape_info->GetShape();
          dest_element_type = dest_shape_info->GetElementType();
          dest_element_size = SizeOf(dest_element_type);
          dest_data_size = dest_shape_info->GetElementCount() * dest_element_size;

          TransposeKCacheForDMMHA(dest_data, temp_buffer->GetTensorMutableRawData(), dest_dims,
                                  dest_data_size, dest_element_size, model_.cuda_stream_);
        }
      }
#endif

      ClearIO();

      decoder_input_ids_.name_ = model_.config_->model.decoder.inputs.input_ids.c_str();  // Set back to default name, since we overrode it above in the encoder step
      decoder_input_ids_.Add();
      logits_.Add();
      kv_cache_.Add();
      cross_cache_.AddInputs();
      run_state_ = RunState::Decoder;

      if (model_.session_info_->HasInput("past_sequence_length")) {
        past_sequence_length_ = OrtValue::CreateTensor<int32_t>(model_.allocator_cpu_, std::array<int64_t, 1>{1});
        input_names_.push_back("past_sequence_length");
        inputs_.push_back(past_sequence_length_.get());
      }

      if (model_.session_info_->HasInput("beam_width")) {
        beam_width_ = OrtValue::CreateTensor<int32_t>(model_.allocator_cpu_, std::array<int64_t, 1>{1});
        input_names_.push_back("beam_width");
        inputs_.push_back(beam_width_.get());

        auto data = beam_width_->GetTensorMutableData<int32_t>();
        *data = params_->search.num_beams;
      }

      if (model_.session_info_->HasInput("cache_indirection")) {
#if USE_CUDA
        cache_indirection_ = OrtValue::CreateTensor<int32_t>(*model_.allocator_device_, std::array<int64_t, 3>{params_->batch_size, params_->search.num_beams, params_->search.max_length});
        cache_indirection_index_ = inputs_.size();
        input_names_.push_back("cache_indirection");
        inputs_.push_back(cache_indirection_.get());

        auto data = gpu_span<int32_t>{cache_indirection_->GetTensorMutableData<int32_t>(),
                                      static_cast<size_t>(params_->batch_size) * params_->search.num_beams * params_->search.max_length};
        CudaCheck() == cudaMemsetAsync(data.data(), 0, data.size_bytes(), params_->cuda_stream);
#endif
      }

      if (model_.session_info_->HasOutput("output_cross_qk_0")) {
        auto layer_count = model_.config_->model.decoder.num_hidden_layers;
        auto type = model_.session_info_->GetOutputDataType("output_cross_qk_0");
        std::array<int64_t, 4> shape{params_->BatchBeamSize(), model_.config_->model.decoder.num_attention_heads, 1, 1500};
        for (int i = 0; i < layer_count; i++) {
          char string[64];
          snprintf(string, std::size(string), "output_cross_qk_%d", i);
          output_cross_qk_names_.emplace_back(string);
          output_cross_qk_.emplace_back(OrtValue::CreateTensor(*model_.allocator_device_, shape, type));

          output_names_.emplace_back(output_cross_qk_names_.back().c_str());
          outputs_.emplace_back(output_cross_qk_.back().get());
        }
      }

      UpdateInputsOutputs(next_tokens, next_indices, current_length, false /* search_buffers */);

      break;
    }

    case RunState::Decoder: {
      bool search_buffers = true;
      UpdateInputsOutputs(next_tokens, next_indices, current_length, search_buffers);
      break;
    }
  }

  State::Run(*model_.session_decoder_, *model_.run_options_, batch_size);
  return logits_.Get();
}

<<<<<<< HEAD
void Whisper_State::UpdateInputsOutputs(RoamingArray<int32_t>& next_tokens, RoamingArray<int32_t> beam_indices, int current_length) {
  decoder_input_ids_.Update(next_tokens);
  kv_cache_.Update(beam_indices.GetCPU(), current_length);
  size_t new_length = decoder_input_ids_.GetShape()[1];
  logits_.Update(next_tokens, new_length);
=======
void Whisper_State::UpdateInputsOutputs(const RoamingArray<int32_t>& next_tokens, RoamingArray<int32_t> beam_indices, int current_length, bool search_buffers) {
  decoder_input_ids_.Update(next_tokens);
  kv_cache_.Update(beam_indices.GetCPU(), current_length);
  logits_.Update();

  if (past_sequence_length_) {
    auto data = past_sequence_length_->GetTensorMutableData<int32_t>();
    *data = current_length - 1;
  }

  if (!search_buffers) {
    // No need to update cache indirection and cross QK search buffers
    // when preparing to run decoder for the first time.
    if (cache_indirection_)
      inputs_[cache_indirection_index_] = cache_indirection_.get();
    return;
  }

  if (cache_indirection_) {
#if USE_CUDA
    gpu_span<int32_t> beam_indices_gpu = beam_indices.GetGPU();
    cuda_unique_ptr<int32_t> beam_indices_ptr;
    if (beam_indices_gpu.empty()) {
      beam_indices_ptr = CudaMallocArray<int32_t>(params_->batch_size, &beam_indices_gpu);
      std::vector<int32_t> beam_indices_cpu(params_->batch_size, 0);
      std::iota(beam_indices_cpu.begin(), beam_indices_cpu.end(), 0);
      CudaCheck() == cudaMemcpyAsync(beam_indices_gpu.data(), beam_indices_cpu.data(),
                                     beam_indices_cpu.size() * sizeof(int32_t),
                                     cudaMemcpyHostToDevice, model_.cuda_stream_);
    }
    std::unique_ptr<OrtValue> new_cache_indirection;
    auto cache_indirection_type = model_.session_info_->GetInputDataType("cache_indirection");
    auto cache_indirection_shape = std::array<int64_t, 3>{params_->batch_size, params_->search.num_beams, params_->search.max_length};
    new_cache_indirection = OrtValue::CreateTensor(*model_.allocator_device_, cache_indirection_shape, cache_indirection_type);

    cuda::UpdateCacheIndirectionKernelLauncher(new_cache_indirection->GetTensorMutableData<int32_t>(),
                                               cache_indirection_->GetTensorData<int32_t>(),
                                               beam_indices_gpu.data(),
                                               params_->batch_size,
                                               params_->search.num_beams,
                                               params_->sequence_length,
                                               params_->search.max_length,
                                               current_length,
                                               model_.cuda_stream_);

    cache_indirection_ = std::move(new_cache_indirection);
    inputs_[cache_indirection_index_] = cache_indirection_.get();
#endif
  }

  if (output_cross_qk_.size() && alignment_heads_) {
#if USE_CUDA
    // Collect a GPU array of float* pointers from the vector of OrtValues to pass to the kernel
    std::vector<float*> output_cross_qk_ptrs{output_cross_qk_.size(), nullptr};
    for (int i = 0; i < output_cross_qk_.size(); i++) {
      output_cross_qk_ptrs[i] = output_cross_qk_[i]->GetTensorMutableData<float>();
    }
    cudaMemcpyAsync(output_cross_qk_ptrs_gpu_.data(), output_cross_qk_ptrs.data(), output_cross_qk_.size() * sizeof(output_cross_qk_ptrs[0]), cudaMemcpyHostToDevice, model_.cuda_stream_);

    auto output_cross_qk_dims = output_cross_qk_[0]->GetTensorTypeAndShapeInfo()->GetShape();
    cuda::LaunchCopyCrossQKSingleDecodeStep(model_.cuda_stream_,
                                            cross_qk_search_buffer_->GetTensorMutableData<float>(),
                                            output_cross_qk_ptrs_gpu_.data(),
                                            current_length - params_->sequence_length,
                                            params_->BatchBeamSize(),
                                            model_.config_->model.decoder.num_hidden_layers,
                                            static_cast<int32_t>(output_cross_qk_dims[1]),
                                            static_cast<int32_t>(alignment_heads_->GetTensorTypeAndShapeInfo()->GetShape()[0]),
                                            alignment_heads_->GetTensorData<int32_t>(),
                                            static_cast<int32_t>(output_cross_qk_dims[3]),
                                            params_->search.max_length);
#endif
  }
}

void Whisper_State::Finalize() {
  if (output_cross_qk_.size() && alignment_heads_) {
#if USE_CUDA
    int decoded_length = *(past_sequence_length_->GetTensorMutableData<int32_t>()) + 1;
    auto output_cross_qk_dims = output_cross_qk_[0]->GetTensorTypeAndShapeInfo()->GetShape();

    // Instantiate final output for cross QKs
    auto num_alignment_heads = alignment_heads_->GetTensorTypeAndShapeInfo()->GetShape()[0];
    auto cross_qk_type = model_.session_info_->GetOutputDataType("output_cross_qk_0");
    auto cross_qk_shape = std::array<int64_t, 5>{params_->batch_size, params_->search.num_return_sequences, num_alignment_heads, decoded_length, 1500};
    cross_qk_final_ = OrtValue::CreateTensor(*model_.allocator_device_, cross_qk_shape, cross_qk_type);

    cuda::LaunchFinalizeCrossQK(model_.cuda_stream_,
                                decoded_length - params_->sequence_length,
                                decoded_length,
                                static_cast<int32_t>(output_cross_qk_dims[0]),
                                params_->search.num_beams,
                                params_->search.max_length,
                                static_cast<int32_t>(alignment_heads_->GetTensorTypeAndShapeInfo()->GetShape()[0]),
                                static_cast<int32_t>(output_cross_qk_dims[3]),
                                cross_qk_search_buffer_->GetTensorData<float>(),
                                cross_qk_final_->GetTensorMutableData<float>(),
                                params_->search.num_return_sequences,
                                cache_indirection_->GetTensorData<int32_t>());
#endif
  }
>>>>>>> bcf55a6d
}

OrtValue* Whisper_State::GetOutput(const char* name) {
  // cross_qk_final_ is an onnxruntime-genai maintained buffer that
  // is not part of the model's outputs, so we need to check for it here.
  if (std::strcmp("cross_qk", name) == 0) {
    return cross_qk_final_.get();
  }
  return State::GetOutput(name);
};

}  // namespace Generators<|MERGE_RESOLUTION|>--- conflicted
+++ resolved
@@ -89,7 +89,7 @@
 
   {
     auto layer_count = model_.config_->model.decoder.num_hidden_layers;
-    std::array<int64_t, 4> shape{params_->BatchBeamSize(), model_.config_->model.decoder.num_attention_heads, params_->sequence_length, model_.config_->model.decoder.head_size};
+    std::array<int64_t, 4> shape{params_->BatchBeamSize(), model_.config_->model.decoder.num_attention_heads, 0, model_.config_->model.decoder.head_size};
     auto type = model_.session_info_->GetOutputDataType(output_names_[kv_cache_indices]);
 
     for (int i = 0; i < layer_count * 2; i++) {
@@ -272,13 +272,13 @@
 
       if (model_.session_info_->HasInput("cache_indirection")) {
 #if USE_CUDA
-        cache_indirection_ = OrtValue::CreateTensor<int32_t>(*model_.allocator_device_, std::array<int64_t, 3>{params_->batch_size, params_->search.num_beams, params_->search.max_length});
+        cache_indirection_ = OrtValue::CreateTensor<int32_t>(*model_.allocator_device_, std::array<int64_t, 3>{params_->search.batch_size, params_->search.num_beams, params_->search.max_length});
         cache_indirection_index_ = inputs_.size();
         input_names_.push_back("cache_indirection");
         inputs_.push_back(cache_indirection_.get());
 
         auto data = gpu_span<int32_t>{cache_indirection_->GetTensorMutableData<int32_t>(),
-                                      static_cast<size_t>(params_->batch_size) * params_->search.num_beams * params_->search.max_length};
+                                      static_cast<size_t>(params_->search.batch_size) * params_->search.num_beams * params_->search.max_length};
         CudaCheck() == cudaMemsetAsync(data.data(), 0, data.size_bytes(), params_->cuda_stream);
 #endif
       }
@@ -314,17 +314,11 @@
   return logits_.Get();
 }
 
-<<<<<<< HEAD
-void Whisper_State::UpdateInputsOutputs(RoamingArray<int32_t>& next_tokens, RoamingArray<int32_t> beam_indices, int current_length) {
+void Whisper_State::UpdateInputsOutputs(const RoamingArray<int32_t>& next_tokens, RoamingArray<int32_t> beam_indices, int current_length, bool search_buffers) {
   decoder_input_ids_.Update(next_tokens);
   kv_cache_.Update(beam_indices.GetCPU(), current_length);
   size_t new_length = decoder_input_ids_.GetShape()[1];
   logits_.Update(next_tokens, new_length);
-=======
-void Whisper_State::UpdateInputsOutputs(const RoamingArray<int32_t>& next_tokens, RoamingArray<int32_t> beam_indices, int current_length, bool search_buffers) {
-  decoder_input_ids_.Update(next_tokens);
-  kv_cache_.Update(beam_indices.GetCPU(), current_length);
-  logits_.Update();
 
   if (past_sequence_length_) {
     auto data = past_sequence_length_->GetTensorMutableData<int32_t>();
@@ -344,8 +338,8 @@
     gpu_span<int32_t> beam_indices_gpu = beam_indices.GetGPU();
     cuda_unique_ptr<int32_t> beam_indices_ptr;
     if (beam_indices_gpu.empty()) {
-      beam_indices_ptr = CudaMallocArray<int32_t>(params_->batch_size, &beam_indices_gpu);
-      std::vector<int32_t> beam_indices_cpu(params_->batch_size, 0);
+      beam_indices_ptr = CudaMallocArray<int32_t>(params_->search.batch_size, &beam_indices_gpu);
+      std::vector<int32_t> beam_indices_cpu(params_->search.batch_size, 0);
       std::iota(beam_indices_cpu.begin(), beam_indices_cpu.end(), 0);
       CudaCheck() == cudaMemcpyAsync(beam_indices_gpu.data(), beam_indices_cpu.data(),
                                      beam_indices_cpu.size() * sizeof(int32_t),
@@ -353,15 +347,15 @@
     }
     std::unique_ptr<OrtValue> new_cache_indirection;
     auto cache_indirection_type = model_.session_info_->GetInputDataType("cache_indirection");
-    auto cache_indirection_shape = std::array<int64_t, 3>{params_->batch_size, params_->search.num_beams, params_->search.max_length};
+    auto cache_indirection_shape = std::array<int64_t, 3>{params_->search.batch_size, params_->search.num_beams, params_->search.max_length};
     new_cache_indirection = OrtValue::CreateTensor(*model_.allocator_device_, cache_indirection_shape, cache_indirection_type);
 
     cuda::UpdateCacheIndirectionKernelLauncher(new_cache_indirection->GetTensorMutableData<int32_t>(),
                                                cache_indirection_->GetTensorData<int32_t>(),
                                                beam_indices_gpu.data(),
-                                               params_->batch_size,
+                                               params_->search.batch_size,
                                                params_->search.num_beams,
-                                               params_->sequence_length,
+                                               0,
                                                params_->search.max_length,
                                                current_length,
                                                model_.cuda_stream_);
@@ -384,7 +378,7 @@
     cuda::LaunchCopyCrossQKSingleDecodeStep(model_.cuda_stream_,
                                             cross_qk_search_buffer_->GetTensorMutableData<float>(),
                                             output_cross_qk_ptrs_gpu_.data(),
-                                            current_length - params_->sequence_length,
+                                            current_length - 0,
                                             params_->BatchBeamSize(),
                                             model_.config_->model.decoder.num_hidden_layers,
                                             static_cast<int32_t>(output_cross_qk_dims[1]),
@@ -405,11 +399,11 @@
     // Instantiate final output for cross QKs
     auto num_alignment_heads = alignment_heads_->GetTensorTypeAndShapeInfo()->GetShape()[0];
     auto cross_qk_type = model_.session_info_->GetOutputDataType("output_cross_qk_0");
-    auto cross_qk_shape = std::array<int64_t, 5>{params_->batch_size, params_->search.num_return_sequences, num_alignment_heads, decoded_length, 1500};
+    auto cross_qk_shape = std::array<int64_t, 5>{params_->search.batch_size, params_->search.num_return_sequences, num_alignment_heads, decoded_length, 1500};
     cross_qk_final_ = OrtValue::CreateTensor(*model_.allocator_device_, cross_qk_shape, cross_qk_type);
 
     cuda::LaunchFinalizeCrossQK(model_.cuda_stream_,
-                                decoded_length - params_->sequence_length,
+                                decoded_length - 0,
                                 decoded_length,
                                 static_cast<int32_t>(output_cross_qk_dims[0]),
                                 params_->search.num_beams,
@@ -422,7 +416,6 @@
                                 cache_indirection_->GetTensorData<int32_t>());
 #endif
   }
->>>>>>> bcf55a6d
 }
 
 OrtValue* Whisper_State::GetOutput(const char* name) {
