--- conflicted
+++ resolved
@@ -37,7 +37,7 @@
  private:
   friend struct MultiModalPipelineState;
 
-  void UpdateInputsOutputs(RoamingArray<int32_t> next_tokens);
+  void UpdateInputsOutputs(RoamingArray<int32_t> next_tokens, bool is_prompt);
 
   const MultiModalVisionModel& model_;
   int64_t num_image_tokens_;
@@ -83,11 +83,7 @@
  private:
   friend struct MultiModalPipelineState;
 
-<<<<<<< HEAD
   void UpdateInputsOutputs(RoamingArray<int32_t> next_tokens, int current_length, RoamingArray<int32_t> beam_indices);
-=======
-  void UpdateInputsAndOutputs(int current_length, RoamingArray<int32_t> beam_indices);
->>>>>>> b3dfed65
 
   const MultiModalVisionModel& model_;
   const CapturedGraphInfo* captured_graph_info_;
