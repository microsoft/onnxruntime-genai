--- conflicted
+++ resolved
@@ -55,8 +55,8 @@
   }
 }
 
-<<<<<<< HEAD
-void InputIDs::Update(RoamingArray<int32_t> new_tokens) {
+// TODO(aciddelgado): I believe new_tokens should be a cpu_span instead of DeviceSpan
+void InputIDs::Update(DeviceSpan<int32_t> new_tokens) {
   const auto get_unpadded_sequence_length = [](std::span<const int32_t> input_ids,
                                                int32_t pad_token_id) {
     int32_t seq_length = 0;
@@ -73,7 +73,7 @@
     if (state_.params_->BatchBeamSize() != 1) {
       throw std::runtime_error("Batch size must be 1 for current_sequence_length and past_sequence_length inputs");
     }
-    auto new_sequence_length = get_unpadded_sequence_length(new_tokens.GetCPU(), model_.config_->model.pad_token_id);
+    auto new_sequence_length = get_unpadded_sequence_length(new_tokens.CpuSpan(), model_.config_->model.pad_token_id);
     *current_sequence_length_->GetTensorMutableData<int32_t>() += new_sequence_length;
     *past_sequence_length_->GetTensorMutableData<int32_t>() += new_sequence_length;
   }
@@ -81,18 +81,12 @@
   // Resize input_ids shape based on new_tokens
   // Temporary solution for beam search
   // TODO(aciddelgado): for beam search lets call cuda::Launch_ExpandInputSequences
-  size_t sequence_length = static_cast<size_t>(new_tokens.GetCPU().size()) / state_.params_->BatchBeamSize();
+  size_t sequence_length = static_cast<size_t>(new_tokens.CpuSpan().size()) / state_.params_->BatchBeamSize();
   if (is_prompt_ && state_.params_->search.num_beams > 1)
-    sequence_length = static_cast<size_t>(new_tokens.GetCPU().size()) / state_.params_->search.batch_size;
+    sequence_length = static_cast<size_t>(new_tokens.CpuSpan().size()) / state_.params_->search.batch_size;
 
   if (static_cast<size_t>(shape_[1]) != sequence_length) {
     shape_[1] = sequence_length;
-=======
-void InputIDs::Update(DeviceSpan<int32_t> next_tokens_unk) {
-  // Resize input_ids shape once if it doesn't match the decoder shape
-  if (shape_[1] != 1) {
-    shape_[1] = 1;
->>>>>>> dc9bc02c
     if (!sb_input_ids_) {
       value_ = OrtValue::CreateTensor(*model_.allocator_device_, shape_, type_);
 
@@ -120,17 +114,12 @@
       case DeviceType::CUDA: {
 #if USE_CUDA
         auto* data = value_->GetTensorMutableData<int64_t>();
-<<<<<<< HEAD
-        auto next_tokens = new_tokens.GetGPU();
+        auto next_tokens = new_tokens.Span();
         // Temporary solution for beam search
         if (is_prompt_ && state_.params_->search.num_beams > 1)
           cuda::LaunchExpandAndInt32ToInt64(next_tokens.data(), data, state_.params_->search.num_beams, state_.params_->search.batch_size, static_cast<int>(sequence_length), model_.cuda_stream_);
         else
           cuda::LaunchInt32ToInt64(next_tokens.data(), data, static_cast<int>(next_tokens.size()), model_.cuda_stream_);
-=======
-        auto next_tokens = next_tokens_unk.Span();
-        cuda::LaunchInt32ToInt64(next_tokens.data(), data, static_cast<int>(next_tokens.size()), model_.cuda_stream_);
->>>>>>> dc9bc02c
 #endif
       } break;
 
@@ -140,13 +129,8 @@
         Ort::ThrowOnError(model_.GetOrtDmlApi()->GetD3D12ResourceFromAllocation(model_.allocator_device_, value_int32_->GetTensorMutableRawData(), &source_resource));
 
         auto source = std::span<const uint8_t>(
-<<<<<<< HEAD
-            reinterpret_cast<const uint8_t*>(new_tokens.GetCPU().data()),
-            new_tokens.GetCPU().size_bytes());
-=======
-            reinterpret_cast<const uint8_t*>(next_tokens_unk.CpuSpan().data()),
-            next_tokens_unk.CpuSpan().size_bytes());
->>>>>>> dc9bc02c
+            reinterpret_cast<const uint8_t*>(new_tokens.CpuSpan().data()),
+            new_tokens.CpuSpan().size_bytes());
 
         model_.GetDmlUploadHeap()->BeginUploadToGpu(
             source_resource.Get(),
@@ -167,8 +151,7 @@
       default: {
         // CPU, WEBGPU
         auto* data = value_->GetTensorMutableData<int64_t>();
-<<<<<<< HEAD
-        auto next_tokens = new_tokens.GetCPU();
+        auto next_tokens = new_tokens.Span();
         for (int b = 0; b < shape_[0]; b++) {
           for (int i = 0; i < shape_[1]; i++) {
             // Temporary solution for beam search
@@ -179,24 +162,17 @@
               next_token = next_tokens[b * shape_[1] + i];
             data[b * shape_[1] + i] = next_token;
           }
-=======
-        auto next_tokens = next_tokens_unk.Span();
-        for (int i = 0; i < shape_[0]; i++) {
-          data[i] = next_tokens[i];
->>>>>>> dc9bc02c
         }
       }
     }
   } else {
     auto* data = value_->GetTensorMutableData<int32_t>();
 #if USE_CUDA
-<<<<<<< HEAD
     if (model_.device_type_ == DeviceType::CUDA) {
       if (is_prompt_ && state_.params_->search.num_beams > 1) {
-        auto next_tokens = new_tokens.GetGPU();
-        cuda::LaunchExpand(next_tokens.data(), data, state_.params_->search.num_beams, state_.params_->search.batch_size, static_cast<int>(sequence_length), model_.cuda_stream_);
+        cuda::LaunchExpand(new_tokens.Span().data(), data, state_.params_->search.num_beams, state_.params_->search.batch_size, static_cast<int>(sequence_length), model_.cuda_stream_);
       } else {
-        cudaMemcpyAsync(data, new_tokens.GetGPU().data(), shape_[0] * shape_[1] * sizeof(int32_t), cudaMemcpyDeviceToDevice, model_.cuda_stream_);
+        cudaMemcpyAsync(data, new_tokens.Span().data(), shape_[0] * shape_[1] * sizeof(int32_t), cudaMemcpyDeviceToDevice, model_.cuda_stream_);
       }
     } else
 #endif
@@ -206,19 +182,12 @@
         for (int b = 0; b < shape_[0]; b++) {
           int in_offset = (b / state_.params_->search.num_beams) * static_cast<int>(shape_[1]);
           int out_offset = b * static_cast<int>(shape_[1]);
-          memcpy(data + out_offset, new_tokens.GetCPU().data() + in_offset, shape_[1] * sizeof(int32_t));
+          memcpy(data + out_offset, new_tokens.CpuSpan().data() + in_offset, shape_[1] * sizeof(int32_t));
         }
       } else {
-        memcpy(data, new_tokens.GetCPU().data(), shape_[0] * shape_[1] * sizeof(int32_t));
+        memcpy(data, new_tokens.CpuSpan().data(), shape_[0] * shape_[1] * sizeof(int32_t));
       }
     }
-=======
-    if (model_.device_type_ == DeviceType::CUDA)
-      cudaMemcpyAsync(data, next_tokens_unk.Span().data(), shape_[0] * sizeof(int32_t), cudaMemcpyDeviceToDevice, model_.cuda_stream_);
-    else
-#endif
-      memcpy(data, next_tokens_unk.Span().data(), shape_[0] * sizeof(int32_t));
->>>>>>> dc9bc02c
   }
 
   is_prompt_ = false;
