--- conflicted
+++ resolved
@@ -8,30 +8,8 @@
 InputIDs::InputIDs(State& state)
     : state_{state} {
   name_ = model_.config_->model.decoder.inputs.input_ids.c_str();
-<<<<<<< HEAD
   shape_ = {state_.params_->BatchBeamSize(), 0};
-  auto session_info = model_.session_info_.get();
-  type_ = session_info->GetInputDataType(name_);
-=======
-  shape_ = {state_.params_->batch_size, state_.params_->sequence_length};
   type_ = model_.session_info_->GetInputDataType(name_);
-
-  // If 64-bit, convert from 32-bit to 64-bit
-  if (type_ == Ort::TypeToTensorType<int64_t>) {
-    value_ = OrtValue::CreateTensor(model_.allocator_cpu_, shape_, type_);
-    auto* p_data = value_->GetTensorMutableData<int64_t>();
-    for (auto v : state_.params_->input_ids) {
-      *p_data++ = v;
-    }
-  } else {
-    if (type_ != Ort::TypeToTensorType<int32_t>)
-      throw std::runtime_error("InputIDs must be int64 or int32");
-    value_ = OrtValue::CreateTensor<int32_t>(model_.allocator_cpu_.GetInfo(), std::span<int32_t>(const_cast<int32_t*>(state_.params_->input_ids.data()), shape_[0] * shape_[1]), shape_);
-  }
-
-  value_ = model_.ExpandInputs(value_, state_.params_->search.num_beams);
-  shape_[0] *= state_.params_->search.num_beams;
->>>>>>> bcf55a6d
 
   if (state_.GetCapturedGraphInfo()) {
     sb_input_ids_ = state_.GetCapturedGraphInfo()->sb_input_ids_.get();
@@ -43,24 +21,11 @@
 #endif
   }
 
-  const auto get_unpadded_sequence_length = [](std::span<const int32_t> input_ids,
-                                               int32_t pad_token_id) {
-    int32_t seq_length = 0;
-    for (int32_t i = 0; i < input_ids.size(); i++) {
-      if (input_ids[i] == pad_token_id) {
-        break;
-      }
-      seq_length++;
-    }
-    return seq_length;
-  };
-
   if (model_.session_info_->HasInput(model_.config_->model.decoder.inputs.current_sequence_length) &&
       model_.session_info_->HasInput(model_.config_->model.decoder.inputs.past_sequence_length)) {
     if (state_.params_->BatchBeamSize() != 1) {
       throw std::runtime_error("Batch size must be 1 for current_sequence_length and past_sequence_length inputs");
     }
-    const int32_t current_sequence_length = get_unpadded_sequence_length(state_.params_->input_ids, model_.config_->model.pad_token_id);
     const std::array<int64_t, 1> current_sequence_length_shape{1};
     const std::array<int64_t, 2> past_sequence_length_shape{1, 1};
 
@@ -69,10 +34,10 @@
       throw std::runtime_error("current_sequence_length and past_sequence_length must be int32");
 
     current_sequence_length_ = OrtValue::CreateTensor(model_.allocator_cpu_, current_sequence_length_shape, model_.session_info_->GetInputDataType(model_.config_->model.decoder.inputs.current_sequence_length));
-    *current_sequence_length_->GetTensorMutableData<int32_t>() = current_sequence_length;
+    *current_sequence_length_->GetTensorMutableData<int32_t>() = 0;
 
     past_sequence_length_ = OrtValue::CreateTensor(*model_.allocator_device_, past_sequence_length_shape, model_.session_info_->GetInputDataType(model_.config_->model.decoder.inputs.past_sequence_length));
-    *past_sequence_length_->GetTensorMutableData<int32_t>() = current_sequence_length - 1;
+    *past_sequence_length_->GetTensorMutableData<int32_t>() = -1;
   }
 }
 
@@ -91,6 +56,27 @@
 }
 
 void InputIDs::Update(RoamingArray<int32_t> new_tokens) {
+  const auto get_unpadded_sequence_length = [](std::span<const int32_t> input_ids,
+                                               int32_t pad_token_id) {
+    int32_t seq_length = 0;
+    for (int32_t i = 0; i < input_ids.size(); i++) {
+      if (input_ids[i] == pad_token_id) {
+        break;
+      }
+      seq_length++;
+    }
+    return seq_length;
+  };
+
+  if (current_sequence_length_ && past_sequence_length_) {
+    if (state_.params_->BatchBeamSize() != 1) {
+      throw std::runtime_error("Batch size must be 1 for current_sequence_length and past_sequence_length inputs");
+    }
+    auto new_sequence_length = get_unpadded_sequence_length(new_tokens.GetCPU(), model_.config_->model.pad_token_id);
+    *current_sequence_length_->GetTensorMutableData<int32_t>() += new_sequence_length;
+    *past_sequence_length_->GetTensorMutableData<int32_t>() += new_sequence_length;
+  }
+
   // Resize input_ids shape based on new_tokens
   size_t sequence_length = static_cast<size_t>(new_tokens.GetCPU().size()) / shape_[0];
   if (shape_[1] != sequence_length) {
@@ -171,11 +157,6 @@
 #endif
       memcpy(data, new_tokens.GetCPU().data(), shape_[0] * shape_[1] * sizeof(int32_t));
   }
-
-  if (current_sequence_length_ && past_sequence_length_) {
-    *current_sequence_length_->GetTensorMutableData<int32_t>() += 1;
-    *past_sequence_length_->GetTensorMutableData<int32_t>() += 1;
-  }
 }
 
 }  // namespace Generators