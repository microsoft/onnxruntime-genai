#include "../generators.h"
#include "model.h"
#include "input_ids.h"

namespace Generators {

DefaultInputIDs::DefaultInputIDs(State& state)
    : state_{state} {
  name_ = model_.config_->model.decoder.inputs.input_ids.c_str();
  shape_ = {state_.params_->search.batch_size, 0};
  type_ = model_.session_info_->GetInputDataType(name_);

<<<<<<< HEAD
  if (state_.GetCapturedGraphInfo()) {
    sb_input_ids_ = state_.GetCapturedGraphInfo()->sb_input_ids_.get();
  }

=======
>>>>>>> 014c5f66
  if (model_.session_info_->HasInput(model_.config_->model.decoder.inputs.current_sequence_length) &&
      model_.session_info_->HasInput(model_.config_->model.decoder.inputs.past_sequence_length)) {
    if (state_.params_->BatchBeamSize() != 1) {
      throw std::runtime_error("Batch size must be 1 for current_sequence_length and past_sequence_length inputs");
    }
    const std::array<int64_t, 1> current_sequence_length_shape{1};
    const std::array<int64_t, 2> past_sequence_length_shape{1, 1};

    if (model_.session_info_->GetInputDataType(model_.config_->model.decoder.inputs.current_sequence_length) != Ort::TypeToTensorType<int32_t> ||
        model_.session_info_->GetInputDataType(model_.config_->model.decoder.inputs.past_sequence_length) != Ort::TypeToTensorType<int32_t>)
      throw std::runtime_error("current_sequence_length and past_sequence_length must be int32");

    current_sequence_length_ = OrtValue::CreateTensor(model_.allocator_cpu_, current_sequence_length_shape, model_.session_info_->GetInputDataType(model_.config_->model.decoder.inputs.current_sequence_length));
    *current_sequence_length_->GetTensorMutableData<int32_t>() = 0;

    past_sequence_length_ = OrtValue::CreateTensor(model_.allocator_cpu_, past_sequence_length_shape, model_.session_info_->GetInputDataType(model_.config_->model.decoder.inputs.past_sequence_length));
    *past_sequence_length_->GetTensorMutableData<int32_t>() = -1;
  }
}

void DefaultInputIDs::Add() {
  input_index_ = state_.inputs_.size();

  state_.inputs_.push_back(value_.get());
  state_.input_names_.push_back(name_);

  if (current_sequence_length_ && past_sequence_length_) {
    state_.input_names_.push_back(model_.config_->model.decoder.inputs.current_sequence_length.c_str());
    state_.inputs_.push_back(current_sequence_length_.get());
    state_.input_names_.push_back(model_.config_->model.decoder.inputs.past_sequence_length.c_str());
    state_.inputs_.push_back(past_sequence_length_.get());
  }
}

<<<<<<< HEAD
void InputIDs::Update(DeviceSpan<int32_t> new_tokens) {
  auto new_tokens_cpu = new_tokens.CopyDeviceToCpu();

  const auto get_unpadded_sequence_length = [](std::span<const int32_t> input_ids, int32_t pad_token_id) {
=======
void DefaultInputIDs::Update(DeviceSpan<int32_t>& new_tokens) {
  // There are three scopes involved when the Update function is called:
  // 1. A new Generator state has been just created. This is a prompt stage, and value_ is a nullptr.
  //    i.e. this is the very first time ever that Update is being called for this Generator.
  // 2. We move to the token generation stage. value_ has already been previously created in the prompt stage.
  //    Update is called on every new token generated.
  // 3. We move from the token generation stage back to the prompt stage (e.g. in continous decoding). value_ is already created.

  // For instances where the value_ is not created, we need handle graph capture correctly.
  // For subsequent prompt stages, the limiting factor is that the subsequent prompts can not
  // be larger than the first prompt (when graph capture is enabled).
  if (!value_) {
    shape_[1] = static_cast<int64_t>(new_tokens.size()) / shape_[0];

    // If 64-bit, convert from 32-bit to 64-bit
    auto input_ids = new_tokens.CopyDeviceToCpu();
    if (type_ == Ort::TypeToTensorType<int64_t>) {
      value_ = OrtValue::CreateTensor(model_.allocator_cpu_, shape_, type_);
      auto* p_data = value_->GetTensorMutableData<int64_t>();
      for (auto v : input_ids) {
        *p_data++ = v;
      }
    } else {
      if (type_ != Ort::TypeToTensorType<int32_t>)
        throw std::runtime_error("InputIDs must be int64 or int32");
      value_ = OrtValue::CreateTensor<int32_t>(model_.allocator_cpu_.GetInfo(), input_ids, shape_);
    }

    value_ = model_.ExpandInputs(value_, state_.params_->search.num_beams);
    shape_[0] *= state_.params_->search.num_beams;

    if (state_.GetCapturedGraphInfo()) {
      sb_input_ids_ = state_.GetCapturedGraphInfo()->sb_input_ids_.get();

#if USE_DML
      if (model_.device_type_ == DeviceType::DML) {
        sb_input_ids_int32_ = state_.GetCapturedGraphInfo()->sb_input_ids_int32_.get();
      }
#endif
    }

    is_prompt_ = false;
    state_.inputs_[input_index_] = value_.get();
    return;
  }

  const auto get_unpadded_sequence_length = [](std::span<const int32_t> input_ids,
                                               int32_t pad_token_id) {
    int32_t seq_length = 0;
>>>>>>> 014c5f66
    for (int32_t i = 0; i < input_ids.size(); i++) {
      if (input_ids[i] == pad_token_id)
        return i;
    }
    return static_cast<int32_t>(input_ids.size());
  };

  if (current_sequence_length_ && past_sequence_length_) {
    if (state_.params_->BatchBeamSize() != 1) {
      throw std::runtime_error("Batch size must be 1 for current_sequence_length and past_sequence_length inputs");
    }
    auto new_sequence_length = get_unpadded_sequence_length(new_tokens_cpu, model_.config_->model.pad_token_id);
    *current_sequence_length_->GetTensorMutableData<int32_t>() += new_sequence_length;
    *past_sequence_length_->GetTensorMutableData<int32_t>() += new_sequence_length;
  }

  // For beam search, resize input_ids shape based on new_tokens
  size_t sequence_length = static_cast<size_t>(new_tokens.size()) / state_.params_->BatchBeamSize();
  if (is_prompt_ && state_.params_->search.num_beams > 1)
    sequence_length = static_cast<size_t>(new_tokens.size()) / state_.params_->search.batch_size;

  if (static_cast<size_t>(shape_[1]) != sequence_length) {
    shape_[1] = sequence_length;
    if (!sb_input_ids_) {
      value_ = OrtValue::CreateTensor<int32_t>(*model_.allocator_device_, shape_);
    } else {
      value_ = sb_input_ids_->CreateTensorOnStaticBuffer(shape_, Ort::TypeToTensorType<int32_t>);
    }

    state_.inputs_[input_index_] = value_.get();
  }

  // Update input_ids with next tokens
  auto data_span = WrapTensor<int32_t>(*model_.p_device_, *value_); 

  // For beam search
  if (is_prompt_ && state_.params_->search.num_beams > 1) {
    int row_size = static_cast<int>(shape_[1]);
    for (int b = 0; b < shape_[0]; b++) {
      int in_offset = (b / state_.params_->search.num_beams) * row_size;
      int out_offset = b * row_size;
      data_span.subspan(out_offset, row_size).CopyFrom(new_tokens.subspan(in_offset, row_size));
    }
  } else {
    data_span.CopyFrom(new_tokens);
  }

  if (type_ == Ort::TypeToTensorType<int64_t>) {
    Cast(*value_, cast_value_, *model_.p_device_, type_);
    state_.inputs_[input_index_] = cast_value_.get();
  }

  is_prompt_ = false;
}

WindowedInputIDs::WindowedInputIDs(State& state) : state_{state} {
  name_ = model_.config_->model.decoder.inputs.input_ids.c_str();

  if (!model_.config_->model.decoder.sliding_window.has_value()) {
    throw std::runtime_error("Sliding a window over input_ids requires sliding_window to be set in the genai_config.json.");
  }

  if (state_.params_->BatchBeamSize() != 1) {
    throw std::runtime_error("Batch beam size must be 1 for sliding a window over input_ids.");
  }

  window_size_ = model_.config_->model.decoder.sliding_window->window_size;
  shape_ = {1, model_.config_->model.decoder.sliding_window->window_size};
  type_ = model_.session_info_->GetInputDataType(name_);

  if (type_ != Ort::TypeToTensorType<int32_t>) {
    throw std::runtime_error("WindowedInputIDs only supports int32_t input_ids.");
  }
}

void WindowedInputIDs::Add() {
  input_index_ = state_.inputs_.size();

  state_.inputs_.push_back(value_.get());
  state_.input_names_.push_back(name_);
}

void WindowedInputIDs::Update(DeviceSpan<int32_t>& new_tokens) {
  if (window_index_ == 0) {
    num_windows_ = (new_tokens.size() + window_size_ - 1) / window_size_;

    value_ = OrtValue::CreateTensor(model_.allocator_cpu_, shape_, type_);

    // new_tokens will always be padded so that it's size is a multiple of window_size_
    // new_tokens -> [0, a, b, c, d, e]
    // window_size = 3, num_windows = 2, pad_token = 0
    // window_index = 0, value_ -> [0, a, b]
    std::copy_n(new_tokens.Span().begin(), window_size_, value_->GetTensorMutableData<int32_t>());
  } else if (window_index_ < num_windows_) {
    // new_tokens -> [a, b, c, d, e]
    // window_size = 3, num_windows = 2
    // window_index = 1, value_ -> [c, d, e]
    std::copy_n(new_tokens.Span().begin() + window_index_ * window_size_, window_size_, value_->GetTensorMutableData<int32_t>());
  } else {
    // All prompt token chunks have been processed. Now we process the tokens generated by the model.
    // new_tokens -> [f]
    assert(new_tokens.size() == 1);
    if (shape_[1] != 1) {
      shape_[1] = 1;
      value_ = OrtValue::CreateTensor(model_.allocator_cpu_, shape_, type_);
    }

    value_->GetTensorMutableData<int32_t>()[0] = new_tokens.Span()[0];
  }

  state_.inputs_[input_index_] = value_.get();
  window_index_++;
}

std::unique_ptr<InputIDs> CreateInputIDs(State& state) {
  if (state.model_.config_->model.decoder.sliding_window.has_value()) {
    return std::make_unique<WindowedInputIDs>(state);
  } else {
    return std::make_unique<DefaultInputIDs>(state);
  }
}

}  // namespace Generators<|MERGE_RESOLUTION|>--- conflicted
+++ resolved
@@ -10,13 +10,6 @@
   shape_ = {state_.params_->search.batch_size, 0};
   type_ = model_.session_info_->GetInputDataType(name_);
 
-<<<<<<< HEAD
-  if (state_.GetCapturedGraphInfo()) {
-    sb_input_ids_ = state_.GetCapturedGraphInfo()->sb_input_ids_.get();
-  }
-
-=======
->>>>>>> 014c5f66
   if (model_.session_info_->HasInput(model_.config_->model.decoder.inputs.current_sequence_length) &&
       model_.session_info_->HasInput(model_.config_->model.decoder.inputs.past_sequence_length)) {
     if (state_.params_->BatchBeamSize() != 1) {
@@ -51,62 +44,10 @@
   }
 }
 
-<<<<<<< HEAD
 void InputIDs::Update(DeviceSpan<int32_t> new_tokens) {
   auto new_tokens_cpu = new_tokens.CopyDeviceToCpu();
 
   const auto get_unpadded_sequence_length = [](std::span<const int32_t> input_ids, int32_t pad_token_id) {
-=======
-void DefaultInputIDs::Update(DeviceSpan<int32_t>& new_tokens) {
-  // There are three scopes involved when the Update function is called:
-  // 1. A new Generator state has been just created. This is a prompt stage, and value_ is a nullptr.
-  //    i.e. this is the very first time ever that Update is being called for this Generator.
-  // 2. We move to the token generation stage. value_ has already been previously created in the prompt stage.
-  //    Update is called on every new token generated.
-  // 3. We move from the token generation stage back to the prompt stage (e.g. in continous decoding). value_ is already created.
-
-  // For instances where the value_ is not created, we need handle graph capture correctly.
-  // For subsequent prompt stages, the limiting factor is that the subsequent prompts can not
-  // be larger than the first prompt (when graph capture is enabled).
-  if (!value_) {
-    shape_[1] = static_cast<int64_t>(new_tokens.size()) / shape_[0];
-
-    // If 64-bit, convert from 32-bit to 64-bit
-    auto input_ids = new_tokens.CopyDeviceToCpu();
-    if (type_ == Ort::TypeToTensorType<int64_t>) {
-      value_ = OrtValue::CreateTensor(model_.allocator_cpu_, shape_, type_);
-      auto* p_data = value_->GetTensorMutableData<int64_t>();
-      for (auto v : input_ids) {
-        *p_data++ = v;
-      }
-    } else {
-      if (type_ != Ort::TypeToTensorType<int32_t>)
-        throw std::runtime_error("InputIDs must be int64 or int32");
-      value_ = OrtValue::CreateTensor<int32_t>(model_.allocator_cpu_.GetInfo(), input_ids, shape_);
-    }
-
-    value_ = model_.ExpandInputs(value_, state_.params_->search.num_beams);
-    shape_[0] *= state_.params_->search.num_beams;
-
-    if (state_.GetCapturedGraphInfo()) {
-      sb_input_ids_ = state_.GetCapturedGraphInfo()->sb_input_ids_.get();
-
-#if USE_DML
-      if (model_.device_type_ == DeviceType::DML) {
-        sb_input_ids_int32_ = state_.GetCapturedGraphInfo()->sb_input_ids_int32_.get();
-      }
-#endif
-    }
-
-    is_prompt_ = false;
-    state_.inputs_[input_index_] = value_.get();
-    return;
-  }
-
-  const auto get_unpadded_sequence_length = [](std::span<const int32_t> input_ids,
-                                               int32_t pad_token_id) {
-    int32_t seq_length = 0;
->>>>>>> 014c5f66
     for (int32_t i = 0; i < input_ids.size(); i++) {
       if (input_ids[i] == pad_token_id)
         return i;
