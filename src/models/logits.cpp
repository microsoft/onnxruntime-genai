// Copyright (c) Microsoft Corporation. All rights reserved.
// Licensed under the MIT License.
#include "../generators.h"
#include "model.h"
#include "logits.h"
#if USE_CUDA
#include "kernels.h"
#endif

namespace Generators {

<<<<<<< HEAD
Logits::Logits(const Model& model, State& state)
    : model_{model},
      state_{state},
      shape_{state_.params_->BatchBeamSize(), 0, state_.params_->vocab_size},
=======
Logits::Logits(State& state)
    : state_{state},
      shape_{static_cast<int64_t>(state_.params_->batch_size) * state_.params_->search.num_beams, state_.params_->sequence_length, model_.config_->model.vocab_size},
>>>>>>> bcf55a6d
      type_{model_.session_info_->GetOutputDataType(model_.config_->model.decoder.outputs.logits)} {
  output_raw_ = OrtValue::CreateTensor(*model_.allocator_device_, shape_, type_);

  if (state_.GetCapturedGraphInfo()) {
    if (type_ == Ort::TypeToTensorType<float>) {
      sb_logits32_ = state_.GetCapturedGraphInfo()->sb_logits32_.get();
    }
    if (type_ == Ort::TypeToTensorType<Ort::Float16_t>) {
      sb_logits16_ = state_.GetCapturedGraphInfo()->sb_logits16_.get();
    }
  }

#if USE_CUDA
  if (model_.device_type_ == DeviceType::CUDA && !model_.config_->model.eos_token_ids.empty()) {
    auto& cpu_ids = model_.config_->model.eos_token_ids;
    cuda_eos_token_ids_ptr_ = CudaMallocArray<int32_t>(cpu_ids.size(), &cuda_eos_token_ids_);
    cudaMemcpyAsync(cuda_eos_token_ids_.data(), cpu_ids.data(), cpu_ids.size() * sizeof(int32_t), ::cudaMemcpyHostToDevice, model_.cuda_stream_);
  }
#endif

  input_sequence_lengths.resize(state_.params_->batch_size);
}

#pragma warning(push)
#pragma warning(disable : 4189)  // local variable is initialized but not referenced

RoamingArray<float> Logits::Get() {
  size_t element_count = shape_[0] * shape_[1] * shape_[2];

  // The model's output logits are {batch_size*num_beams, input_seq_len, vocab_size}
  OrtValue* logits_of_last_token = output_raw_.get();
  std::array<int64_t, 3> shape_last{shape_[0], 1, shape_[2]};
  if (shape_[1] != 1) {
    const size_t seq_length = shape_[1];
    const size_t vocab_size = shape_[2];
    const size_t num_beams = state_.params_->search.num_beams;
    const size_t element_count_last_token = shape_[0] * shape_[2];

    // create new OrtValue for logits_of_last_token and use output_last_tokens_ to hold it
    output_last_tokens_ = OrtValue::CreateTensor(*model_.allocator_device_, shape_last, type_);

#if USE_DML
    if (type_ == Ort::TypeToTensorType<Ort::Float16_t>) {
      logits_of_last_token_fp32_ = OrtValue::CreateTensor(*model_.allocator_device_, shape_, ONNX_TENSOR_ELEMENT_DATA_TYPE_FLOAT);
    }
#endif

    logits_of_last_token = output_last_tokens_.get();

    size_t element_size = type_ == Ort::TypeToTensorType<float> ? 4 : 2;
    size_t vocab_index = 0;  // Simpler math to have this index go up by vocab_size for every logit chunk we process

    for (int batch_index = 0; batch_index < state_.params_->batch_size; batch_index++) {
      // Find the first non pad token from the end
<<<<<<< HEAD
      size_t token_index = input_sequence_lengths[batch_index] - 1;
=======
      size_t token_index = seq_length;
      while (token_index-- > 0) {
        if (input_ids[token_index] != model_.config_->model.pad_token_id)
          break;
      }

>>>>>>> bcf55a6d
      for (int beam_index = 0; beam_index < num_beams; beam_index++) {
        switch (model_.device_type_) {
          case DeviceType::DML: {
#if USE_DML
            ComPtr<ID3D12Resource> source_resource;
            Ort::ThrowOnError(model_.GetOrtDmlApi()->GetD3D12ResourceFromAllocation(model_.allocator_device_, output_raw_->GetTensorMutableRawData(), &source_resource));

            ComPtr<ID3D12Resource> target_resource;
            Ort::ThrowOnError(model_.GetOrtDmlApi()->GetD3D12ResourceFromAllocation(model_.allocator_device_, logits_of_last_token->GetTensorMutableRawData(), &target_resource));

            uint64_t source_offset = (vocab_index * seq_length + token_index * vocab_size) * element_size;
            uint64_t target_offset = vocab_index * element_size;
            uint64_t size_in_bytes = vocab_size * element_size;

            model_.GetDmlExecutionContext()->CopyBufferRegion(
                target_resource.Get(),
                target_offset,
                D3D12_RESOURCE_STATE_UNORDERED_ACCESS,
                source_resource.Get(),
                source_offset,
                D3D12_RESOURCE_STATE_UNORDERED_ACCESS,
                size_in_bytes);
#endif
          } break;

          case DeviceType::CPU:
          case DeviceType::CUDA: {
            auto logits_raw = std::span<const uint8_t>{output_raw_->GetTensorMutableData<uint8_t>(), element_count * element_size};
            auto logits_last_tokens = std::span<uint8_t>{logits_of_last_token->GetTensorMutableData<uint8_t>(), element_count_last_token * element_size};
            auto target = logits_last_tokens.subspan(vocab_index * element_size, vocab_size * element_size);
            auto source = logits_raw.subspan((vocab_index * seq_length + token_index * vocab_size) * element_size, vocab_size * element_size);
            if (model_.device_type_ == DeviceType::CUDA)
#if USE_CUDA
              CudaCheck() == cudaMemcpyAsync(target.data(), source.data(), source.size_bytes(), cudaMemcpyDeviceToDevice, state_.params_->cuda_stream);
#else
              throw std::runtime_error("Unexpected CUDA device usage");
#endif
            else
              copy(source, target);
          } break;
        }

        vocab_index += vocab_size;
      }
    }

    element_count = shape_[0] * shape_[2];  // shape_[1] is now 1, so the element count must be updated
  }

  // Convert from float16 to float32 if necessary
  if (type_ == Ort::TypeToTensorType<Ort::Float16_t>) {
#if USE_DML
    if (model_.device_type_ == DeviceType::DML) {
      DmlHelpers::DmlCastInputToOutput(
          model_.GetDmlExecutionContext(),
          *model_.allocator_device_,
          *logits_of_last_token,
          logits_of_last_token_fp32_,
          model_.GetDmlDevice(),
          model_.GetOrtDmlApi(),
          logits_cast_command_list_state_);

      logits_of_last_token = logits_of_last_token_fp32_.get();
    } else
#endif
    {
      std::unique_ptr<OrtValue> logits_of_last_token_fp32;
      ConvertFp16ToFp32(*model_.allocator_device_, *logits_of_last_token, logits_of_last_token_fp32, model_.device_type_, model_.cuda_stream_);
      output_last_tokens_ = std::move(logits_of_last_token_fp32);  // use output_last_tokens_ to hold the fp32 logits
      logits_of_last_token = output_last_tokens_.get();
    }
  }

#if USE_DML
  // DML doesn't support on-device scoring yet, so we need to download some data to the CPU
  if (model_.device_type_ == DeviceType::DML) {
    value32_cpu_ = OrtValue::CreateTensor<float>(model_.allocator_cpu_, shape_last);
  }
#endif

  assert(shape_[1] == 1);

#if USE_CUDA
  if (model_.device_type_ == DeviceType::CUDA) {
    auto batched_logits_gpu = gpu_span<float>{logits_of_last_token->GetTensorMutableData<float>(), element_count};
    if (cuda_eos_token_ids_ptr_)
      cuda::LaunchHandleEOSArray(
          batched_logits_gpu.data(),
          static_cast<int>(shape_[0]) /* batch_beam_size*/,
          static_cast<int>(shape_[2]) /* vocab_size */,
          cuda_eos_token_ids_.data(),
          static_cast<int>(cuda_eos_token_ids_.size()),
          model_.cuda_stream_);
    return batched_logits_gpu;
  }
#elif USE_DML
  if (model_.device_type_ == DeviceType::DML) {
    // DML doesn't support on-device scoring yet, so we transfer the data to the CPU
    ComPtr<ID3D12Resource> gpu_resource;
    Ort::ThrowOnError(model_.GetOrtDmlApi()->GetD3D12ResourceFromAllocation(
        model_.allocator_device_,
        logits_of_last_token->GetTensorMutableData<float>(),
        &gpu_resource));
    auto cpu_tensor = value32_cpu_->GetTensorMutableData<float>();

    model_.GetDmlReadbackHeap()->ReadbackFromGpu(
        std::span(reinterpret_cast<uint8_t*>(cpu_tensor), element_count * sizeof(float)),
        gpu_resource.Get(),
        0,
        D3D12_RESOURCE_STATE_UNORDERED_ACCESS);

    auto batched_logits_cpu = cpu_span<float>{cpu_tensor, element_count};
    HandleEOSArray(batched_logits_cpu);
    return batched_logits_cpu;
  }
#endif

  auto batched_logits_cpu = cpu_span<float>{logits_of_last_token->GetTensorMutableData<float>(), element_count};
  HandleEOSArray(batched_logits_cpu);
  return batched_logits_cpu;
}

#pragma warning(pop)

void Logits::Update(RoamingArray<int32_t>& next_tokens, int new_kv_length) {
  if (output_raw_.get()->GetTensorTypeAndShapeInfo()->GetShape()[1] == new_kv_length) {
    return;
  }

  // Store length of input sequence for each batch for the get step
  for (int b = 0; b < state_.params_->batch_size; b++) {
    // Find the first non pad token from the end
    size_t token_index = new_kv_length;
    while (token_index-- > 0) {
      auto next_token = next_tokens.GetCPU()[b * new_kv_length + token_index];
      if (next_token != state_.params_->pad_token_id)
        break;
    }
    input_sequence_lengths[b] = token_index + 1;
  }

  shape_[1] = new_kv_length;
  StaticBuffer* sb_logits = type_ == Ort::TypeToTensorType<Ort::Float16_t> ? sb_logits16_ : sb_logits32_;
  output_raw_ = !sb_logits ? OrtValue::CreateTensor(*model_.allocator_device_, shape_, type_)
                           : sb_logits->CreateTensorOnStaticBuffer(shape_, type_);
  state_.outputs_[output_index_] = output_raw_.get();
}

void Logits::HandleEOSArray(cpu_span<float> batched_logits) {
  if (model_.config_->model.eos_token_ids.empty())
    return;

  const size_t vocab_size = shape_[2];
  size_t vocab_index = 0;  // Simpler math to have this index go up by vocab_size for every logit chunk we process

  for (int index = 0; index < shape_[0]; index++) {
    auto logits = batched_logits.subspan(vocab_index, vocab_size);
    float max = std::numeric_limits<float>::lowest();
    for (auto id : model_.config_->model.eos_token_ids) {
      max = std::max(max, logits[id]);
      logits[id] = std::numeric_limits<float>::lowest();  // Set all EOS token options to never happen (the first will get the max of all)
    }

    logits[model_.config_->model.eos_token_id] = max;  // Set the score of the primary EOS token to the highest of any of the EOS tokens
    vocab_index += vocab_size;
  }
}

void Logits::Add() {
  output_index_ = state_.outputs_.size();

  state_.output_names_.push_back(model_.config_->model.decoder.outputs.logits.c_str());
  state_.outputs_.push_back(output_raw_.get());
}

}  // namespace Generators<|MERGE_RESOLUTION|>--- conflicted
+++ resolved
@@ -9,16 +9,9 @@
 
 namespace Generators {
 
-<<<<<<< HEAD
-Logits::Logits(const Model& model, State& state)
-    : model_{model},
-      state_{state},
-      shape_{state_.params_->BatchBeamSize(), 0, state_.params_->vocab_size},
-=======
 Logits::Logits(State& state)
     : state_{state},
-      shape_{static_cast<int64_t>(state_.params_->batch_size) * state_.params_->search.num_beams, state_.params_->sequence_length, model_.config_->model.vocab_size},
->>>>>>> bcf55a6d
+      shape_{static_cast<int64_t>(state_.params_->BatchBeamSize()), 0, model_.config_->model.vocab_size},
       type_{model_.session_info_->GetOutputDataType(model_.config_->model.decoder.outputs.logits)} {
   output_raw_ = OrtValue::CreateTensor(*model_.allocator_device_, shape_, type_);
 
@@ -39,7 +32,7 @@
   }
 #endif
 
-  input_sequence_lengths.resize(state_.params_->batch_size);
+  input_sequence_lengths.resize(state_.params_->search.batch_size);
 }
 
 #pragma warning(push)
@@ -71,18 +64,9 @@
     size_t element_size = type_ == Ort::TypeToTensorType<float> ? 4 : 2;
     size_t vocab_index = 0;  // Simpler math to have this index go up by vocab_size for every logit chunk we process
 
-    for (int batch_index = 0; batch_index < state_.params_->batch_size; batch_index++) {
+    for (int batch_index = 0; batch_index < state_.params_->search.batch_size; batch_index++) {
       // Find the first non pad token from the end
-<<<<<<< HEAD
       size_t token_index = input_sequence_lengths[batch_index] - 1;
-=======
-      size_t token_index = seq_length;
-      while (token_index-- > 0) {
-        if (input_ids[token_index] != model_.config_->model.pad_token_id)
-          break;
-      }
-
->>>>>>> bcf55a6d
       for (int beam_index = 0; beam_index < num_beams; beam_index++) {
         switch (model_.device_type_) {
           case DeviceType::DML: {
@@ -207,18 +191,18 @@
 
 #pragma warning(pop)
 
-void Logits::Update(RoamingArray<int32_t>& next_tokens, int new_kv_length) {
+void Logits::Update(const RoamingArray<int32_t>& next_tokens, int new_kv_length) {
   if (output_raw_.get()->GetTensorTypeAndShapeInfo()->GetShape()[1] == new_kv_length) {
     return;
   }
 
   // Store length of input sequence for each batch for the get step
-  for (int b = 0; b < state_.params_->batch_size; b++) {
+  for (int b = 0; b < state_.params_->search.batch_size; b++) {
     // Find the first non pad token from the end
     size_t token_index = new_kv_length;
     while (token_index-- > 0) {
-      auto next_token = next_tokens.GetCPU()[b * new_kv_length + token_index];
-      if (next_token != state_.params_->pad_token_id)
+      auto next_token = const_cast<RoamingArray<int32_t>&>(next_tokens).GetCPU()[b * new_kv_length + token_index];
+      if (next_token != model_.config_->model.pad_token_id)
         break;
     }
     input_sequence_lengths[b] = token_index + 1;
