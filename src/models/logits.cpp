--- conflicted
+++ resolved
@@ -9,16 +9,9 @@
 
 namespace Generators {
 
-<<<<<<< HEAD
-Logits::Logits(State& state)
+Logits::Logits(const Model& model, State& state)
     : state_{state},
-      shape_{static_cast<int64_t>(state_.params_->batch_size) * state_.params_->search.num_beams, state_.params_->sequence_length, state_.params_->vocab_size},
-=======
-Logits::Logits(const Model& model, State& state)
-    : model_{model},
-      state_{state},
       shape_{static_cast<int64_t>(state_.params_->batch_size) * state_.params_->search.num_beams, state_.params_->sequence_length, model_.config_->model.vocab_size},
->>>>>>> bb003afc
       type_{model_.session_info_->GetOutputDataType(model_.config_->model.decoder.outputs.logits)} {
   output_raw_ = OrtValue::CreateTensor(*model_.allocator_device_, shape_, type_);
 
