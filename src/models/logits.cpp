--- conflicted
+++ resolved
@@ -75,26 +75,6 @@
   if (logits_.empty() || logits_of_last_token->GetTensorMutableRawData() != logits_.Span().data())
     logits_ = WrapTensor<float>(*model_.p_device_inputs_, *logits_of_last_token);
 
-<<<<<<< HEAD
-  // TODO: This functionality may have to be moved to DeviceInterface to make the code platform agnostic
-  if (model_.p_device_inputs_->GetType() == DeviceType::CUDA) {
-    if (!cuda_eos_token_ids_.empty())
-      model_.p_device_inputs_->HandleEOSArray(
-          logits_.Span().data(),
-          static_cast<int>(shape_[0]) /* batch_beam_size*/,
-          static_cast<int>(shape_[2]) /* vocab_size */,
-          cuda_eos_token_ids_.Span().data(),
-          static_cast<int>(cuda_eos_token_ids_.size()));
-    return logits_;
-  } else if (model_.p_device_inputs_->GetType() == DeviceType::DML) {
-    HandleEOSArray(logits_.CopyDeviceToCpu());
-    logits_.CopyCpuToDevice();
-    return logits_;
-  }
-
-  HandleEOSArray(logits_.Span());
-=======
->>>>>>> bfc8027c
   return logits_;
 }
 
