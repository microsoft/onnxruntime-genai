--- conflicted
+++ resolved
@@ -6,16 +6,9 @@
 
 namespace Generators {
 
-<<<<<<< HEAD
-ImageFeatures::ImageFeatures(State& state, ImageFeatures::Mode mode, const std::string& name, int64_t num_image_tokens)
+ImageFeatures::ImageFeatures(const Model& model, State& state, ImageFeatures::Mode mode, const std::string& name, int64_t num_image_tokens)
     : state_{state},
-      shape_{num_image_tokens, state_.params_->hidden_size},
-=======
-ImageFeatures::ImageFeatures(const Model& model, State& state, ImageFeatures::Mode mode, const std::string& name, int64_t num_image_tokens)
-    : model_{model},
-      state_{state},
       shape_{num_image_tokens, model.config_->model.decoder.hidden_size},
->>>>>>> bb003afc
       type_{mode == ImageFeatures::Mode::Input
                 ? model_.session_info_->GetInputDataType(name)
                 : model_.session_info_->GetOutputDataType(name)},
