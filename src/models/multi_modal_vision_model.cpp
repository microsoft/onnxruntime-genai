// Copyright (c) Microsoft Corporation. All rights reserved.
// Licensed under the MIT License.

#include "../generators.h"
#include "multi_modal_vision_model.h"

namespace Generators {

namespace {

RoamingArray<float> MakeDummy() {
  return RoamingArray<float>();
}

int64_t GetNumImageTokens(const std::vector<GeneratorParams::Input>& extra_inputs,
                          const std::string& pixel_values_name,
                          const std::string& image_sizes_name) {
  std::shared_ptr<Tensor> pixel_values;
  std::shared_ptr<Tensor> image_sizes;
  for (size_t i = 0; i < extra_inputs.size(); ++i) {
    if (extra_inputs[i].name == pixel_values_name) {
      pixel_values = extra_inputs[i].tensor;
    } else if (extra_inputs[i].name == image_sizes_name) {
      image_sizes = extra_inputs[i].tensor;
    }
  }

  if (!image_sizes || !image_sizes->ort_tensor_) {
    // This prompt does not have any images.
    return 0;
  }

  auto image_sizes_shape = image_sizes->ort_tensor_->GetTensorTypeAndShapeInfo()->GetShape();
  auto num_images = pixel_values->ort_tensor_->GetTensorTypeAndShapeInfo()->GetShape()[0];
  if (image_sizes_shape != std::vector<int64_t>{num_images, 2}) {
    std::string wrong_image_sizes_shape = "(";
    for (int i = 0; i < image_sizes_shape.size(); i++) {
      wrong_image_sizes_shape += std::to_string(image_sizes_shape[i]);
      std::string eos = (i != image_sizes_shape.size() - 1) ? ", " : ")";
      wrong_image_sizes_shape += eos;
    }
    throw std::runtime_error("image_sizes tensor must be of shape (num_images, 2), got " + wrong_image_sizes_shape);
  }

  auto image_sizes_data = image_sizes->ort_tensor_->GetTensorMutableData<int64_t>();
  int64_t num_image_tokens = 0;
  for (int i = 0; i < num_images; i++) {
    int64_t h = image_sizes_data[i * num_images] / 336;
    int64_t w = image_sizes_data[i * num_images + 1] / 336;
    num_image_tokens += ((h * w + 1) * 144) + 1 + ((h + 1) * 12);
  }
  return num_image_tokens;
}

}  // namespace

MultiModalVisionModel::MultiModalVisionModel(std::unique_ptr<Config> config, OrtEnv& ort_env)
    : Model{std::move(config)} {
  // The embedding and vision models don't support graph capture because of control flow nodes, so disable graph capture for them
  auto vision_session_options = OrtSessionOptions::Create();
  CreateSessionOptionsFromConfig(config_->model.decoder.session_options, *vision_session_options, true, true);

  auto embedding_session_options = OrtSessionOptions::Create();
  CreateSessionOptionsFromConfig(config_->model.decoder.session_options, *embedding_session_options, true, true);

  embedding_session_ = OrtSession::Create(
      ort_env, (config_->config_path / fs::path(config_->model.embedding.filename)).c_str(), embedding_session_options.get());
  vision_session_ = OrtSession::Create(
      ort_env, (config_->config_path / fs::path(config_->model.vision.filename)).c_str(), vision_session_options.get());
  decoder_session_ = OrtSession::Create(
      ort_env, (config_->config_path / fs::path(config_->model.decoder.filename)).c_str(), session_options_.get());

  InitDeviceAllocator(*decoder_session_);
  session_info_->Add(*embedding_session_);
  session_info_->Add(*vision_session_);
}

std::unique_ptr<State> MultiModalVisionModel::CreateState(RoamingArray<int32_t> sequence_lengths, const GeneratorParams& params) const {
  return std::make_unique<MultiModalPipelineState>(*this, sequence_lengths, params);
}

EmbeddingState::EmbeddingState(const MultiModalVisionModel& model, const GeneratorParams& params, const int64_t num_image_tokens)
    : State{params, model},
      model_{model},
      num_image_tokens_{num_image_tokens} {
  input_ids_.Add();
  image_features_.Add();
  inputs_embeds_.Add();
}

void EmbeddingState::UpdateInputsOutputs(RoamingArray<int32_t> next_tokens) {
  int batch_size = static_cast<int>(inputs_embeds_.GetShape()[0]);
  size_t new_length = next_tokens.GetCPU().size() / batch_size;
  input_ids_.Update(next_tokens);
  image_features_.Update();
}

RoamingArray<float> EmbeddingState::Run(int current_length, RoamingArray<int32_t> next_tokens, RoamingArray<int32_t> next_indices) {
  int batch_size = static_cast<int>(input_ids_.GetShape()[0]);
  State::Run(*model_.embedding_session_, *model_.run_options_, batch_size);

  return MakeDummy();
}

VisionState::VisionState(const MultiModalVisionModel& model, const GeneratorParams& params, const int64_t num_image_tokens)
    : State{params, model},
      model_{model},
      num_image_tokens_{num_image_tokens} {
  extra_inputs_.Add();
  image_features_.Add();
}

RoamingArray<float> VisionState::Run(int current_length, RoamingArray<int32_t> next_tokens, RoamingArray<int32_t> next_indices) {
  const int num_images = static_cast<int>(inputs_[0]->GetTensorTypeAndShapeInfo()->GetShape()[0]);
  State::Run(*model_.vision_session_, *model_.run_options_, num_images);

  return MakeDummy();
}

DecoderState::DecoderState(const MultiModalVisionModel& model, RoamingArray<int32_t> sequence_lengths, const GeneratorParams& params, const CapturedGraphInfo* captured_graph_info)
    : State{params, model},
      model_{model},
      captured_graph_info_{captured_graph_info},
      position_inputs_{model, *this, sequence_lengths} {
  inputs_embeds_.Add();
  position_inputs_.Add();
  logits_.Add();
  kv_cache_.Add();
}

RoamingArray<float> DecoderState::Run(int current_length, RoamingArray<int32_t> next_tokens, RoamingArray<int32_t> next_indices) {
  int batch_size = static_cast<int>(inputs_embeds_.GetShape()[0]);
  State::Run(*model_.decoder_session_, *model_.run_options_, batch_size);
  return logits_.Get();
}

<<<<<<< HEAD
void DecoderState::UpdateInputsOutputs(RoamingArray<int32_t> next_tokens, int total_length, RoamingArray<int32_t> beam_indices) {
  int batch_size = static_cast<int>(inputs_embeds_.GetShape()[0]);
  size_t new_length = next_tokens.GetCPU().size() / batch_size;
  position_inputs_.Update(next_tokens, total_length, new_length);
  kv_cache_.Update(beam_indices.GetCPU(), total_length);
  logits_.Update(next_tokens, new_length);
  inputs_embeds_.UpdateSequenceLength(new_length);
=======
void DecoderState::UpdateInputsAndOutputs(int current_length, RoamingArray<int32_t> beam_indices) {
  position_inputs_.Update(current_length);
  kv_cache_.Update(beam_indices.GetCPU(), current_length);
  logits_.Update();
  inputs_embeds_.UpdateSequenceLength();
>>>>>>> b3dfed65
}

MultiModalPipelineState::MultiModalPipelineState(const MultiModalVisionModel& model,
                                                 RoamingArray<int32_t> sequence_lengths_unk,
                                                 const GeneratorParams& params)
    : State{params, model},
      model_{model},
      num_image_tokens_{GetNumImageTokens(params_->extra_inputs, model_.config_->model.vision.inputs.pixel_values, model_.config_->model.vision.inputs.image_sizes)},
      captured_graph_info_{model.GetCapturedGraphPool()->ReserveCapturedGraph(model, params)} {
  embedding_state_ = std::make_unique<EmbeddingState>(model, params, num_image_tokens_);
  vision_state_ = std::make_unique<VisionState>(model_, params, num_image_tokens_);
  decoder_state_ = std::make_unique<DecoderState>(model_, sequence_lengths_unk, params, captured_graph_info_.get());
}

RoamingArray<float> MultiModalPipelineState::Run(int current_length, RoamingArray<int32_t> next_tokens,
                                                 RoamingArray<int32_t> next_indices) {
  // Pipeline state defines the pipeline of the execution of the models
  // Prompt stage:
  //   - pixel_values, image_sizes -> |vision_model| -> image_features
  //   - input_ids, image_features -> |embeddings_model| -> inputs_embeds
  //   - inputs_embeds -> |decoder_model| -> logits
  // Generation stage:
  //   - input_ids, image_features -> |embeddings_model| -> inputs_embeds
  //   - inputs_embeds -> |decoder_model| -> logits
  
  embedding_state_->UpdateInputsOutputs(next_tokens);
  decoder_state_->UpdateInputsOutputs(next_tokens, current_length, next_indices);

  if (is_prompt_) {
    if (num_image_tokens_ > 0) {
      vision_state_->Run(current_length, next_tokens, next_indices);
    }
    embedding_state_->image_features_.ReuseImageFeaturesBuffer(vision_state_->image_features_);
    embedding_state_->inputs_embeds_.ReuseEmbeddingsBuffer(decoder_state_->inputs_embeds_);
    embedding_state_->Run(current_length, next_tokens, next_indices);

    auto logits = decoder_state_->Run(current_length, next_tokens, next_indices);

    is_prompt_ = false;
    vision_state_.reset();  // The vision state is no longer needed in generation stage

    return logits;
  }

<<<<<<< HEAD
=======
  embedding_state_->UpdateInputsAndOutputs(next_tokens);
  decoder_state_->UpdateInputsAndOutputs(current_length, next_indices);

  embedding_state_->inputs_embeds_.ReuseEmbeddingsBuffer(decoder_state_->inputs_embeds_);
>>>>>>> b3dfed65
  embedding_state_->Run(current_length, next_tokens, next_indices);

  return decoder_state_->Run(current_length, next_tokens, next_indices);
}

}  // namespace Generators<|MERGE_RESOLUTION|>--- conflicted
+++ resolved
@@ -88,11 +88,9 @@
   inputs_embeds_.Add();
 }
 
-void EmbeddingState::UpdateInputsOutputs(RoamingArray<int32_t> next_tokens) {
-  int batch_size = static_cast<int>(inputs_embeds_.GetShape()[0]);
-  size_t new_length = next_tokens.GetCPU().size() / batch_size;
+void EmbeddingState::UpdateInputsOutputs(RoamingArray<int32_t> next_tokens, bool is_prompt) {
   input_ids_.Update(next_tokens);
-  image_features_.Update();
+  image_features_.Update(is_prompt); // THE ANSWER LIES HERE
 }
 
 RoamingArray<float> EmbeddingState::Run(int current_length, RoamingArray<int32_t> next_tokens, RoamingArray<int32_t> next_indices) {
@@ -134,7 +132,6 @@
   return logits_.Get();
 }
 
-<<<<<<< HEAD
 void DecoderState::UpdateInputsOutputs(RoamingArray<int32_t> next_tokens, int total_length, RoamingArray<int32_t> beam_indices) {
   int batch_size = static_cast<int>(inputs_embeds_.GetShape()[0]);
   size_t new_length = next_tokens.GetCPU().size() / batch_size;
@@ -142,13 +139,6 @@
   kv_cache_.Update(beam_indices.GetCPU(), total_length);
   logits_.Update(next_tokens, new_length);
   inputs_embeds_.UpdateSequenceLength(new_length);
-=======
-void DecoderState::UpdateInputsAndOutputs(int current_length, RoamingArray<int32_t> beam_indices) {
-  position_inputs_.Update(current_length);
-  kv_cache_.Update(beam_indices.GetCPU(), current_length);
-  logits_.Update();
-  inputs_embeds_.UpdateSequenceLength();
->>>>>>> b3dfed65
 }
 
 MultiModalPipelineState::MultiModalPipelineState(const MultiModalVisionModel& model,
@@ -163,6 +153,7 @@
   decoder_state_ = std::make_unique<DecoderState>(model_, sequence_lengths_unk, params, captured_graph_info_.get());
 }
 
+// LEFT OFF: SEOMTHING IS NOT UPDATING RIGHT
 RoamingArray<float> MultiModalPipelineState::Run(int current_length, RoamingArray<int32_t> next_tokens,
                                                  RoamingArray<int32_t> next_indices) {
   // Pipeline state defines the pipeline of the execution of the models
@@ -174,7 +165,7 @@
   //   - input_ids, image_features -> |embeddings_model| -> inputs_embeds
   //   - inputs_embeds -> |decoder_model| -> logits
   
-  embedding_state_->UpdateInputsOutputs(next_tokens);
+  embedding_state_->UpdateInputsOutputs(next_tokens, is_prompt_);
   decoder_state_->UpdateInputsOutputs(next_tokens, current_length, next_indices);
 
   if (is_prompt_) {
@@ -193,15 +184,8 @@
     return logits;
   }
 
-<<<<<<< HEAD
-=======
-  embedding_state_->UpdateInputsAndOutputs(next_tokens);
-  decoder_state_->UpdateInputsAndOutputs(current_length, next_indices);
-
   embedding_state_->inputs_embeds_.ReuseEmbeddingsBuffer(decoder_state_->inputs_embeds_);
->>>>>>> b3dfed65
   embedding_state_->Run(current_length, next_tokens, next_indices);
-
   return decoder_state_->Run(current_length, next_tokens, next_indices);
 }
 
