--- conflicted
+++ resolved
@@ -141,19 +141,13 @@
 MultiModalVisionModel::MultiModalVisionModel(std::unique_ptr<Config> config, OrtEnv& ort_env)
     : Model{std::move(config)} {
   embedding_session_ = OrtSession::Create(
-<<<<<<< HEAD
-      ort_env, (config_->config_path / config_->model.embedding.filename).c_str(), session_options_.get());
+      ort_env, (config_->config_path / fs::path(config_->model.embedding.filename)).c_str(), session_options_.get());
 
   // User a custom vision session if available; otherwise, fallback to the generic options
   auto* vision_session_options = vision_session_options_ ? vision_session_options_.get() : session_options_.get();
 
   vision_session_ = OrtSession::Create(
-      ort_env, (config_->config_path / config_->model.vision.filename).c_str(), vision_session_options);
-=======
-      ort_env, (config_->config_path / fs::path(config_->model.embedding.filename)).c_str(), session_options_.get());
-  vision_session_ = OrtSession::Create(
-      ort_env, (config_->config_path / fs::path(config_->model.vision.filename)).c_str(), session_options_.get());
->>>>>>> c0dfc0b7
+      ort_env, (config_->config_path / fs::path(config_->model.vision.filename)).c_str(), vision_session_options);
   decoder_session_ = OrtSession::Create(
       ort_env, (config_->config_path / fs::path(config_->model.decoder.filename)).c_str(), session_options_.get());
 
