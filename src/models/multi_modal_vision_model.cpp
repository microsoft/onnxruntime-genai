--- conflicted
+++ resolved
@@ -169,14 +169,6 @@
   if (is_prompt_) {
     if (num_image_tokens_ > 0) {
       vision_state_->Run(current_length, next_tokens, next_indices);
-<<<<<<< HEAD
-
-      // Run the select logic
-      Select(model_, next_tokens.GetCPU(), embedding_state_->inputs_embeds_.Get(),
-             vision_state_->visual_features_.get(), vision_state_->num_image_tokens_,
-             params_->hidden_size, params_->device_type, params_->cuda_stream);
-=======
->>>>>>> bcf55a6d
     }
     embedding_state_->image_features_.ReuseImageFeaturesBuffer(vision_state_->image_features_);
     embedding_state_->Run(current_length, next_tokens, next_indices);
