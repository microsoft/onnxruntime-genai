--- conflicted
+++ resolved
@@ -11,12 +11,8 @@
 
   // Register input_ids as ORT session input.
   void Add();
-<<<<<<< HEAD
   // For first iteration, find last token of each beam and store it in output_last_tokens_.
-  RoamingArray<float> Get();
-=======
   DeviceSpan<float> Get();
->>>>>>> dc9bc02c
 
   // Resize logits to [bz, token_count, vocab_size] if necessary.
   void Update(const RoamingArray<int32_t>& next_tokens, size_t new_kv_length);
@@ -39,12 +35,9 @@
 
   std::unique_ptr<OrtValue> output_raw_;  // Raw logits output from model
 
-<<<<<<< HEAD
   std::vector<int> input_sequence_lengths;
-=======
   // OrtValue wrapped in a DeviceMemory object to make it universal
   DeviceSpan<float> logits_;
->>>>>>> dc9bc02c
 
   // Used for decoding runs with cuda graphs.
   StaticBuffer* sb_logits32_{};
