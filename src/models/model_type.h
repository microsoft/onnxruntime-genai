// Copyright (c) Microsoft Corporation. All rights reserved.
// Licensed under the MIT License.
#pragma once

#include <algorithm>
#include <array>
#include <string>
#include <string_view>

namespace Generators {

struct ModelType {
  inline static bool IsLLM(const std::string& model_type) {
    // Large-language model (LLM)
<<<<<<< HEAD
    static constexpr std::array<std::string_view, 19> LLM = {"chatglm", "decoder", "ernie4_5", "gemma", "gemma2", "gemma3_text", "gpt2", "gptoss", "granite", "llama", "mistral", "nemotron", "olmo", "phi", "phimoe", "phi3", "phi3small", "qwen2", "qwen3"};
=======
    static constexpr std::array<std::string_view, 19> LLM = {"chatglm", "decoder", "ernie4_5", "gemma", "gemma2", "gemma3_text", "gpt2", "granite", "llama", "mistral", "nemotron", "olmo", "phi", "phimoe", "phi3", "phi3small", "qwen2", "qwen3", "smollm3"};
>>>>>>> 5c15fe2d
    return std::find(LLM.begin(), LLM.end(), model_type) != LLM.end();
  }

  inline static bool IsVLM(const std::string& model_type) {
    // Vision-language model (VLM)
    static constexpr std::array<std::string_view, 2> VLM = {"gemma3", "phi3v"};
    return std::find(VLM.begin(), VLM.end(), model_type) != VLM.end();
  }

  inline static bool IsALM(const std::string& model_type) {
    // Audio-language model (ALM)
    static constexpr std::array<std::string_view, 1> ALM = {"whisper"};
    return std::find(ALM.begin(), ALM.end(), model_type) != ALM.end();
  }

  inline static bool IsMMM(const std::string& model_type) {
    // Multi-modal model (MMM)
    static constexpr std::array<std::string_view, 1> MMM = {"phi4mm"};
    return std::find(MMM.begin(), MMM.end(), model_type) != MMM.end();
  }

  inline static bool IsPipe(const std::string& model_type) {
    // Pipeline (Pipe)
    static constexpr std::array<std::string_view, 1> Pipe = {"decoder-pipeline"};
    return std::find(Pipe.begin(), Pipe.end(), model_type) != Pipe.end();
  }
};

}  // namespace Generators<|MERGE_RESOLUTION|>--- conflicted
+++ resolved
@@ -12,11 +12,7 @@
 struct ModelType {
   inline static bool IsLLM(const std::string& model_type) {
     // Large-language model (LLM)
-<<<<<<< HEAD
-    static constexpr std::array<std::string_view, 19> LLM = {"chatglm", "decoder", "ernie4_5", "gemma", "gemma2", "gemma3_text", "gpt2", "gptoss", "granite", "llama", "mistral", "nemotron", "olmo", "phi", "phimoe", "phi3", "phi3small", "qwen2", "qwen3"};
-=======
-    static constexpr std::array<std::string_view, 19> LLM = {"chatglm", "decoder", "ernie4_5", "gemma", "gemma2", "gemma3_text", "gpt2", "granite", "llama", "mistral", "nemotron", "olmo", "phi", "phimoe", "phi3", "phi3small", "qwen2", "qwen3", "smollm3"};
->>>>>>> 5c15fe2d
+    static constexpr std::array<std::string_view, 20> LLM = {"chatglm", "decoder", "ernie4_5", "gemma", "gemma2", "gemma3_text", "gpt2", "gptoss", "granite", "llama", "mistral", "nemotron", "olmo", "phi", "phimoe", "phi3", "phi3small", "qwen2", "qwen3", "smollm3"};
     return std::find(LLM.begin(), LLM.end(), model_type) != LLM.end();
   }
 
