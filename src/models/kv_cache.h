--- conflicted
+++ resolved
@@ -8,12 +8,8 @@
   KV_Cache_Combined(State& state);
 
   void Add();  // Add to state inputs/outputs
-<<<<<<< HEAD
-  void Update(std::span<const int32_t> beam_indices, int total_length);
+  void Update(DeviceSpan<int32_t> beam_indices, int total_length);
   void RewindTo(size_t index);
-=======
-  void Update(DeviceSpan<int32_t> beam_indices, int current_length);
->>>>>>> dc9bc02c
 
   template <typename ScoreType>
   void PickPastState(DeviceSpan<int32_t> beam_indices, int index);
@@ -47,13 +43,9 @@
   // Register input_ids as ORT session input.
   // Called only once during initialization of state.
   void Add();
-<<<<<<< HEAD
   // Move present to past. Prepare present output for next generation iteration.
-  void Update(std::span<const int32_t> beam_indices, int total_length);
+  void Update(DeviceSpan<int32_t> beam_indices, int total_length);
   void RewindTo(size_t index);
-=======
-  void Update(DeviceSpan<int32_t> beam_indices, int current_length);
->>>>>>> dc9bc02c
   template <typename ScoreType>
   void PickPastState(DeviceSpan<int32_t> beam_indices, int index);
   void PickPastState(DeviceSpan<int32_t> beam_indices, int index);
