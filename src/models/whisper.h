--- conflicted
+++ resolved
@@ -23,12 +23,8 @@
   OrtValue* GetOutput(const char* name) override;
 
  private:
-<<<<<<< HEAD
-  void UpdateInputsOutputs(RoamingArray<int32_t>& next_tokens, RoamingArray<int32_t> next_indices, int current_length);
-=======
   void UpdateInputsOutputs(const RoamingArray<int32_t>& next_tokens, RoamingArray<int32_t> next_indices, int current_length, bool search_buffers);
   void Finalize() override;
->>>>>>> bcf55a6d
 
   const Whisper_Model& model_;
   enum struct RunState {
