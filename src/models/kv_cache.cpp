#include "../generators.h"
#include "model.h"
#include "kv_cache.h"

namespace Generators {

<<<<<<< HEAD
// TODO(aciddelgado): check alternative kv cache implementations
KV_Cache_Combined::KV_Cache_Combined(const Model& model, State& state)
    : model_{model},
      state_{state},
      layer_count_{model.config_->model.decoder.num_hidden_layers},
      shape_{2, state_.params_->BatchBeamSize(), model.config_->model.decoder.num_key_value_heads, 0, model.config_->model.decoder.head_size} {
=======
namespace {

std::string ComposeKeyValueName(const std::string& template_string, int index) {
  constexpr int32_t KeyValueNameLength = 64;
  char key_value_name[KeyValueNameLength];
  if (auto length = snprintf(key_value_name, std::size(key_value_name), template_string.c_str(), index);
      length < 0 || length >= KeyValueNameLength) {
    throw std::runtime_error("Unable to compose key value name from the provided template " + template_string +
                             ". This could be either due to an encoding error or the name being too long.");
  }
  return std::string(key_value_name);
}

}  // namespace

KV_Cache_Combined::KV_Cache_Combined(State& state)
    : state_{state},
      layer_count_{model_.config_->model.decoder.num_hidden_layers},
      shape_{2, state_.params_->BatchBeamSize(), model_.config_->model.decoder.num_key_value_heads, 0, model_.config_->model.decoder.head_size} {
>>>>>>> bcf55a6d
  pasts_.resize(layer_count_);
  presents_.reserve(layer_count_);

  for (int i = 0; i < layer_count_; ++i) {
    input_name_strings_.emplace_back(ComposeKeyValueName(model_.config_->model.decoder.inputs.past_names, i));
    output_name_strings_.emplace_back(ComposeKeyValueName(model_.config_->model.decoder.outputs.present_names, i));
  }

  // Derive the KV data type from the KV input 0
  type_ = model_.session_info_->GetInputDataType(input_name_strings_[0]);

  empty_past_ = OrtValue::CreateTensor(*model_.allocator_device_, shape_, type_);
  shape_[3] = 0;

  for (int i = 0; i < layer_count_; ++i) {
    presents_.push_back(OrtValue::CreateTensor(*model_.allocator_device_, shape_, type_));
  }
}

void KV_Cache_Combined::Add() {
  input_index_ = state_.inputs_.size();
  output_index_ = state_.outputs_.size();

  for (int i = 0; i < layer_count_; i++) {
    state_.inputs_.push_back(empty_past_.get());
    state_.input_names_.push_back(input_name_strings_[i].c_str());
    state_.outputs_.push_back(presents_[i].get());
    state_.output_names_.push_back(output_name_strings_[i].c_str());
  }
}

void KV_Cache_Combined::Update(std::span<const int32_t> beam_indices, int current_length) {
  assert(state_.params_->search.num_beams == 1 || !beam_indices.empty());  // We require beam_indices if we're a beam search

  for (int i = 0; i < layer_count_; i++) {
    if (beam_indices.empty()) {
      pasts_[i] = std::move(presents_[i]);
    } else {
      PickPastState(beam_indices, i);
    }
  }

  shape_[3] = current_length;
  for (int i = 0; i < layer_count_; i++) {
    presents_[i] = OrtValue::CreateTensor(*model_.allocator_device_, shape_, type_);
    state_.inputs_[input_index_ + i] = pasts_[i].get();
    state_.outputs_[output_index_ + i] = presents_[i].get();
  }
}

// Copy present state to past state reordered by the beam_indices
template <typename ScoreType>
void KV_Cache_Combined::PickPastState(std::span<const int32_t> beam_indices, int index) {
  auto block_size_per_beam = shape_[2] * shape_[3] * shape_[4];
  auto past_key_size = shape_[1] * block_size_per_beam;
  auto element_count = shape_[0] * past_key_size;

  const OrtValue& present = *presents_[index];
  std::unique_ptr<OrtValue> past = OrtValue::CreateTensor<ScoreType>(*model_.allocator_device_, shape_);
  auto past_span = std::span<ScoreType>(past->GetTensorMutableData<ScoreType>(), element_count);
  auto present_span = std::span<const ScoreType>(present.GetTensorData<ScoreType>(), element_count);

#if USE_CUDA
  if (model_.device_type_ == DeviceType::CUDA) {
    for (size_t j = 0; j < beam_indices.size(); j++) {
      int32_t beam_index = beam_indices[j];
      auto present_key = present_span.subspan(beam_index * block_size_per_beam, block_size_per_beam);
      auto present_value = present_span.subspan(past_key_size + beam_index * block_size_per_beam, block_size_per_beam);

      auto past_key = past_span.subspan(j * block_size_per_beam, block_size_per_beam);
      auto past_value = past_span.subspan(past_key_size + j * block_size_per_beam, block_size_per_beam);
      cudaMemcpyAsync(past_key.data(), present_key.data(), present_key.size_bytes(), cudaMemcpyDeviceToDevice, model_.cuda_stream_);
      cudaMemcpyAsync(past_value.data(), present_value.data(), present_value.size_bytes(), cudaMemcpyDeviceToDevice, model_.cuda_stream_);
    }
  } else
#endif
  {
    for (size_t j = 0; j < beam_indices.size(); j++) {
      int32_t const beam_index = beam_indices[j];
      auto present_key = present_span.subspan(beam_index * block_size_per_beam, block_size_per_beam);
      auto present_value = present_span.subspan(past_key_size + beam_index * block_size_per_beam, block_size_per_beam);

      auto past_key = past_span.subspan(j * block_size_per_beam, block_size_per_beam);
      auto past_value = past_span.subspan(past_key_size + j * block_size_per_beam, block_size_per_beam);
      copy(present_key, past_key);
      copy(present_value, past_value);
    }
  }

  pasts_[index] = std::move(past);
}

void KV_Cache_Combined::PickPastState(std::span<const int32_t> beam_indices, int index) {
  if (type_ == Ort::TypeToTensorType<float>) {
    PickPastState<float>(beam_indices, index);
  } else {
    PickPastState<Ort::Float16_t>(beam_indices, index);
  }
}

bool KV_Cache::IsCacheNeeded(const Model& model) {
  return model.session_info_->HasInput(ComposeKeyValueName(model.config_->model.decoder.inputs.past_key_names, 0));
}

KV_Cache::KV_Cache(State& state)
    : state_{state},
      layer_count_{model_.config_->model.decoder.num_hidden_layers},
      past_present_share_buffer_{state_.params_->search.past_present_share_buffer && (state_.params_->search.num_beams == 1 || model_.config_->model.type == "whisper")},
      shape_{state_.params_->BatchBeamSize(), model_.config_->model.decoder.num_key_value_heads, 0, model_.config_->model.decoder.head_size} {
  if (g_log.enabled && g_log.warning && past_present_share_buffer_ != state_.params_->search.past_present_share_buffer)
    Log("warning", "past_present_share_buffer search option set to true, but has been disabled due to the current configuration. See https://aka.ms/generate_config for details");

  pasts_.resize(layer_count_ * 2);
  presents_.reserve(layer_count_ * 2);

  for (int i = 0; i < layer_count_; ++i) {
    input_name_strings_.emplace_back(ComposeKeyValueName(model_.config_->model.decoder.inputs.past_key_names, i));
    input_name_strings_.emplace_back(ComposeKeyValueName(model_.config_->model.decoder.inputs.past_value_names, i));

    output_name_strings_.emplace_back(ComposeKeyValueName(model_.config_->model.decoder.outputs.present_key_names, i));
    output_name_strings_.emplace_back(ComposeKeyValueName(model_.config_->model.decoder.outputs.present_value_names, i));
  }

  // Derive the KV data type from the KV input 0
  type_ = model_.session_info_->GetInputDataType(input_name_strings_[0]);

  empty_past_ = OrtValue::CreateTensor(*model_.allocator_device_, shape_, type_);

  // Set the size after empty_past_ has been created with 0 for this field
  if (past_present_share_buffer_) {
    shape_[2] = state_.params_->search.max_length;

    if (state_.GetCapturedGraphInfo()) {
      sb_kv_caches_.reserve(layer_count_ * 2);
      for (int i = 0; i < layer_count_ * 2; ++i) {
        sb_kv_caches_.push_back(state_.GetCapturedGraphInfo()->sb_kv_caches_[i].get());
      }
    }

    for (int i = 0; i < layer_count_ * 2; ++i) {
      presents_.push_back(
          sb_kv_caches_.empty() ? OrtValue::CreateTensor(*model_.allocator_device_, shape_, type_)
                                : sb_kv_caches_[i]->CreateTensorOnStaticBuffer(shape_, type_));
    }
  }
}

void KV_Cache::AddEncoder() {
  // We don't set the input_index_ & output_index_ because the encoder step only runs once, there's no update

  for (int i = 0; i < layer_count_ * 2; ++i) {
    state_.outputs_.push_back(presents_[i].get());
    state_.output_names_.push_back(output_name_strings_[i].c_str());
  }
}

void KV_Cache::Add() {
  input_index_ = state_.inputs_.size();
  output_index_ = state_.outputs_.size();

  for (int i = 0; i < layer_count_ * 2; ++i) {
    state_.inputs_.push_back(empty_past_.get());  // Set empty past here, AddEncoder() & Update() take care of the rest
    state_.input_names_.push_back(input_name_strings_[i].c_str());
    state_.outputs_.push_back(presents_[i].get());
    state_.output_names_.push_back(output_name_strings_[i].c_str());
  }

  // For shared_past_present, the past & presents never change, so set the inputs to the present values (outputs are already set above)
  if (past_present_share_buffer_) {
    for (int i = 0; i < layer_count_ * 2; ++i) {
      state_.inputs_[input_index_ + i] = presents_[i].get();
    }
  }
}

// TODO(aciddelgado): consider 0-initializing pasts somewhere
void KV_Cache::Update(std::span<const int32_t> beam_indices, int total_length) {
  // If we're sharing past & present buffers there is nothing to do here, so early exit
  if (past_present_share_buffer_)
    return;

  if (!is_first_update_) {
    for (int i = 0; i < layer_count_ * 2; i++) {
      if (beam_indices.empty()) {
        pasts_[i] = std::move(presents_[i]);
      } else {
        PickPastState(beam_indices, i);
      }
      state_.inputs_[input_index_ + i] = pasts_[i].get();
    }
  }

  shape_[2] = total_length;
  for (int i = 0; i < layer_count_ * 2; i++) {
    presents_[i] = OrtValue::CreateTensor(*model_.allocator_device_, shape_, type_);
    state_.outputs_[output_index_ + i] = presents_[i].get();
  }

  is_first_update_ = false;
}

// TODO(aciddelgado): test with past_present_share_buffer_ = false
void KV_Cache::RewindTo(size_t index) {
  if (past_present_share_buffer_) {
    return;
  } else if (shape_[2] <= static_cast<int>(index)) {
    throw std::runtime_error("Requested length of rewind is greater than the current length.");
  }

  is_first_update_ = true;
  if (index == 0) {
    for (int i = 0; i < layer_count_ * 2; i++) {
      pasts_[i] = nullptr;
    }
  } else if (type_ == Ort::TypeToTensorType<float>) {
    RewindPastTensorsTo<float>(index);
  } else {
    RewindPastTensorsTo<Ort::Float16_t>(index);
  }
}

template <typename T>
void KV_Cache::RewindPastTensorsTo(size_t index) {
  assert(index > 0 && shape_[2] >= index && !past_present_share_buffer_);
  std::array<int64_t, 4> new_shape = shape_;
  new_shape[2] = static_cast<int>(index);
  auto batch_x_num_heads = new_shape[0] * new_shape[1];
  auto new_length_x_head_size = new_shape[2] * new_shape[3];
  auto old_length_x_head_size = shape_[2] * new_shape[3];

  for (int i = 0; i < layer_count_ * 2; i++) {
    OrtValue& present = *presents_[i];
    std::unique_ptr<OrtValue> past = OrtValue::CreateTensor(*model_.allocator_device_, shape_, type_);
    for (int j = 0; j < batch_x_num_heads; j++) {
      auto present_data = present.GetTensorData<T>() + j * old_length_x_head_size;
      auto past_data = past->GetTensorMutableData<T>() + j * new_length_x_head_size;
#if USE_CUDA
      if (model_.device_type_ == DeviceType::CUDA) {
        cudaMemcpyAsync(past_data, present_data, new_length_x_head_size * sizeof(T), cudaMemcpyDeviceToDevice, model_.cuda_stream_);
      } else
#endif
      {
        copy(std::span<const T>(present_data, new_length_x_head_size), std::span<T>(past_data, new_length_x_head_size));
      }
    }
    pasts_[i] = std::move(past);
    state_.inputs_[input_index_ + i] = pasts_[i].get();
  }
}

// Copy present state to past state reordered by the beam_indices
template <typename ScoreType>
void KV_Cache::PickPastState(std::span<const int32_t> beam_indices, int index) {
  auto block_size_per_beam = shape_[1] * shape_[2] * shape_[3];
  auto element_count = shape_[0] * block_size_per_beam;

  const OrtValue& present_value = *presents_[index];
  std::unique_ptr<OrtValue> past_value = OrtValue::CreateTensor<ScoreType>(*model_.allocator_device_, shape_);
  auto past_span = std::span<ScoreType>(past_value->GetTensorMutableData<ScoreType>(), element_count);
  auto present_span = std::span<const ScoreType>(present_value.GetTensorData<ScoreType>(), element_count);

#if USE_CUDA
  if (model_.device_type_ == DeviceType::CUDA) {
    for (size_t j = 0; j < beam_indices.size(); j++) {
      int32_t beam_index = beam_indices[j];
      auto present = present_span.subspan(beam_index * block_size_per_beam, block_size_per_beam);
      auto past = past_span.subspan(j * block_size_per_beam, block_size_per_beam);
      cudaMemcpyAsync(past.data(), present.data(), present.size_bytes(), cudaMemcpyDeviceToDevice, model_.cuda_stream_);
    }
  } else
#endif
  {
    for (size_t j = 0; j < beam_indices.size(); j++) {
      int32_t const beam_index = beam_indices[j];
      auto present = present_span.subspan(beam_index * block_size_per_beam, block_size_per_beam);
      auto past = past_span.subspan(j * block_size_per_beam, block_size_per_beam);
      copy(present, past);
    }
  }

  pasts_[index] = std::move(past_value);
}

void KV_Cache::PickPastState(std::span<const int32_t> beam_indices, int index) {
  if (type_ == Ort::TypeToTensorType<float>) {
    PickPastState<float>(beam_indices, index);
  } else {
    PickPastState<Ort::Float16_t>(beam_indices, index);
  }
}

Cross_Cache::Cross_Cache(State& state)
    : state_{state},
      layer_count_{model_.config_->model.decoder.num_hidden_layers},
      shape_{state_.params_->BatchBeamSize(), model_.config_->model.decoder.num_key_value_heads, 1500, model_.config_->model.decoder.head_size} {
  values_.reserve(layer_count_ * 2);

  for (int i = 0; i < layer_count_; ++i) {
    input_name_strings_.emplace_back(ComposeKeyValueName(model_.config_->model.decoder.inputs.cross_past_key_names, i));
    input_name_strings_.emplace_back(ComposeKeyValueName(model_.config_->model.decoder.inputs.cross_past_value_names, i));

    output_name_strings_.emplace_back(ComposeKeyValueName(model_.config_->model.decoder.outputs.cross_present_key_names, i));
    output_name_strings_.emplace_back(ComposeKeyValueName(model_.config_->model.decoder.outputs.cross_present_value_names, i));
  }

  // Derive the KV data type from the KV input 0
  type_ = model_.session_info_->GetInputDataType(input_name_strings_[0]);

  for (int i = 0; i < layer_count_; ++i) {
    values_.push_back(OrtValue::CreateTensor(*model_.allocator_device_, shape_, type_));
    values_.push_back(OrtValue::CreateTensor(*model_.allocator_device_, shape_, type_));
  }
}

void Cross_Cache::AddOutputs() {
  for (int i = 0; i < layer_count_ * 2; ++i) {
    state_.outputs_.push_back(values_[i].get());
    state_.output_names_.push_back(output_name_strings_[i].c_str());
  }
}

void Cross_Cache::AddInputs() {
  for (int i = 0; i < layer_count_ * 2; ++i) {
    state_.inputs_.push_back(values_[i].get());
    state_.input_names_.push_back(input_name_strings_[i].c_str());
  }
}

}  // namespace Generators<|MERGE_RESOLUTION|>--- conflicted
+++ resolved
@@ -4,14 +4,6 @@
 
 namespace Generators {
 
-<<<<<<< HEAD
-// TODO(aciddelgado): check alternative kv cache implementations
-KV_Cache_Combined::KV_Cache_Combined(const Model& model, State& state)
-    : model_{model},
-      state_{state},
-      layer_count_{model.config_->model.decoder.num_hidden_layers},
-      shape_{2, state_.params_->BatchBeamSize(), model.config_->model.decoder.num_key_value_heads, 0, model.config_->model.decoder.head_size} {
-=======
 namespace {
 
 std::string ComposeKeyValueName(const std::string& template_string, int index) {
@@ -31,7 +23,6 @@
     : state_{state},
       layer_count_{model_.config_->model.decoder.num_hidden_layers},
       shape_{2, state_.params_->BatchBeamSize(), model_.config_->model.decoder.num_key_value_heads, 0, model_.config_->model.decoder.head_size} {
->>>>>>> bcf55a6d
   pasts_.resize(layer_count_);
   presents_.reserve(layer_count_);
 
