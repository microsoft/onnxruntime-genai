--- conflicted
+++ resolved
@@ -54,11 +54,7 @@
   }
 }
 
-<<<<<<< HEAD
-void KV_Cache_Combined::Update(std::span<const int32_t> beam_indices, int total_length) {
-=======
-void KV_Cache_Combined::Update(DeviceSpan<int32_t> beam_indices, int current_length) {
->>>>>>> dc9bc02c
+void KV_Cache_Combined::Update(DeviceSpan<int32_t> beam_indices, int total_length) {
   assert(state_.params_->search.num_beams == 1 || !beam_indices.empty());  // We require beam_indices if we're a beam search
 
   if (!is_first_update_) {
@@ -259,11 +255,7 @@
   }
 }
 
-<<<<<<< HEAD
-void KV_Cache::Update(std::span<const int32_t> beam_indices, int total_length) {
-=======
-void KV_Cache::Update(DeviceSpan<int32_t> beam_indices, int current_length) {
->>>>>>> dc9bc02c
+void KV_Cache::Update(DeviceSpan<int32_t> beam_indices, int total_length) {
   // If we're sharing past & present buffers there is nothing to do here, so early exit
   if (past_present_share_buffer_)
     return;
