// Copyright (c) Microsoft Corporation. All rights reserved.
// Licensed under the MIT License.
// Modifications Copyright(C) 2024-2025 Advanced Micro Devices, Inc. All rights reserved.

// Summary: The Ort C++ API is a header only wrapper around the Ort C API.
//
// This header turns the C API opaque types into C++ objects with methods and destructors.
// For the methods, values are returned directly and exceptions are thrown in case of errors. Standard C++ practices
// like std::unique_ptr are used to show ownership.
//
// As this just gives a definition of the C opaque types, it is simple to interop with the C API as the types match.
// Interop can be useful for advanced usage like a custom OrtAllocator.

/*
Technical explanation on how it works:

The C header onnxruntime_c_api.h declares a type and some functions:
struct OrtSession;

This type is not defined, only declared, as it is opaque.

This C++ header (this file) defines that same type:

struct OrtSession {

  static std::unique_ptr<OrtSession> Create(...); // Calls C API CreateSession(...) to construct a new OrtSession

  size_t GetInputCount() const {
    size_t out;
    Ort::ThrowOnError(Ort::api->SessionGetInputCount(this, &out)); // Calls C API here, and throws a const OrtStatus* on error
    return out;
  }

  // This enables delete to work as expected, so an OrtSession* can be held in a std::unique_ptr or deleted directly.
  static void operator delete(void* p) { Ort::api->ReleaseSession(reinterpret_cast<OrtSession*>(p)); }

  Ort::Abstract make_abstract; // Ensures this type cannot be directly constructed or copied by value
};

It is still an opaque type, there is no way to construct it by value, but it now acts like a C++ type in useful ways.
The methods on it wrap the equivalent C API methods for, and deleting a pointer to this type will release the data
behind it (equivalent to calling the OrtRelease* method).

Example usage:

NOTE: The std::unique_ptr<t>s could just be 'auto', it's expanded for clarity

Ort::InitApi();
std::unique_ptr<OrtEnv> p_env=OrtEnv::Create(ORT_LOGGING_LEVEL_WARNING, "test");

std::unique_ptr<OrtMemoryInfo> p_memory_info = OrtMemoryInfo::CreateCpu(OrtDeviceAllocator, OrtMemTypeCPU);
std::unique_ptr<OrtValue> p_input_tensor = OrtValue::CreateTensor<float>(*p_memory_info, input_image_.data(), input_image_.size(), input_shape_.data(), input_shape_.size());
std::unique_ptr<OrtValue> p_output_tensor = OrtValue::CreateTensor<float>(*p_memory_info, results_.data(), results_.size(), output_shape_.data(), output_shape_.size());

std::unique_ptr<OrtSession> p_session_ = OrtSession::Create(*p_env, L"model.onnx", nullptr)};

const char *input_names[] = { "Example Input Name" };
const char *output_names[] = { "Example Output Name" };

OrtValue* inputs[] = { p_input_tensor.get() };
OrtValue* outputs[] = { p_output_tensor.get() };

p_session_->Run(nullptr, input_names, inputs, std::size(inputs), output_names, outputs, std::size(outputs));

*/

#pragma once
#include <memory>
#include <string>
#include <vector>
#include <unordered_map>
#include <array>
#include <stdexcept>

#include "onnxruntime_c_api.h"
#include "../span.h"
#include "../logging.h"
#include "env_utils.h"

#if defined(__linux__)
#include <dlfcn.h>

#if defined(__ANDROID__)
#include <android/log.h>
#define TAG "GenAI"

#define LOG_DEBUG(...) __android_log_print(ANDROID_LOG_DEBUG, TAG, __VA_ARGS__)
#define LOG_INFO(...) __android_log_print(ANDROID_LOG_INFO, TAG, __VA_ARGS__)
#define LOG_WARN(...) __android_log_print(ANDROID_LOG_WARN, TAG, __VA_ARGS__)
#define LOG_ERROR(...) __android_log_print(ANDROID_LOG_ERROR, TAG, __VA_ARGS__)
#define LOG_FATAL(...) __android_log_print(ANDROID_LOG_FATAL, TAG, __VA_ARGS__)
#endif

#elif defined(__APPLE__)
#include "TargetConditionals.h"
#if TARGET_OS_OSX && _ORT_GENAI_USE_DLOPEN
#define MACOS_USE_DLOPEN
#include <dlfcn.h>
#endif
#endif

#ifndef PATH_MAX
#define PATH_MAX (4096)
#endif

#if !defined(__ANDROID__)
#define LOG_WHEN_ENABLED(LOG_FUNC) \
  if (Generators::g_log.enabled && Generators::g_log.ort_lib) LOG_FUNC

#define LOG_DEBUG(...) LOG_WHEN_ENABLED(Generators::Log("debug", __VA_ARGS__))
#define LOG_INFO(...) LOG_WHEN_ENABLED(Generators::Log("info", __VA_ARGS__))
#define LOG_WARN(...) LOG_WHEN_ENABLED(Generators::Log("warning", __VA_ARGS__))
#define LOG_ERROR(...) LOG_WHEN_ENABLED(Generators::Log("error", __VA_ARGS__))
#define LOG_FATAL(...) LOG_WHEN_ENABLED(Generators::Log("fatal", __VA_ARGS__))
#endif

/** \brief Free functions and a few helpers are defined inside this namespace. Otherwise all types are the C API types
 *
 */
namespace Ort {

using OrtApiBaseFn = const OrtApiBase* (*)(void);

/// Before using this C++ wrapper API, you MUST call Ort::InitApi to set the below 'api' variable
inline const OrtApi* api{};

#if defined(__linux__) || defined(MACOS_USE_DLOPEN)
inline std::string GetCurrentModuleDir() {
  Dl_info dl_info;
  dladdr((void*)GetCurrentModuleDir, &dl_info);
  std::string module_name(dl_info.dli_fname);
  std::string module_directory{};

  const size_t last_slash_idx = module_name.rfind('/');
  if (std::string::npos != last_slash_idx) {
    module_directory = module_name.substr(0, last_slash_idx);
  }
  return module_directory;
}

inline void* LoadDynamicLibraryIfExists(const std::string& path) {
  LOG_INFO("Attempting to dlopen %s", path.c_str());
  void* ort_lib_handle = dlopen(path.c_str(), RTLD_NOW | RTLD_LOCAL);
  if (ort_lib_handle == nullptr) {
    char* err = dlerror();
    LOG_WARN("Error while dlopen: %s", (err != nullptr ? err : "Unknown"));
    if (path.front() != '/') {
      // If not absolute path, try search for current dir
      std::string current_module_dir = GetCurrentModuleDir();
      std::string local_path{current_module_dir + "/" + path};
      LOG_INFO("Attempting to dlopen %s", local_path.c_str());
      ort_lib_handle = dlopen(local_path.c_str(), RTLD_NOW | RTLD_LOCAL);
    }
  }
  if (ort_lib_handle) {
#if !defined(__ANDROID__) && !defined(__APPLE__)  // RTLD_DI_ORIGIN not available on Android & Darwin
    char pathname[PATH_MAX];
    dlinfo((void*)ort_lib_handle, RTLD_DI_ORIGIN, &pathname);
    LOG_INFO("Loaded native library at %s", pathname);
#endif
  } else {
    char* err = dlerror();
    LOG_WARN("Error while dlopen: %s", (err != nullptr ? err : "Unknown"));
  }
  return ort_lib_handle;
}

inline void InitApiWithDynamicFn(OrtApiBaseFn ort_api_base_fn) {
  if (ort_api_base_fn == nullptr) {
    throw std::runtime_error("OrtGetApiBase not found");
  }

  const OrtApiBase* ort_api_base = ort_api_base_fn();
  if (ort_api_base == nullptr) {
    throw std::runtime_error("OrtGetApiBase() returned nullptr");
  }

  // loop from the ORT version GenAI was built with, down to the minimum ORT version we require.
  // as long as the libonnxruntime.so we loaded supports one of those we're good.
  constexpr int genai_min_ort_api_version = 18;  // GenAI was first released around the time of ORT 1.18 so use that
  for (int i = ORT_API_VERSION; i >= genai_min_ort_api_version; --i) {
    api = ort_api_base->GetApi(i);
    if (api) {
      LOG_INFO("ORT API Version %d was found.", i);
      break;
    }
  }

  if (!api) {
    LOG_WARN("The loaded library did not have an ORT API version between %d and %d.",
             ORT_API_VERSION, genai_min_ort_api_version);
    throw std::runtime_error("Failed to load onnxruntime. Please make sure you installed the correct version");
  }
}
#endif

inline void InitApi() {
  if (api) {
    // api was already set.
    return;
  }

  bool ort_lib = false;
  Generators::GetEnv("ORTGENAI_LOG_ORT_LIB", ort_lib);
  if (ort_lib) {
    Generators::SetLogBool("enabled", true);
    Generators::SetLogBool("ort_lib", true);
  }

  OrtApiBaseFn ort_api_base_fn{};

#if defined(__linux__) || defined(MACOS_USE_DLOPEN)
  // If the GenAI library links against the onnxruntime library, it will have a dependency on a specific
  // version of OrtGetApiBase.
  //
  // e.g. nm -D libonnxruntime-genai.so built this way shows it requires version 1.19.0 of OrtGetApiBase:
  //  U OrtGetApiBase @VERS_1.19.0
  //
  //
  // If you referenced those two packages in an app, and libonnxruntime-genai.so had a dependency on libonnxruntime.so
  // for OrtGetApiBase, and the ORT versions don't match, you will get a cryptic runtime error like:
  //   java.lang.UnsatisfiedLinkError: dlopen failed: cannot locate symbol "OrtGetApiBase" referenced by
  //                                   "/data/app/<appname>/base.apk!/lib/x86_64/libonnxruntime-genai.so"
  //
  // In order to be flexible we need to add complexity here by:
  //   - don't call OrtGetApiBase directly so libonnxruntime-genai.so does not have a hard dependency
  //     on libonnxruntime.so for the symbol.
  //   - use dlopen/dysm to manually load the onnxruntime library and get the OrtGetApiBase function pointer.
  //     - requires the Android app has referenced both the GenAI and ORT Android packages so the library is available.
  //   - iterate between the current ORT version we're aware of, and a minimum required version, so that we work with
  //     any libonnxruntime.so that supports one of those versions.
  //

  void* ort_lib_handle = nullptr;
  const char* ort_lib_path = std::getenv("ORT_LIB_PATH");
  if (ort_lib_path) {
    ort_lib_handle = LoadDynamicLibraryIfExists(ort_lib_path);
  }

#if defined(__linux__)
  if (ort_lib_handle == nullptr) {
    // For Android and NuGet Linux package, the file name is libonnxruntime.so
    // "libonnxruntime4j_jni.so" is also an option on Android if we have issues
    ort_lib_handle = LoadDynamicLibraryIfExists("libonnxruntime.so");
  }

  if (ort_lib_handle == nullptr) {
    // On Linux it can also be `libonnxruntime.so.1`. See: https://github.com/microsoft/onnxruntime/pull/21339
    ort_lib_handle = LoadDynamicLibraryIfExists("libonnxruntime.so.1");
  }
#endif

#if defined(MACOS_USE_DLOPEN)
  if (ort_lib_handle == nullptr) {
    ort_lib_handle = LoadDynamicLibraryIfExists("libonnxruntime.dylib");
  }
#endif

  if (ort_lib_handle == nullptr) {
    throw std::runtime_error(std::string("Failed to load onnxruntime. Set ORTGENAI_LOG_ORT_LIB envvar to enable detailed logging."));
  }

  ort_api_base_fn = (OrtApiBaseFn)dlsym(ort_lib_handle, "OrtGetApiBase");
  if (ort_api_base_fn == nullptr) {
    char* err = dlerror();
    throw std::runtime_error(std::string("Failed to load symbol OrtGetApiBase: ") + (err != nullptr ? err : "Unknown"));
  }

  InitApiWithDynamicFn(ort_api_base_fn);
#else   // defined(__linux__) || defined(MACOS_USE_DLOPEN)
  ort_api_base_fn = &OrtGetApiBase;
  api = ort_api_base_fn()->GetApi(ORT_API_VERSION);
  if (!api)
    throw std::runtime_error("Onnxruntime is installed but is too old, please install a newer version");
#endif  // defined(__linux__) || defined(MACOS_USE_DLOPEN)

  LOG_INFO("ORT Version: %s. %s", ort_api_base_fn()->GetVersionString(), api->GetBuildInfoString());
}

/** \brief All C++ methods that can fail will throw an exception of this type
 *
 * If <tt>ORT_NO_EXCEPTIONS</tt> is defined, then any error will result in a call to abort()
 */
struct Exception : std::exception {
  Exception(const Exception& e);
  Exception(std::unique_ptr<OrtStatus>&& ort_status) : ort_status_{std::move(ort_status)} {}

  OrtErrorCode GetOrtErrorCode() const;
  const char* what() const noexcept override;

 private:
  std::unique_ptr<OrtStatus> ort_status_;
};

/// This is a C++ wrapper for OrtApi::GetAvailableProviders() and returns a vector of strings representing the available execution providers.
std::vector<std::string> GetAvailableProviders();

/// This is a C++ wrapper for OrtApi::GetEpDevices() to get execution provider devices.
void GetEpDevices(OrtEnv* env, const OrtEpDevice* const** device_ptrs, size_t* num_devices);

/// This is a C++ wrapper for OrtApi::EpDevice_EpMetadata() to get execution provider metadata.
const OrtKeyValuePairs* GetEpDeviceMetadata(const OrtEpDevice* device);

/// This is a C++ wrapper for OrtApi::GetKeyValuePairs() to get key-value pairs from metadata.
void GetKeyValuePairs(const OrtKeyValuePairs* keyvals, const char* const** keys, const char* const** values, size_t* num_entries);

inline void SetCurrentGpuDeviceId(int device_id);
inline int GetCurrentGpuDeviceId();

/** \brief IEEE 754 half-precision floating point data type
 * \details It is necessary for type dispatching to make use of C++ API
 * The type is implicitly convertible to/from uint16_t.
 * The size of the structure should align with uint16_t and one can freely cast
 * uint16_t buffers to/from Ort::Float16_t to feed and retrieve data.
 *
 * Generally, you can feed any of your types as float16/blfoat16 data to create a tensor
 * on top of it, providing it can form a continuous buffer with 16-bit elements with no padding.
 * And you can also feed a array of uint16_t elements directly. For example,
 *
 * \code{.unparsed}
 * uint16_t values[] = { 15360, 16384, 16896, 17408, 17664};
 * constexpr size_t values_length = sizeof(values) / sizeof(values[0]);
 * std::vector<int64_t> dims = {values_length};  // one dimensional example
 * Ort::MemoryInfo info("Cpu", OrtDeviceAllocator, 0, OrtMemTypeDefault);
 * // Note we are passing bytes count in this api, not number of elements -> sizeof(values)
 * auto float16_tensor = Ort::Value::CreateTensor(info, values, sizeof(values),
 *                                                dims.data(), dims.size(), ONNX_TENSOR_ELEMENT_DATA_TYPE_FLOAT16);
 * \endcode
 *
 * Here is another example, a little bit more elaborate. Let's assume that you use your own float16 type and you want to use
 * a templated version of the API above so the type is automatically set based on your type. You will need to supply an extra
 * template specialization.
 *
 * \code{.unparsed}
 * namespace yours { struct half {}; } // assume this is your type, define this:
 * namespace Ort {
 * template<>
 * struct TypeToTensorType<yours::half> { static constexpr ONNXTensorElementDataType type = ONNX_TENSOR_ELEMENT_DATA_TYPE_FLOAT16; };
 * } //namespace Ort
 *
 * std::vector<yours::half> values;
 * std::vector<int64_t> dims = {values.size()}; // one dimensional example
 * Ort::MemoryInfo info("Cpu", OrtDeviceAllocator, 0, OrtMemTypeDefault);
 * // Here we are passing element count -> values.size()
 * auto float16_tensor = Ort::Value::CreateTensor<yours::half>(info, values.data(), values.size(), dims.data(), dims.size());
 *
 *  \endcode
 */
struct Float16_t {
  uint16_t value{};
  constexpr Float16_t() = default;
  constexpr Float16_t(uint16_t v) noexcept : value(v) {}
  constexpr operator uint16_t() const noexcept { return value; }
  constexpr bool operator==(const Float16_t& rhs) const noexcept { return value == rhs.value; };
  constexpr bool operator!=(const Float16_t& rhs) const noexcept { return value != rhs.value; };
};

static_assert(sizeof(Float16_t) == sizeof(uint16_t), "Sizes must match");

/** \brief bfloat16 (Brain Floating Point) data type
 * \details It is necessary for type dispatching to make use of C++ API
 * The type is implicitly convertible to/from uint16_t.
 * The size of the structure should align with uint16_t and one can freely cast
 * uint16_t buffers to/from Ort::BFloat16_t to feed and retrieve data.
 *
 * See also code examples for Float16_t above.
 */
struct BFloat16_t {
  uint16_t value{};
  constexpr BFloat16_t() = default;
  constexpr BFloat16_t(uint16_t v) noexcept : value(v) {}
  constexpr operator uint16_t() const noexcept { return value; }
  constexpr bool operator==(const BFloat16_t& rhs) const noexcept { return value == rhs.value; };
  constexpr bool operator!=(const BFloat16_t& rhs) const noexcept { return value != rhs.value; };
};

static_assert(sizeof(BFloat16_t) == sizeof(uint16_t), "Sizes must match");

// This is added as a member variable in the wrapped types to prevent accidental construction/copying
// Since the wrapped types are never instantiated by value, this member doesn't really exist. The types are still opaque.
struct Abstract {
  Abstract() = delete;
  Abstract(const Abstract&) = delete;
  void operator=(const Abstract&) = delete;
};

/** \brief Wrapper around ::OrtAllocator
 *
 * Defined inside the Ort namespace because 'OrtAllocator' is already defined as a struct in the C header (just without methods)
 */
struct Allocator : OrtAllocator {
  static Allocator& GetWithDefaultOptions();  ///< ::OrtAllocator default instance that is owned by Onnxruntime
  static std::unique_ptr<Allocator> Create(const OrtSession& session, const OrtMemoryInfo& memory_info);

  void* Alloc(size_t size);
  void Free(void* p);
  const OrtMemoryInfo& GetInfo() const;

  static void operator delete(void* p) { Ort::api->ReleaseAllocator(reinterpret_cast<OrtAllocator*>(p)); }
  Ort::Abstract make_abstract;
};

struct AllocatorDeleter {
  AllocatorDeleter() = default;
  explicit AllocatorDeleter(OrtAllocator* allocator)
      : allocator_(allocator) {}

  void operator()(void* p) const {
    if (allocator_)
      allocator_->Free(allocator_, p);
  }

 private:
  OrtAllocator* allocator_{};
};

template <typename T>
using IAllocatorUniquePtr = std::unique_ptr<T, AllocatorDeleter>;

template <typename TAlloc>
std::span<TAlloc> Allocate(OrtAllocator& allocator,
                           size_t size,
                           IAllocatorUniquePtr<TAlloc>& unique_ptr) {
  assert(!unique_ptr.get());  // Ensure pointer is empty, to avoid accidentally passing the wrong pointer and overwriting things
  unique_ptr = IAllocatorUniquePtr<TAlloc>(reinterpret_cast<TAlloc*>(allocator.Alloc(&allocator, size * sizeof(TAlloc))), AllocatorDeleter(&allocator));
  return std::span(unique_ptr.get(), size);
}

void RegisterExecutionProviderLibrary(OrtEnv* env, const char* registration_name, const ORTCHAR_T* path);

void UnregisterExecutionProviderLibrary(OrtEnv* env, const char* registration_name);

}  // namespace Ort

/** \brief The Status that holds ownership of OrtStatus received from C API
 *  Use it to safely destroy OrtStatus* returned from the C API. Use appropriate
 *  constructors to construct an instance of a Status object from exceptions.
 */
struct OrtStatus {
  static std::unique_ptr<OrtStatus> Create(OrtErrorCode code, const std::string& what);

  std::string GetErrorMessage() const;
  OrtErrorCode GetErrorCode() const;

  static void operator delete(void* p) { Ort::api->ReleaseStatus(reinterpret_cast<OrtStatus*>(p)); }
  Ort::Abstract make_abstract;
};

struct OrtEpDevice {
  std::string Name() const;
  std::string Vendor() const;

  Ort::Abstract make_abstract;
};

/** \brief The Env (Environment)
 *
 * The Env holds the logging state used by all other objects.
 * <b>Note:</b> One Env must be created before using any other Onnxruntime functionality
 */
struct OrtEnv {
  /// \brief Wraps OrtApi::CreateEnv
  static std::unique_ptr<OrtEnv> Create(OrtLoggingLevel logging_level = ORT_LOGGING_LEVEL_WARNING, _In_ const char* logid = "");

  /// \brief Wraps OrtApi::CreateEnvWithCustomLogger
  static std::unique_ptr<OrtEnv> Create(OrtLoggingLevel logging_level, const char* logid, OrtLoggingFunction logging_function, void* logger_param);

  /// \brief Wraps OrtApi::CreateEnvWithGlobalThreadPools
  static std::unique_ptr<OrtEnv> Create(const OrtThreadingOptions* tp_options, OrtLoggingLevel logging_level = ORT_LOGGING_LEVEL_WARNING, _In_ const char* logid = "");

  /// \brief Wraps OrtApi::CreateEnvWithCustomLoggerAndGlobalThreadPools
  static std::unique_ptr<OrtEnv> Create(const OrtThreadingOptions* tp_options, OrtLoggingFunction logging_function, void* logger_param,
                                        OrtLoggingLevel logging_level = ORT_LOGGING_LEVEL_WARNING, _In_ const char* logid = "");

  OrtEnv& EnableTelemetryEvents();   ///< Wraps OrtApi::EnableTelemetryEvents
  OrtEnv& DisableTelemetryEvents();  ///< Wraps OrtApi::DisableTelemetryEvents

  OrtEnv& CreateAndRegisterAllocator(const OrtMemoryInfo& mem_info, const OrtArenaCfg& arena_cfg);  ///< Wraps OrtApi::CreateAndRegisterAllocator

<<<<<<< HEAD
  /// \brief Get available execution provider devices. Wraps OrtApi::GetEpDevices
  /// \return Vector of execution provider devices
  std::vector<const OrtEpDevice*> GetEpDevices() const;

  /// \brief Copy tensors between devices. Wraps OrtApi::CopyTensors
  /// \param src_tensors Array of source OrtValue tensors
  /// \param dst_tensors Array of destination OrtValue tensors (must be pre-allocated)
  /// \param stream Optional sync stream for asynchronous copy (can be nullptr for synchronous)
  void CopyTensors(const std::vector<const OrtValue*>& src_tensors,
                   const std::vector<OrtValue*>& dst_tensors,
                   OrtSyncStream* stream = nullptr) const;
=======
  std::vector<const OrtEpDevice*> GetEpDevices();
>>>>>>> 366fa257

  static void operator delete(void* p) { Ort::api->ReleaseEnv(reinterpret_cast<OrtEnv*>(p)); }
  Ort::Abstract make_abstract;
};

/** \brief Custom Op Domain
 *
 */
struct OrtThreadingOptions {
  /// \brief Wraps OrtApi::CreateThreadingOptions
  static std::unique_ptr<OrtThreadingOptions> Create();

  void SetGlobalIntraOpNumThreads(int intra_op_num_threads = 0 /* 0 = default thread count */);
  void SetGlobalInterOpNumThreads(int inter_op_num_threads = 0 /* 0 = default thread count */);
  void SetGlobalSpinControl(bool allow_spinning);
  void SetGlobalDenormalAsZero();

  void SetGlobalCustomCreateThreadFn(OrtCustomCreateThreadFn ort_custom_create_thread_fn);
  void SetGlobalCustomThreadCreationOptions(void* ort_custom_thread_creation_options);
  void SetGlobalCustomJoinThreadFn(OrtCustomJoinThreadFn ort_custom_join_thread_fn);

  static void operator delete(void* p) { Ort::api->ReleaseThreadingOptions(reinterpret_cast<OrtThreadingOptions*>(p)); }
  Ort::Abstract make_abstract;
};

/** \brief Custom Op Domain
 *
 */
struct OrtCustomOpDomain {
  /// \brief Wraps OrtApi::CreateCustomOpDomain
  static std::unique_ptr<OrtCustomOpDomain> Create(const char* domain);

  // This does not take ownership of the op, simply registers it.
  void Add(const OrtCustomOp& op);  ///< Wraps CustomOpDomain_Add

  static void operator delete(void* p) { Ort::api->ReleaseCustomOpDomain(reinterpret_cast<OrtCustomOpDomain*>(p)); }
  Ort::Abstract make_abstract;
};

/** \brief RunOptions
 *
 */
struct OrtRunOptions {
  static std::unique_ptr<OrtRunOptions> Create();  ///< Wraps OrtApi::CreateRunOptions

  OrtRunOptions& SetRunLogVerbosityLevel(int);  ///< Wraps OrtApi::RunOptionsSetRunLogVerbosityLevel
  int GetRunLogVerbosityLevel() const;          ///< Wraps OrtApi::RunOptionsGetRunLogVerbosityLevel

  OrtRunOptions& SetRunLogSeverityLevel(int);  ///< Wraps OrtApi::RunOptionsSetRunLogSeverityLevel
  int GetRunLogSeverityLevel() const;          ///< Wraps OrtApi::RunOptionsGetRunLogSeverityLevel

  OrtRunOptions& SetRunTag(const char* run_tag);  ///< wraps OrtApi::RunOptionsSetRunTag
  const char* GetRunTag() const;                  ///< Wraps OrtApi::RunOptionsGetRunTag

  OrtRunOptions& AddConfigEntry(const char* config_key, const char* config_value);  ///< Wraps OrtApi::AddRunConfigEntry

  /** \brief Terminates all currently executing Session::Run calls that were made using this RunOptions instance
   *
   * If a currently executing session needs to be force terminated, this can be called from another thread to force it to fail with an error
   * Wraps OrtApi::RunOptionsSetTerminate
   */
  OrtRunOptions& SetTerminate();

  /** \brief Clears the terminate flag so this RunOptions instance can be used in a new Session::Run call without it instantly terminating
   *
   * Wraps OrtApi::RunOptionsUnsetTerminate
   */
  OrtRunOptions& UnsetTerminate();

  OrtRunOptions& AddActiveLoraAdapter(const OrtLoraAdapter& adapter);  ///< Wraps OrtApi::RunOptionsSetActiveLoraAdapter

  static void operator delete(void* p) { Ort::api->ReleaseRunOptions(reinterpret_cast<OrtRunOptions*>(p)); }
  Ort::Abstract make_abstract;
};

struct OrtCUDAProviderOptionsV2 {
  static std::unique_ptr<OrtCUDAProviderOptionsV2> Create();

  void Update(const char* const* keys, const char* const* values, size_t count);
  void UpdateValue(const char* key, void* value);

  static void operator delete(void* p) { Ort::api->ReleaseCUDAProviderOptions(reinterpret_cast<OrtCUDAProviderOptionsV2*>(p)); }
  Ort::Abstract make_abstract;
};

/** \brief Options object used when creating a new Session object
 *
 * Wraps ::OrtSessionOptions object and methods
 */
struct OrtSessionOptions {
  static std::unique_ptr<OrtSessionOptions> Create();  ///< Creates a new OrtSessionOptions. Wraps OrtApi::CreateSessionOptions
  std::unique_ptr<OrtSessionOptions> Clone() const;    ///< Creates and returns a copy of this SessionOptions object. Wraps OrtApi::CloneSessionOptions

  OrtSessionOptions& SetIntraOpNumThreads(int intra_op_num_threads);                              ///< Wraps OrtApi::SetIntraOpNumThreads
  OrtSessionOptions& SetInterOpNumThreads(int inter_op_num_threads);                              ///< Wraps OrtApi::SetInterOpNumThreads
  OrtSessionOptions& SetGraphOptimizationLevel(GraphOptimizationLevel graph_optimization_level);  ///< Wraps OrtApi::SetSessionGraphOptimizationLevel

  OrtSessionOptions& EnableCpuMemArena();   ///< Wraps OrtApi::EnableCpuMemArena
  OrtSessionOptions& DisableCpuMemArena();  ///< Wraps OrtApi::DisableCpuMemArena

  OrtSessionOptions& SetOptimizedModelFilePath(const ORTCHAR_T* optimized_model_file);  ///< Wraps OrtApi::SetOptimizedModelFilePath

  OrtSessionOptions& EnableProfiling(const ORTCHAR_T* profile_file_prefix);  ///< Wraps OrtApi::EnableProfiling
  OrtSessionOptions& DisableProfiling();                                     ///< Wraps OrtApi::DisableProfiling

  OrtSessionOptions& EnableOrtCustomOps();  ///< Wraps OrtApi::EnableOrtCustomOps

  OrtSessionOptions& EnableMemPattern();   ///< Wraps OrtApi::EnableMemPattern
  OrtSessionOptions& DisableMemPattern();  ///< Wraps OrtApi::DisableMemPattern

  OrtSessionOptions& SetExecutionMode(ExecutionMode execution_mode);  ///< Wraps OrtApi::SetSessionExecutionMode

  OrtSessionOptions& SetLogId(const char* logid);      ///< Wraps OrtApi::SetSessionLogId
  OrtSessionOptions& SetLogSeverityLevel(int level);   ///< Wraps OrtApi::SetSessionLogSeverityLevel
  OrtSessionOptions& SetLogVerbosityLevel(int level);  ///< Wraps OrtApi::SetSessionLogVerbosityLevel

  OrtSessionOptions& Add(OrtCustomOpDomain& custom_op_domain);  ///< Wraps OrtApi::AddCustomOpDomain

  OrtSessionOptions& DisablePerSessionThreads();  ///< Wraps OrtApi::DisablePerSessionThreads

  OrtSessionOptions& AddConfigEntry(const char* config_key, const char* config_value);                                                          ///< Wraps OrtApi::AddSessionConfigEntry
  OrtSessionOptions& AddInitializer(const char* name, const OrtValue& ort_val);                                                                 ///< Wraps OrtApi::AddInitializer
  OrtSessionOptions& AddExternalInitializers(const std::vector<std::string>& names, const std::vector<std::unique_ptr<OrtValue>>& ort_values);  ///< Wraps OrtApi::AddExternalInitializers

  OrtSessionOptions& AppendExecutionProvider_CUDA(const OrtCUDAProviderOptions& provider_options);               ///< Wraps OrtApi::SessionOptionsAppendExecutionProvider_CUDA
  OrtSessionOptions& AppendExecutionProvider_CUDA_V2(const OrtCUDAProviderOptionsV2& provider_options);          ///< Wraps OrtApi::SessionOptionsAppendExecutionProvider_CUDA_V2
  OrtSessionOptions& AppendExecutionProvider_ROCM(const OrtROCMProviderOptions& provider_options);               ///< Wraps OrtApi::SessionOptionsAppendExecutionProvider_ROCM
  OrtSessionOptions& AppendExecutionProvider_OpenVINO(const OrtOpenVINOProviderOptions& provider_options);       ///< Wraps OrtApi::SessionOptionsAppendExecutionProvider_OpenVINO
  OrtSessionOptions& AppendExecutionProvider_TensorRT(const OrtTensorRTProviderOptions& provider_options);       ///< Wraps OrtApi::SessionOptionsAppendExecutionProvider_TensorRT
  OrtSessionOptions& AppendExecutionProvider_TensorRT_V2(const OrtTensorRTProviderOptionsV2& provider_options);  ///< Wraps OrtApi::SessionOptionsAppendExecutionProvider_TensorRT
  OrtSessionOptions& AppendExecutionProvider_MIGraphX(const OrtMIGraphXProviderOptions& provider_options);       ///< Wraps OrtApi::SessionOptionsAppendExecutionProvider_MIGraphX
  ///< Wraps OrtApi::SessionOptionsAppendExecutionProvider_CANN
  OrtSessionOptions& AppendExecutionProvider_CANN(const OrtCANNProviderOptions& provider_options);
  /// Wraps OrtApi::SessionOptionsAppendExecutionProvider. Currently supports SNPE, XNNPACK and VitisAI.
  OrtSessionOptions& AppendExecutionProvider(const std::string& provider_name, const char* const* keys, const char* const* values, size_t num_keys);

  OrtSessionOptions& SetCustomCreateThreadFn(OrtCustomCreateThreadFn ort_custom_create_thread_fn);  ///< Wraps OrtApi::SessionOptionsSetCustomCreateThreadFn
  OrtSessionOptions& SetCustomThreadCreationOptions(void* ort_custom_thread_creation_options);      ///< Wraps OrtApi::SessionOptionsSetCustomThreadCreationOptions
  OrtSessionOptions& SetCustomJoinThreadFn(OrtCustomJoinThreadFn ort_custom_join_thread_fn);        ///< Wraps OrtApi::SessionOptionsSetCustomJoinThreadFn
  OrtSessionOptions& RegisterCustomOpsLibrary(const ORTCHAR_T* library_file_prefix);                ///< Wraps OrtApi::SessionOptionsRegisterCustomOpsLibrary

  OrtSessionOptions& AppendExecutionProvider_V2(OrtEnv& env, const std::vector<const OrtEpDevice*>& ep_devices,
                                                const std::unordered_map<std::string, std::string>& options);

  static void operator delete(void* p) { Ort::api->ReleaseSessionOptions(reinterpret_cast<OrtSessionOptions*>(p)); }
  Ort::Abstract make_abstract;
};

/** \brief Wrapper around ::OrtModelMetadata
 *
 */
struct OrtModelMetadata {
  /** \brief Returns a copy of the producer name.
   */
  std::string GetProducerName() const;  ///< Wraps OrtApi::ModelMetadataGetProducerName

  /** \brief Returns a copy of the graph name.
   */
  std::string GetGraphName() const;  ///< Wraps OrtApi::ModelMetadataGetGraphName

  /** \brief Returns a copy of the domain name.
   */
  std::string GetDomain() const;  ///< Wraps OrtApi::ModelMetadataGetDomain

  /** \brief Returns a copy of the description.
   */
  std::string GetDescription() const;  ///< Wraps OrtApi::ModelMetadataGetDescription

  /** \brief Returns a copy of the graph description.
   */
  std::string GetGraphDescription() const;  ///< Wraps OrtApi::ModelMetadataGetGraphDescription

  /** \brief Returns a vector of copies of the custom metadata keys.
   */
  std::vector<std::string> GetCustomMetadataMapKeysAllocated() const;  ///< Wraps OrtApi::ModelMetadataGetCustomMetadataMapKeys

  /** \brief Looks up a value by a key in the Custom Metadata map
   *
   * \param key zero terminated string key to lookup
   * \return Looked up value, may be an empty string if key is not found.
   */
  std::string LookupCustomMetadataMap(const char* key) const;  ///< Wraps OrtApi::ModelMetadataLookupCustomMetadataMap

  int64_t GetVersion() const;  ///< Wraps OrtApi::ModelMetadataGetVersion

  static void operator delete(void* p) { Ort::api->ReleaseModelMetadata(reinterpret_cast<OrtModelMetadata*>(p)); }
  Ort::Abstract make_abstract;
};

/** \brief Wrapper around ::OrtSession
 *
 */
struct OrtSession {
  static std::unique_ptr<OrtSession> Create(OrtEnv& env, const ORTCHAR_T* model_path, _In_opt_ const OrtSessionOptions* options);                                                                                  ///< Wraps OrtApi::CreateSession
  static std::unique_ptr<OrtSession> Create(OrtEnv& env, const ORTCHAR_T* model_path, _In_opt_ const OrtSessionOptions* options, OrtPrepackedWeightsContainer& prepacked_weights_container);                       ///< Wraps OrtApi::CreateSessionWithPrepackedWeightsContainer
  static std::unique_ptr<OrtSession> Create(OrtEnv& env, const void* model_data, size_t model_data_length, _In_opt_ const OrtSessionOptions* options);                                                             ///< Wraps OrtApi::CreateSessionFromArray
  static std::unique_ptr<OrtSession> Create(OrtEnv& env, const void* model_data, size_t model_data_length, _In_opt_ const OrtSessionOptions* options, OrtPrepackedWeightsContainer& prepacked_weights_container);  ///< Wraps OrtApi::CreateSessionFromArrayWithPrepackedWeightsContainer

  size_t GetInputCount() const;                   ///< Returns the number of model inputs
  size_t GetOutputCount() const;                  ///< Returns the number of model outputs
  size_t GetOverridableInitializerCount() const;  ///< Returns the number of inputs that have defaults that can be overridden

  /** \brief Returns a copy of input name at the specified index.
   *
   * \param index must less than the value returned by GetInputCount()
   */
  std::string GetInputName(size_t index) const;

  /** \brief Get all input names
   */
  std::vector<std::string> GetInputNames() const;

  /** \brief Returns a copy of output name at then specified index.
   *
   * \param index must less than the value returned by GetOutputCount()
   */
  std::string GetOutputName(size_t index) const;

  /** \brief Get all output names
   */
  std::vector<std::string> GetOutputNames() const;

  /** \brief Returns a copy of the overridable initializer name at then specified index.
   *
   * \param index must less than the value returned by GetOverridableInitializerCount()
   */
  std::string GetOverridableInitializerName(size_t index) const;  ///< Wraps OrtApi::SessionGetOverridableInitializerName

  /** \brief Get all overridable initializer names
   */
  std::vector<std::string> GetOverridableInitializerNames() const;

  /** \brief Returns a copy of the profiling file name.
   */
  std::string EndProfiling();                                  ///< Wraps OrtApi::SessionEndProfiling
  uint64_t GetProfilingStartTimeNs() const;                    ///< Wraps OrtApi::SessionGetProfilingStartTimeNs
  std::unique_ptr<OrtModelMetadata> GetModelMetadata() const;  ///< Wraps OrtApi::SessionGetModelMetadata

  std::unique_ptr<OrtTypeInfo> GetInputTypeInfo(size_t index) const;                   ///< Wraps OrtApi::SessionGetInputTypeInfo
  std::unique_ptr<OrtTypeInfo> GetOutputTypeInfo(size_t index) const;                  ///< Wraps OrtApi::SessionGetOutputTypeInfo
  std::unique_ptr<OrtTypeInfo> GetOverridableInitializerTypeInfo(size_t index) const;  ///< Wraps OrtApi::SessionGetOverridableInitializerTypeInfo

  /** \brief Run the model returning results in an Ort allocated vector.
   *
   * Wraps OrtApi::Run
   *
   * The caller provides a list of inputs and a list of the desired outputs to return.
   *
   * See the output logs for more information on warnings/errors that occur while processing the model.
   * Common errors are.. (TODO)
   *
   * \param[in] run_options
   * \param[in] input_names Array of null terminated strings of length input_count that is the list of input names
   * \param[in] input_values Array of Value objects of length input_count that is the list of input values
   * \param[in] input_count Number of inputs (the size of the input_names & input_values arrays)
   * \param[in] output_names Array of C style strings of length output_count that is the list of output names
   * \param[in] output_count Number of outputs (the size of the output_names array)
   * \return A std::vector of Value objects that directly maps to the output_names array (eg. output_name[0] is the first entry of the returned vector)
   */
  std::vector<std::unique_ptr<OrtValue>> Run(_In_opt_ const OrtRunOptions* run_options, const char* const* input_names, const OrtValue* const* input_values, size_t input_count,
                                             const char* const* output_names, size_t output_count);

  /** \brief Run the model returning results in user provided outputs
   * Same as Run(const RunOptions&, const char* const*, const Value*, size_t,const char* const*, size_t)
   */
  void Run(_In_opt_ const OrtRunOptions* run_options, const char* const* input_names, const OrtValue* const* input_values, size_t input_count,
           const char* const* output_names, OrtValue** output_values, size_t output_count);

  void Run(_In_opt_ const OrtRunOptions* run_options, const OrtIoBinding&);  ///< Wraps OrtApi::RunWithBinding

  void SetEpDynamicOptions(_In_opt_ const char* const* keys, const char* const* values, size_t kv_len);

  static void operator delete(void* p) { Ort::api->ReleaseSession(reinterpret_cast<OrtSession*>(p)); }
  Ort::Abstract make_abstract;
};

/** \brief Wrapper around ::OrtMemoryInfo
 *
 */
struct OrtMemoryInfo {
  static std::unique_ptr<OrtMemoryInfo> CreateCpu(OrtAllocatorType type, OrtMemType mem_type1);
  static std::unique_ptr<OrtMemoryInfo> Create(const char* name, OrtAllocatorType type, int id, OrtMemType mem_type);

  std::string GetAllocatorName() const;
  OrtAllocatorType GetAllocatorType() const;
  int GetDeviceId() const;
  OrtMemoryInfoDeviceType GetDeviceType() const;
  OrtMemType GetMemoryType() const;

  bool operator==(const OrtMemoryInfo& o) const;

  static void operator delete(void* p) { Ort::api->ReleaseMemoryInfo(reinterpret_cast<OrtMemoryInfo*>(p)); }
  Ort::Abstract make_abstract;
};

/** \brief Wrapper around ::OrtTensorTypeAndShapeInfo
 *
 */
struct OrtTensorTypeAndShapeInfo {
  ONNXTensorElementDataType GetElementType() const;  ///< Wraps OrtApi::GetTensorElementType
  size_t GetElementCount() const;                    ///< Wraps OrtApi::GetTensorShapeElementCount

  std::vector<int64_t> GetShape() const;  ///< Uses GetDimensionsCount & GetDimensions to return a std::vector of the shape

  std::vector<const char*> GetSymbolicDimensions() const;  ///< Wraps OrtApi::GetSymbolicDimensions

  static void operator delete(void* p) { Ort::api->ReleaseTensorTypeAndShapeInfo(reinterpret_cast<OrtTensorTypeAndShapeInfo*>(p)); }
  Ort::Abstract make_abstract;
};

/** \brief Wrapper around ::OrtSequenceTypeInfo
 *
 */
struct OrtSequenceTypeInfo {
  std::unique_ptr<OrtTypeInfo> GetSequenceElementType() const;  ///< Wraps OrtApi::GetSequenceElementType

  static void operator delete(void* p) { Ort::api->ReleaseSequenceTypeInfo(reinterpret_cast<OrtSequenceTypeInfo*>(p)); }
  Ort::Abstract make_abstract;
};

/** \brief Wrapper around ::OrtMapTypeInfo
 *
 */
struct OrtMapTypeInfo {
  ONNXTensorElementDataType GetMapKeyType() const;       ///< Wraps OrtApi::GetMapKeyType
  std::unique_ptr<OrtTypeInfo> GetMapValueType() const;  ///< Wraps OrtApi::GetMapValueType

  static void operator delete(void* p) { Ort::api->ReleaseMapTypeInfo(reinterpret_cast<OrtMapTypeInfo*>(p)); }
  Ort::Abstract make_abstract;
};

/// <summary>
/// Type information that may contain either TensorTypeAndShapeInfo or
/// the information about contained sequence or map depending on the ONNXType.
/// </summary>
struct OrtTypeInfo {
  const OrtTensorTypeAndShapeInfo& GetTensorTypeAndShapeInfo() const;  ///< Wraps OrtApi::CastTypeInfoToTensorInfo
  const OrtSequenceTypeInfo& GetSequenceTypeInfo() const;              ///< Wraps OrtApi::CastTypeInfoToSequenceTypeInfo
  const OrtMapTypeInfo& GetMapTypeInfo() const;                        ///< Wraps OrtApi::CastTypeInfoToMapTypeInfo

  ONNXType GetONNXType() const;

  static void operator delete(void* p) { Ort::api->ReleaseTypeInfo(reinterpret_cast<OrtTypeInfo*>(p)); }
  Ort::Abstract make_abstract;
};

// This structure is used to feed  sparse tensor values
// information for use with FillSparseTensor<Format>() API
// if the data type for the sparse tensor values is numeric
// use data.p_data, otherwise, use data.str pointer to feed
// values. data.str is an array of const char* that are zero terminated.
// number of strings in the array must match shape size.
// For fully sparse tensors use shape {0} and set p_data/str
// to nullptr.
struct OrtSparseValuesParam {
  const int64_t* values_shape;
  size_t values_shape_len;
  union {
    const void* p_data;
    const char** str;
  } data;
};

// Provides a way to pass shape in a single
// argument
struct OrtShape {
  const int64_t* shape;
  size_t shape_len;
};

/** \brief Wrapper around ::OrtSyncStream
 *
 * Used for asynchronous operations like CopyTensors.
 * Requires ONNX Runtime 1.23.0 or later.
 */
struct OrtSyncStream {
  /// \brief Create a sync stream for a specific execution provider device
  /// \param ep_device The execution provider device (from OrtEnv::GetEpDevices)
  /// \param stream_options Optional stream configuration options
  static std::unique_ptr<OrtSyncStream> Create(const OrtEpDevice* ep_device, const OrtKeyValuePairs* stream_options = nullptr);

  /// \brief Get the native stream handle (e.g., cudaStream_t for CUDA)
  void* GetHandle() const {
    return Ort::api->SyncStream_GetHandle(const_cast<OrtSyncStream*>(this));
  }

  static void operator delete(void* p) {
    if (p) Ort::api->ReleaseSyncStream(reinterpret_cast<OrtSyncStream*>(p));
  }
  Ort::Abstract make_abstract;
};

/** \brief Wrapper around ::OrtValue
 *
 */
struct OrtValue {
  /** \brief Creates a tensor with a user supplied buffer. Wraps OrtApi::CreateTensorWithDataAsOrtValue.
   * \tparam T The numeric datatype. This API is not suitable for strings.
   * \param info Memory description of where the p_data buffer resides (CPU vs GPU etc).
   * \param p_data Pointer to the data buffer.
   * \param p_data_element_count The number of elements in the data buffer.
   * \param shape Pointer to the tensor shape dimensions.
   * \param shape_len The number of tensor shape dimensions.
   */
  template <typename T>
  static std::unique_ptr<OrtValue> CreateTensor(const OrtMemoryInfo& info, std::span<T> p_data, std::span<const int64_t> shape);

  /** \brief Creates a tensor with a user supplied buffer. Wraps OrtApi::CreateTensorWithDataAsOrtValue.
   * \param info Memory description of where the p_data buffer resides (CPU vs GPU etc).
   * \param p_data Pointer to the data buffer.
   * \param p_data_byte_count The number of bytes in the data buffer.
   * \param shape Pointer to the tensor shape dimensions.
   * \param shape_len The number of tensor shape dimensions.
   * \param type The data type.
   */
  static std::unique_ptr<OrtValue> CreateTensor(const OrtMemoryInfo& info, void* p_data, size_t p_data_byte_count, std::span<const int64_t> shape,
                                                ONNXTensorElementDataType type);

  /** \brief Creates a tensor using a supplied OrtAllocator. Wraps OrtApi::CreateTensorAsOrtValue.
   * \tparam T The numeric datatype. This API is not suitable for strings.
   * \param allocator The allocator to use.
   * \param shape Pointer to the tensor shape dimensions.
   * \param shape_len The number of tensor shape dimensions.
   */
  template <typename T>
  static std::unique_ptr<OrtValue> CreateTensor(OrtAllocator& allocator, std::span<const int64_t> shape);

  /** \brief Creates a tensor using a supplied OrtAllocator. Wraps OrtApi::CreateTensorAsOrtValue.
   * \param allocator The allocator to use.
   * \param shape Pointer to the tensor shape dimensions.
   * \param shape_len The number of tensor shape dimensions.
   * \param type The data type.
   */
  static std::unique_ptr<OrtValue> CreateTensor(OrtAllocator& allocator, std::span<const int64_t> shape, ONNXTensorElementDataType type);

  static std::unique_ptr<OrtValue> CreateMap(OrtValue& keys, OrtValue& values);                  ///< Wraps OrtApi::CreateValue
  static std::unique_ptr<OrtValue> CreateSequence(const OrtValue* const* values, size_t count);  ///< Wraps OrtApi::CreateValue

  template <typename T>
  static std::unique_ptr<OrtValue> CreateOpaque(const char* domain, const char* type_name, const T&);  ///< Wraps OrtApi::CreateOpaqueValue

  /// <summary>
  /// Obtains a pointer to a user defined data for experimental purposes
  /// </summary>
  template <typename T>
  void GetOpaqueData(const char* domain, const char* type_name, T&) const;  ///< Wraps OrtApi::GetOpaqueValue

  bool IsTensor() const;  ///< Returns true if Value is a tensor, false for other types like map/sequence/etc
  bool HasValue() const;  /// < Return true if OrtValue contains data and returns false if the OrtValue is a None

  size_t GetCount() const;  // If a non tensor, returns 2 for map and N for sequence, where N is the number of elements
  std::unique_ptr<OrtValue> GetValue(int index) const;

  /// <summary>
  /// This API returns a full length of string data contained within either a tensor or a sparse Tensor.
  /// For sparse tensor it returns a full length of stored non-empty strings (values). The API is useful
  /// for allocating necessary memory and calling GetStringTensorContent().
  /// </summary>
  /// <returns>total length of UTF-8 encoded bytes contained. No zero terminators counted.</returns>
  size_t GetStringTensorDataLength() const;

  /// <summary>
  /// The API copies all of the UTF-8 encoded string data contained within a tensor or a sparse tensor
  /// into a supplied buffer. Use GetStringTensorDataLength() to find out the length of the buffer to allocate.
  /// The user must also allocate offsets buffer with the number of entries equal to that of the contained
  /// strings.
  ///
  /// Strings are always assumed to be on CPU, no X-device copy.
  /// </summary>
  /// <param name="buffer">user allocated buffer</param>
  /// <param name="buffer_length">length in bytes of the allocated buffer</param>
  /// <param name="offsets">a pointer to the offsets user allocated buffer</param>
  /// <param name="offsets_count">count of offsets, must be equal to the number of strings contained.
  ///   that can be obtained from the shape of the tensor or from GetSparseTensorValuesTypeAndShapeInfo()
  ///   for sparse tensors</param>
  void GetStringTensorContent(void* buffer, size_t buffer_length, size_t* offsets, size_t offsets_count) const;

  /// <summary>
  /// Returns a const typed pointer to the tensor contained data.
  /// No type checking is performed, the caller must ensure the type matches the tensor type.
  /// </summary>
  /// <typeparam name="T"></typeparam>
  /// <returns>const pointer to data, no copies made</returns>
  template <typename T>
  const T* GetTensorData() const;  ///< Wraps OrtApi::GetTensorMutableData   /// <summary>

  /// <summary>
  /// Returns a non-typed pointer to a tensor contained data.
  /// </summary>
  /// <returns>const pointer to data, no copies made</returns>
  const void* GetTensorRawData() const;

  /// <summary>
  /// The API returns type information for data contained in a tensor. For sparse
  /// tensors it returns type information for contained non-zero values.
  /// It returns dense shape for sparse tensors.
  /// </summary>
  /// <returns>TypeInfo</returns>
  std::unique_ptr<OrtTypeInfo> GetTypeInfo() const;

  /// <summary>
  /// The API returns type information for data contained in a tensor. For sparse
  /// tensors it returns type information for contained non-zero values.
  /// It returns dense shape for sparse tensors.
  /// </summary>
  /// <returns>TensorTypeAndShapeInfo</returns>
  std::unique_ptr<OrtTensorTypeAndShapeInfo> GetTensorTypeAndShapeInfo() const;

  /// <summary>
  /// This API returns information about the memory allocation used to hold data.
  /// </summary>
  /// <returns>Non owning instance of MemoryInfo</returns>
  const OrtMemoryInfo& GetTensorMemoryInfo() const;

  /// <summary>
  /// The API copies UTF-8 encoded bytes for the requested string element
  /// contained within a tensor or a sparse tensor into a provided buffer.
  /// Use GetStringTensorElementLength() to obtain the length of the buffer to allocate.
  /// </summary>
  /// <param name="buffer_length"></param>
  /// <param name="element_index"></param>
  /// <param name="buffer"></param>
  void GetStringTensorElement(size_t buffer_length, size_t element_index, void* buffer) const;

  /// <summary>
  /// The API returns a byte length of UTF-8 encoded string element
  /// contained in either a tensor or a spare tensor values.
  /// </summary>
  /// <param name="element_index"></param>
  /// <returns>byte length for the specified string element</returns>
  size_t GetStringTensorElementLength(size_t element_index) const;

  /// <summary>
  /// Returns a non-const typed pointer to an OrtValue/Tensor contained buffer
  /// No type checking is performed, the caller must ensure the type matches the tensor type.
  /// </summary>
  /// <returns>non-const pointer to data, no copies made</returns>
  template <typename T>
  T* GetTensorMutableData();

  /// <summary>
  /// Returns a non-typed non-const pointer to a tensor contained data.
  /// </summary>
  /// <returns>pointer to data, no copies made</returns>
  void* GetTensorMutableRawData();

  /// <summary>
  /// Obtain a reference to an element of data at the location specified
  /// by the vector of dims.
  /// </summary>
  template <typename T>
  T& At(const std::vector<int64_t>& location);

  /// <summary>
  /// Set all strings at once in a string tensor
  /// </summary>
  /// <param>[in] s An array of strings. Each string in this array must be null terminated.</param>
  /// <param>s_len Count of strings in s (Must match the size of \p value's tensor shape)</param>
  void FillStringTensor(const char* const* s, size_t s_len);

  /// <summary>
  ///  Set a single string in a string tensor
  /// </summary>
  /// <param>s A null terminated UTF-8 encoded string</param>
  /// <param>index Index of the string in the tensor to set</param>
  void FillStringTensorElement(const char* s, size_t index);

#if !defined(DISABLE_SPARSE_TENSORS)
  /// <summary>
  /// The API returns the sparse data format this OrtValue holds in a sparse tensor.
  /// If the sparse tensor was not fully constructed, i.e. Use*() or Fill*() API were not used
  /// the value returned is ORT_SPARSE_UNDEFINED.
  /// </summary>
  /// <returns>Format enum</returns>
  OrtSparseFormat GetSparseFormat() const;

  /// <summary>
  /// The API returns type and shape information for stored non-zero values of the
  /// sparse tensor. Use GetSparseTensorValues() to obtain values buffer pointer.
  /// </summary>
  /// <returns>TensorTypeAndShapeInfo values information</returns>
  std::unique_ptr<OrtTensorTypeAndShapeInfo> GetSparseTensorValuesTypeAndShapeInfo() const;

  /// <summary>
  /// The API returns type and shape information for the specified indices. Each supported
  /// indices have their own enum values even if a give format has more than one kind of indices.
  /// Use GetSparseTensorIndicesData() to obtain pointer to indices buffer.
  /// </summary>
  /// <param name="format">enum requested</param>
  /// <returns>type and shape information</returns>
  std::unique_ptr<OrtTensorTypeAndShapeInfo> GetSparseTensorIndicesTypeShapeInfo(OrtSparseIndicesFormat format) const;

  /// <summary>
  /// The API retrieves a pointer to the internal indices buffer. The API merely performs
  /// a convenience data type casting on the return type pointer. Make sure you are requesting
  /// the right type, use GetSparseTensorIndicesTypeShapeInfo();
  /// </summary>
  /// <typeparam name="T">type to cast to</typeparam>
  /// <param name="indices_format">requested indices kind</param>
  /// <param name="num_indices">number of indices entries</param>
  /// <returns>Pinter to the internal sparse tensor buffer containing indices. Do not free this pointer.</returns>
  template <typename T>
  const T* GetSparseTensorIndicesData(OrtSparseIndicesFormat indices_format, size_t& num_indices) const;

  /// <summary>
  /// Returns true if the OrtValue contains a sparse tensor
  /// </summary>
  /// <returns></returns>
  bool IsSparseTensor() const;

  /// <summary>
  /// The API returns a pointer to an internal buffer of the sparse tensor
  /// containing non-zero values. The API merely does casting. Make sure you
  /// are requesting the right data type by calling GetSparseTensorValuesTypeAndShapeInfo()
  /// first.
  /// </summary>
  /// <typeparam name="T">numeric data types only. Use GetStringTensor*() to retrieve strings.</typeparam>
  /// <returns>a pointer to the internal values buffer. Do not free this pointer.</returns>
  template <typename T>
  const T* GetSparseTensorValues() const;

  /// <summary>
  /// Supplies COO format specific indices and marks the contained sparse tensor as being a COO format tensor.
  /// Values are supplied with a CreateSparseTensor() API. The supplied indices are not copied and the user
  /// allocated buffers lifespan must eclipse that of the OrtValue.
  /// The location of the indices is assumed to be the same as specified by OrtMemoryInfo argument at the creation time.
  /// </summary>
  /// <param name="indices_data">pointer to the user allocated buffer with indices. Use nullptr for fully sparse tensors.</param>
  /// <param name="indices_num">number of indices entries. Use 0 for fully sparse tensors</param>
  void UseCooIndices(int64_t* indices_data, size_t indices_num);

  /// <summary>
  /// Supplies CSR format specific indices and marks the contained sparse tensor as being a CSR format tensor.
  /// Values are supplied with a CreateSparseTensor() API. The supplied indices are not copied and the user
  /// allocated buffers lifespan must eclipse that of the OrtValue.
  /// The location of the indices is assumed to be the same as specified by OrtMemoryInfo argument at the creation time.
  /// </summary>
  /// <param name="inner_data">pointer to the user allocated buffer with inner indices or nullptr for fully sparse tensors</param>
  /// <param name="inner_num">number of csr inner indices or 0 for fully sparse tensors</param>
  /// <param name="outer_data">pointer to the user allocated buffer with outer indices or nullptr for fully sparse tensors</param>
  /// <param name="outer_num">number of csr outer indices or 0 for fully sparse tensors</param>
  void UseCsrIndices(int64_t* inner_data, size_t inner_num, int64_t* outer_data, size_t outer_num);

  /// <summary>
  /// Supplies BlockSparse format specific indices and marks the contained sparse tensor as being a BlockSparse format tensor.
  /// Values are supplied with a CreateSparseTensor() API. The supplied indices are not copied and the user
  /// allocated buffers lifespan must eclipse that of the OrtValue.
  /// The location of the indices is assumed to be the same as specified by OrtMemoryInfo argument at the creation time.
  /// </summary>
  /// <param name="indices_shape">indices shape or a {0} for fully sparse</param>
  /// <param name="indices_data">user allocated buffer with indices or nullptr for fully spare tensors</param>
  void UseBlockSparseIndices(const OrtShape& indices_shape, int32_t* indices_data);

  /// <summary>
  /// The API will allocate memory using the allocator instance supplied to the CreateSparseTensor() API
  /// and copy the values and COO indices into it. If data_mem_info specifies that the data is located
  /// at difference device than the allocator, a X-device copy will be performed if possible.
  /// </summary>
  /// <param name="data_mem_info">specified buffer memory description</param>
  /// <param name="values_param">values buffer information.</param>
  /// <param name="indices_data">coo indices buffer or nullptr for fully sparse data</param>
  /// <param name="indices_num">number of COO indices or 0 for fully sparse data</param>
  void FillSparseTensorCoo(const OrtMemoryInfo& data_mem_info, const OrtSparseValuesParam& values_param,
                           const int64_t* indices_data, size_t indices_num);

  /// <summary>
  /// The API will allocate memory using the allocator instance supplied to the CreateSparseTensor() API
  /// and copy the values and CSR indices into it. If data_mem_info specifies that the data is located
  /// at difference device than the allocator, a X-device copy will be performed if possible.
  /// </summary>
  /// <param name="data_mem_info">specified buffer memory description</param>
  /// <param name="values">values buffer information</param>
  /// <param name="inner_indices_data">csr inner indices pointer or nullptr for fully sparse tensors</param>
  /// <param name="inner_indices_num">number of csr inner indices or 0 for fully sparse tensors</param>
  /// <param name="outer_indices_data">pointer to csr indices data or nullptr for fully sparse tensors</param>
  /// <param name="outer_indices_num">number of csr outer indices or 0</param>
  void FillSparseTensorCsr(const OrtMemoryInfo& data_mem_info,
                           const OrtSparseValuesParam& values,
                           const int64_t* inner_indices_data, size_t inner_indices_num,
                           const int64_t* outer_indices_data, size_t outer_indices_num);

  /// <summary>
  /// The API will allocate memory using the allocator instance supplied to the CreateSparseTensor() API
  /// and copy the values and BlockSparse indices into it. If data_mem_info specifies that the data is located
  /// at difference device than the allocator, a X-device copy will be performed if possible.
  /// </summary>
  /// <param name="data_mem_info">specified buffer memory description</param>
  /// <param name="values">values buffer information</param>
  /// <param name="indices_shape">indices shape. use {0} for fully sparse tensors</param>
  /// <param name="indices_data">pointer to indices data or nullptr for fully sparse tensors</param>
  void FillSparseTensorBlockSparse(const OrtMemoryInfo& data_mem_info,
                                   const OrtSparseValuesParam& values,
                                   const OrtShape& indices_shape,
                                   const int32_t* indices_data);

  /// <summary>
  /// This is a simple forwarding method to the other overload that helps deducing
  /// data type enum value from the type of the buffer.
  /// </summary>
  /// <typeparam name="T">numeric datatype. This API is not suitable for strings.</typeparam>
  /// <param name="info">Memory description where the user buffers reside (CPU vs GPU etc)</param>
  /// <param name="p_data">pointer to the user supplied buffer, use nullptr for fully sparse tensors</param>
  /// <param name="dense_shape">a would be dense shape of the tensor</param>
  /// <param name="values_shape">non zero values shape. Use a single 0 shape for fully sparse tensors.</param>
  /// <returns></returns>
  template <typename T>
  static std::unique_ptr<OrtValue> CreateSparseTensor(const OrtMemoryInfo& info, T* p_data, const OrtShape& dense_shape,
                                                      const OrtShape& values_shape);

  /// <summary>
  /// Creates an OrtValue instance containing SparseTensor. This constructs
  /// a sparse tensor that makes use of user allocated buffers. It does not make copies
  /// of the user provided data and does not modify it. The lifespan of user provided buffers should
  /// eclipse the life span of the resulting OrtValue. This call constructs an instance that only contain
  /// a pointer to non-zero values. To fully populate the sparse tensor call Use<Format>Indices() API below
  /// to supply a sparse format specific indices.
  /// This API is not suitable for string data. Use CreateSparseTensor() with allocator specified so strings
  /// can be properly copied into the allocated buffer.
  /// </summary>
  /// <param name="info">Memory description where the user buffers reside (CPU vs GPU etc)</param>
  /// <param name="p_data">pointer to the user supplied buffer, use nullptr for fully sparse tensors</param>
  /// <param name="dense_shape">a would be dense shape of the tensor</param>
  /// <param name="values_shape">non zero values shape. Use a single 0 shape for fully sparse tensors.</param>
  /// <param name="type">data type</param>
  /// <returns>Ort::Value instance containing SparseTensor</returns>
  static std::unique_ptr<OrtValue> CreateSparseTensor(const OrtMemoryInfo& info, void* p_data, const OrtShape& dense_shape,
                                                      const OrtShape& values_shape, ONNXTensorElementDataType type);

  /// <summary>
  /// This is a simple forwarding method to the below CreateSparseTensor.
  /// This helps to specify data type enum in terms of C++ data type.
  /// Use CreateSparseTensor<T>
  /// </summary>
  /// <typeparam name="T">numeric data type only. String data enum must be specified explicitly.</typeparam>
  /// <param name="allocator">allocator to use</param>
  /// <param name="dense_shape">a would be dense shape of the tensor</param>
  /// <returns>Ort::Value</returns>
  template <typename T>
  static std::unique_ptr<OrtValue> CreateSparseTensor(OrtAllocator* allocator, const OrtShape& dense_shape);

  /// <summary>
  /// Creates an instance of OrtValue containing sparse tensor. The created instance has no data.
  /// The data must be supplied by on of the FillSparseTensor<Format>() methods that take both non-zero values
  /// and indices. The data will be copied into a buffer that would be allocated using the supplied allocator.
  /// Use this API to create OrtValues that contain sparse tensors with all supported data types including
  /// strings.
  /// </summary>
  /// <param name="allocator">allocator to use. The allocator lifespan must eclipse that of the resulting OrtValue</param>
  /// <param name="dense_shape">a would be dense shape of the tensor</param>
  /// <param name="type">data type</param>
  /// <returns>an instance of Ort::Value</returns>
  static std::unique_ptr<OrtValue> CreateSparseTensor(OrtAllocator* allocator, const OrtShape& dense_shape, ONNXTensorElementDataType type);

#endif  // !defined(DISABLE_SPARSE_TENSORS)

  static void operator delete(void* p) { Ort::api->ReleaseValue(reinterpret_cast<OrtValue*>(p)); }
  Ort::Abstract make_abstract;
};

/** \brief Wrapper around ::OrtIoBinding
 *
 */
struct OrtIoBinding {
  static std::unique_ptr<OrtIoBinding> Create(OrtSession& session);

  std::vector<std::string> GetOutputNames() const;
  std::vector<std::unique_ptr<OrtValue>> GetOutputValues() const;

  void BindInput(const char* name, const OrtValue&);
  void BindOutput(const char* name, const OrtValue&);
  void BindOutput(const char* name, const OrtMemoryInfo&);
  void ClearBoundInputs();
  void ClearBoundOutputs();
  void SynchronizeInputs();
  void SynchronizeOutputs();

  static void operator delete(void* p) { Ort::api->ReleaseIoBinding(reinterpret_cast<OrtIoBinding*>(p)); }
  Ort::Abstract make_abstract;
};

/*! \struct Ort::ArenaCfg
 * \brief it is a structure that represents the configuration of an arena based allocator
 * \details Please see docs/C_API.md for details
 */
struct OrtArenaCfg {
  /**
   * Wraps OrtApi::CreateArenaCfg
   * \param keys - arena config names to set
   * \param values - arena config values to set
   * \param count - number of arena config settings
   *
   * List of valid arena config options:
   * max_mem - use 0 to allow ORT to choose the default
   * arena_extend_strategy - use -1 to allow ORT to choose the default, 0 = kNextPowerOfTwo, 1 = kSameAsRequested
   * initial_chunk_size_bytes - use -1 to allow ORT to choose the default
   * max_dead_bytes_per_chunk - use -1 to allow ORT to choose the default
   * initial_growth_chunk_size_bytes - use -1 to allow ORT to choose the default
   * See docs/C_API.md for details on what the following parameters mean and how to choose these values
   */
  static std::unique_ptr<OrtArenaCfg> Create(const char* const* keys, const size_t* values, size_t count);

  static void operator delete(void* p) { Ort::api->ReleaseArenaCfg(reinterpret_cast<OrtArenaCfg*>(p)); }
  Ort::Abstract make_abstract;
};

//
// Custom OPs (only needed to implement custom OPs)
//

/// <summary>
/// This struct provides life time management for custom op attribute
/// </summary>
struct OrtOpAttr {
  static std::unique_ptr<OrtOpAttr> Create(const char* name, const void* data, int len, OrtOpAttrType type);

  static void operator delete(void* p) { Ort::api->ReleaseOpAttr(reinterpret_cast<OrtOpAttr*>(p)); }
  Ort::Abstract make_abstract;
};

/// <summary>
/// This class wraps a raw pointer OrtKernelContext* that is being passed
/// to the custom kernel Compute() method. Use it to safely access context
/// attributes, input and output parameters with exception safety guarantees.
/// See usage example in onnxruntime/test/testdata/custom_op_library/custom_op_library.cc
/// </summary>
struct OrtKernelContext {
  size_t GetInputCount() const;
  size_t GetOutputCount() const;
  const OrtValue* GetInput(size_t index) const;
  OrtValue* GetOutput(size_t index, const int64_t* dim_values, size_t dim_count);
  OrtValue* GetOutput(size_t index, const std::vector<int64_t>& dims);
  void* GetGPUComputeStream() const;

  static void operator delete(void* p) = delete;
  Ort::Abstract make_abstract;
};

struct OrtKernelInfo {
  std::unique_ptr<OrtKernelInfo> Clone() const;

  template <typename T>  // T is only implemented for float, int64_t, and string
  T GetAttribute(const char* name) const {
    T val;
    GetAttr(name, val);
    return val;
  }

  template <typename T>  // T is only implemented for std::vector<float>, std::vector<int64_t>
  std::vector<T> GetAttributes(const char* name) const {
    std::vector<T> result;
    GetAttrs(name, result);
    return result;
  }

  void GetAttr(const char* name, float&);
  void GetAttr(const char* name, int64_t&);
  void GetAttr(const char* name, std::string&);
  void GetAttrs(const char* name, std::vector<float>&);
  void GetAttrs(const char* name, std::vector<int64_t>&);

  static void operator delete(void* p) { Ort::api->ReleaseKernelInfo(reinterpret_cast<OrtKernelInfo*>(p)); }
  Ort::Abstract make_abstract;
};

/// <summary>
/// Create and own custom defined operation.
/// </summary>
struct OrtOp {
  static std::unique_ptr<OrtOp> Create(const OrtKernelInfo* info, const char* op_name, const char* domain,
                                       int version, const char** type_constraint_names,
                                       const ONNXTensorElementDataType* type_constraint_values,
                                       size_t type_constraint_count,
                                       const OrtOpAttr* const* attr_values,
                                       size_t attr_count,
                                       size_t input_count, size_t output_count);

  void Invoke(const OrtKernelContext* context,
              const OrtValue* const* input_values,
              size_t input_count,
              OrtValue* const* output_values,
              size_t output_count);
};

/** \brief LoraAdapter
 *
 */
struct OrtLoraAdapter {
  static std::unique_ptr<OrtLoraAdapter> Create(const ORTCHAR_T* adapter_file_path, OrtAllocator& allocator);  ///< Wraps OrtApi::CreateOrtLoraAdapter

  static void operator delete(void* p) { Ort::api->ReleaseLoraAdapter(reinterpret_cast<OrtLoraAdapter*>(p)); }
  Ort::Abstract make_abstract;
};

#include "onnxruntime_inline.h"<|MERGE_RESOLUTION|>--- conflicted
+++ resolved
@@ -477,11 +477,6 @@
 
   OrtEnv& CreateAndRegisterAllocator(const OrtMemoryInfo& mem_info, const OrtArenaCfg& arena_cfg);  ///< Wraps OrtApi::CreateAndRegisterAllocator
 
-<<<<<<< HEAD
-  /// \brief Get available execution provider devices. Wraps OrtApi::GetEpDevices
-  /// \return Vector of execution provider devices
-  std::vector<const OrtEpDevice*> GetEpDevices() const;
-
   /// \brief Copy tensors between devices. Wraps OrtApi::CopyTensors
   /// \param src_tensors Array of source OrtValue tensors
   /// \param dst_tensors Array of destination OrtValue tensors (must be pre-allocated)
@@ -489,9 +484,8 @@
   void CopyTensors(const std::vector<const OrtValue*>& src_tensors,
                    const std::vector<OrtValue*>& dst_tensors,
                    OrtSyncStream* stream = nullptr) const;
-=======
+
   std::vector<const OrtEpDevice*> GetEpDevices();
->>>>>>> 366fa257
 
   static void operator delete(void* p) { Ort::api->ReleaseEnv(reinterpret_cast<OrtEnv*>(p)); }
   Ort::Abstract make_abstract;
