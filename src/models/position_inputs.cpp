#include "../generators.h"
#include "model.h"
#include "position_inputs.h"
#include "kernels.h"

namespace Generators {

PositionInputs::PositionInputs(const Model& model, State& state, RoamingArray<int32_t>& sequence_lengths_unk)
    : model_{model},
      state_{state} {
  has_mask_input_ = model_.session_info_->HasInput(model_.config_->model.decoder.inputs.attention_mask);
  has_posid_input_ = model_.session_info_->HasInput(model_.config_->model.decoder.inputs.position_ids);

  type_ = Ort::TypeToTensorType<int32_t>::type;
  if (has_mask_input_) {
    type_ = model_.session_info_->GetInputDataType(model_.config_->model.decoder.inputs.attention_mask);
  }
  if (has_posid_input_) {
    if (has_mask_input_) {
      if (model_.session_info_->GetInputDataType(model_.config_->model.decoder.inputs.position_ids) != type_) {
        throw std::runtime_error("position_ids & attention_mask must have the same data type");
      }
    }
    type_ = model_.session_info_->GetInputDataType(model_.config_->model.decoder.inputs.position_ids);
  }

  if (type_ != Ort::TypeToTensorType<int32_t>::type && type_ != Ort::TypeToTensorType<int64_t>::type)
    throw std::runtime_error("position_ids & attention_mask only support int32 or int64 types");

  std::array<int64_t, 2> shape{state_.params_->batch_size, state_.params_->sequence_length};  // Only batch_size initially, as we haven't expanded over the beams yet
  position_ids_ = OrtValue::CreateTensor(model.allocator_cpu_, shape, type_);
  position_ids_next_ = OrtValue::CreateTensor(model.allocator_cpu_, std::array<int64_t, 2>{shape[0], 1}, type_);
  attention_mask_ = OrtValue::CreateTensor(model.allocator_cpu_, shape, type_);

  initial_sequence_lengths_.resize(state_.params_->BatchBeamSize());

  if (type_ == Ort::TypeToTensorType<int32_t>::type)
    InitializeTensors<int32_t>(shape, sequence_lengths_unk);
  else
    InitializeTensors<int64_t>(shape, sequence_lengths_unk);

  position_ids_ = model_.ExpandInputs(position_ids_, state_.params_->search.num_beams);
  position_ids_next_ = model_.ExpandInputs(position_ids_next_, state_.params_->search.num_beams);
  attention_mask_ = model_.ExpandInputs(attention_mask_, state_.params_->search.num_beams);
  shape[0] *= state_.params_->search.num_beams;
  position_ids_shape_ = shape;
  attention_mask_shape_ = shape;

  if (model_.device_type_ == DeviceType::CUDA && model_.use_cuda_graph_) {
    size_t max_beam_batch_size = static_cast<size_t>(model_.config_->search.num_beams) * model_.max_batch_size_;
    if (has_posid_input_) {
      sb_position_ids_ = std::make_unique<StaticBuffer>(model_.allocator_device_, max_beam_batch_size);
    }
    if (has_mask_input_) {
      sb_attention_mask_ = std::make_unique<StaticBuffer>(model_.allocator_device_, max_beam_batch_size);
    }
  }
}

void PositionInputs::Add() {
  if (has_posid_input_) {
    AddPositionIDs();
  }
  if (has_mask_input_) {
    AddAttentionMask();
  }
}

void PositionInputs::Update(int current_length) {
  if (has_posid_input_) {
    UpdatePositionIDs(current_length);
  }
  if (has_mask_input_) {
    UpdateAttentionMask(current_length);
  }
}

void PositionInputs::AddAttentionMask() {
  mask_input_index_ = state_.inputs_.size();

  state_.inputs_.push_back(attention_mask_.get());
  state_.input_names_.push_back(model_.config_->model.decoder.inputs.attention_mask.c_str());
}

void PositionInputs::AddPositionIDs() {
  posid_input_index_ = state_.inputs_.size();

  state_.inputs_.push_back(position_ids_.get());
  state_.input_names_.push_back(model_.config_->model.decoder.inputs.position_ids.c_str());
}

void PositionInputs::UpdatePositionIDs(int current_length) {
  // Reallocate position_ids for the 2nd and onward shape
  if (is_first_posid_update_) {
    position_ids_shape_[1] = 1;
    if (!sb_position_ids_) {
      position_ids_ = std::move(position_ids_next_);
    } else {
#if USE_CUDA
      position_ids_ = sb_position_ids_->CreateTensorOnStaticBuffer(position_ids_shape_, type_);
      assert(model_.device_type_ == DeviceType::CUDA);
      if (type_ == Ort::TypeToTensorType<int32_t>::type) {
        cudaMemcpyAsync(position_ids_->GetTensorMutableRawData(),
                        position_ids_next_->GetTensorData<int32_t>(),
                        sizeof(int32_t) * position_ids_shape_[0],
                        cudaMemcpyDeviceToDevice,
                        model_.cuda_stream_);
      } else {
        cudaMemcpyAsync(position_ids_->GetTensorMutableRawData(),
                        position_ids_next_->GetTensorData<int64_t>(),
                        sizeof(int64_t) * position_ids_shape_[0],
                        cudaMemcpyDeviceToDevice,
                        model_.cuda_stream_);
      }
#endif
    }
    is_first_posid_update_ = false;
    state_.inputs_[posid_input_index_] = position_ids_.get();
  } else {  // Just incrementing existing position IDs
    switch (model_.device_type_) {
      case DeviceType::DML:
        // DML doesn't support on-device position ids update yet, so we fall back to the CPU
      case DeviceType::CPU: {
        if (type_ == Ort::TypeToTensorType<int32_t>::type)
          UpdatePositionIDsImpl<int32_t>();
        else
          UpdatePositionIDsImpl<int64_t>();
        break;
      }
#if USE_CUDA
      case DeviceType::CUDA:
        if (type_ == Ort::TypeToTensorType<int32_t>::type)
          cuda::Launch_UpdatePositionIds(position_ids_->GetTensorMutableData<int32_t>(), static_cast<int>(position_ids_shape_[0]), model_.cuda_stream_);
        else
          cuda::Launch_UpdatePositionIds(position_ids_->GetTensorMutableData<int64_t>(), static_cast<int>(position_ids_shape_[0]), model_.cuda_stream_);
        break;
#endif
      default:
        throw std::runtime_error("PositionIDs::Update - Unsupported device type");
    }
  }
}

void PositionInputs::UpdateAttentionMask(int current_length) {
  // Update attention mask
  if (sb_attention_mask_) {
#if USE_CUDA
    attention_mask_shape_[1] = state_.params_->search.max_length;
    attention_mask_next_ = sb_attention_mask_->CreateTensorOnStaticBuffer(attention_mask_shape_, type_);
    if (is_first_mask_update_) {
      if (type_ == Ort::TypeToTensorType<int32_t>::type) {
        cudaMemsetAsync(attention_mask_next_->GetTensorMutableRawData(),
                        0,
                        sizeof(int32_t) * attention_mask_shape_[0] * attention_mask_shape_[1],
                        model_.cuda_stream_);
      } else {
        cudaMemsetAsync(attention_mask_next_->GetTensorMutableRawData(),
                        0,
                        sizeof(int64_t) * attention_mask_shape_[0] * attention_mask_shape_[1],
                        model_.cuda_stream_);
      }
    }
#endif
  } else {
    assert(attention_mask_shape_[1] == current_length - 1);  // We should always be growing by 1
    attention_mask_shape_[1] = current_length;
    attention_mask_next_ = OrtValue::CreateTensor(*model_.allocator_device_, attention_mask_shape_, type_);
  }
<<<<<<< HEAD
#endif
}

void PositionInputs::UpdateTotalSequenceLength(int current_length) {
  total_sequence_length_->GetTensorMutableData<int32_t>()[0] = current_length;
}

void PositionInputs::UpdateAttentionMask(int current_length) {
  // Update attention mask
  assert(attention_mask_shape_[1] == current_length - 1);  // We should always be growing by 1
  attention_mask_shape_[1] = current_length;

  auto& allocator = model_.device_type_ == DeviceType::DML ? model_.allocator_cpu_ : *model_.allocator_device_;
  std::unique_ptr<OrtValue> next_attention_mask = OrtValue::CreateTensor(allocator, attention_mask_shape_, type_);
=======
>>>>>>> 5fe25691

  switch (model_.device_type_) {
    case DeviceType::DML:
      // DML doesn't support on-device mask updating yet, so we fallback to the CPU
    case DeviceType::CPU: {
      if (type_ == Ort::TypeToTensorType<int32_t>::type)
        UpdateAttentionMaskImpl(attention_mask_next_->GetTensorMutableData<int32_t>(),
                                attention_mask_->GetTensorData<int32_t>(),
                                current_length);
      else
        UpdateAttentionMaskImpl(attention_mask_next_->GetTensorMutableData<int64_t>(),
                                attention_mask_->GetTensorData<int64_t>(),
                                current_length);
      break;
    }
#if USE_CUDA
    case DeviceType::CUDA: {
      int max_seq_len = sb_attention_mask_ ? state_.params_->search.max_length : current_length;
      bool update_only = sb_attention_mask_ && !is_first_mask_update_;
      if (type_ == Ort::TypeToTensorType<int32_t>::type) {
        cuda::Launch_UpdateAttentionMask(attention_mask_next_->GetTensorMutableData<int32_t>(),
                                         attention_mask_->GetTensorData<int32_t>(),
                                         static_cast<int>(attention_mask_shape_[0]),
                                         current_length,
                                         max_seq_len,
                                         update_only,
                                         model_.cuda_stream_);
      } else {
        cuda::Launch_UpdateAttentionMask(attention_mask_next_->GetTensorMutableData<int64_t>(),
                                         attention_mask_->GetTensorData<int64_t>(),
                                         static_cast<int>(attention_mask_shape_[0]),
                                         current_length,
                                         max_seq_len,
                                         update_only,
                                         model_.cuda_stream_);
      }
      break;
    }
#endif
    default:
      throw std::runtime_error("PositionIDs::Update - Unsupported device type");
  }
  attention_mask_ = std::move(attention_mask_next_);
  state_.inputs_[mask_input_index_] = attention_mask_.get();

  is_first_mask_update_ = false;
}

template <typename T>
void PositionInputs::InitializeTensors(std::array<int64_t, 2> shape, cpu_span<int32_t> sequence_lengths) {
  // Set attention mask to be 0 for pad tokens, and 1 for all other tokens.
  // Set position id to be 0 for pad tokens, and accumulated sum of mask in a batch for other tokens
  auto* mask_data = attention_mask_->GetTensorMutableData<T>();
  auto* position_data = position_ids_->GetTensorMutableData<T>();
  auto* position_data_next = position_ids_next_->GetTensorMutableData<T>();
  const auto* word_id = state_.params_->input_ids.data();
  auto* mask = mask_data;
  auto* position = position_data;
  for (int i = 0; i < shape[0]; i++) {
    T abs_position = 0;
    for (int j = 0; j < shape[1]; j++, word_id++, mask++, position++) {
      if (*word_id == state_.params_->pad_token_id) {
        *mask = 0;
        *position = 0;
      } else {
        *mask = 1;
        *position = abs_position++;
      }
    }

    position_data_next[i] = abs_position;
    for (int k = 0; k < state_.params_->search.num_beams; k++) {
      sequence_lengths[i * state_.params_->search.num_beams + k] = static_cast<int32_t>(abs_position);
      initial_sequence_lengths_[i * state_.params_->search.num_beams + k] = static_cast<int32_t>(abs_position);
    }
  }
}

template <typename T>
void PositionInputs::UpdatePositionIDsImpl() {
  // Increment position IDs
  auto* data = position_ids_->GetTensorMutableData<T>();
  for (int i = 0; i < position_ids_shape_[0]; i++) {
    data[i]++;
  }
};

template <typename T>
void PositionInputs::UpdateAttentionMaskImpl(T* data, const T* old_data, int current_length) {
  for (int i = 0; i < attention_mask_shape_[0]; i++) {
    for (int j = 0; j < current_length - 1; j++) {
      data[i * current_length + j] = old_data[i * (current_length - 1) + j];
    }
    data[i * current_length + current_length - 1] = 1;
  }
};

}  // namespace Generators<|MERGE_RESOLUTION|>--- conflicted
+++ resolved
@@ -162,27 +162,12 @@
     }
 #endif
   } else {
+    // DML doesn't support on-device mask updating yet, so use a CPU allocator
+    auto& allocator = model_.device_type_ == DeviceType::DML ? model_.allocator_cpu_ : *model_.allocator_device_;
     assert(attention_mask_shape_[1] == current_length - 1);  // We should always be growing by 1
     attention_mask_shape_[1] = current_length;
-    attention_mask_next_ = OrtValue::CreateTensor(*model_.allocator_device_, attention_mask_shape_, type_);
-  }
-<<<<<<< HEAD
-#endif
-}
-
-void PositionInputs::UpdateTotalSequenceLength(int current_length) {
-  total_sequence_length_->GetTensorMutableData<int32_t>()[0] = current_length;
-}
-
-void PositionInputs::UpdateAttentionMask(int current_length) {
-  // Update attention mask
-  assert(attention_mask_shape_[1] == current_length - 1);  // We should always be growing by 1
-  attention_mask_shape_[1] = current_length;
-
-  auto& allocator = model_.device_type_ == DeviceType::DML ? model_.allocator_cpu_ : *model_.allocator_device_;
-  std::unique_ptr<OrtValue> next_attention_mask = OrtValue::CreateTensor(allocator, attention_mask_shape_, type_);
-=======
->>>>>>> 5fe25691
+    attention_mask_next_ = OrtValue::CreateTensor(allocator, attention_mask_shape_, type_);
+  }
 
   switch (model_.device_type_) {
     case DeviceType::DML:
