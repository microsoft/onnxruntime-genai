#include "../generators.h"
#include "model.h"
#include "position_inputs.h"
#include "kernels.h"

#if USE_DML
#include "../dml/dml_update_mask_kernel.h"
#endif

namespace Generators {

PositionInputs::PositionInputs(const Model& model, State& state, DeviceSpan<int32_t> sequence_lengths_unk)
    : model_{model},
      state_{state} {
  has_mask_input_ = model_.session_info_->HasInput(model_.config_->model.decoder.inputs.attention_mask);
  has_posid_input_ = model_.session_info_->HasInput(model_.config_->model.decoder.inputs.position_ids);

  type_ = Ort::TypeToTensorType<int32_t>;
  if (has_mask_input_) {
    type_ = model_.session_info_->GetInputDataType(model_.config_->model.decoder.inputs.attention_mask);
  }
  if (has_posid_input_) {
    if (has_mask_input_) {
      if (model_.session_info_->GetInputDataType(model_.config_->model.decoder.inputs.position_ids) != type_) {
        throw std::runtime_error("position_ids & attention_mask must have the same data type");
      }
    }
    type_ = model_.session_info_->GetInputDataType(model_.config_->model.decoder.inputs.position_ids);
  }

  if (type_ != Ort::TypeToTensorType<int32_t> && type_ != Ort::TypeToTensorType<int64_t>)
    throw std::runtime_error("position_ids & attention_mask only support int32 or int64 types");

  std::array<int64_t, 2> shape{state_.params_->search.batch_size, 0};  // Only batch_size initially, as we haven't expanded over the beams yet

  auto sequence_lengths = cpu_span<int32_t>{sequence_lengths_unk.CpuSpan()};
  if (type_ == Ort::TypeToTensorType<int32_t>)
<<<<<<< HEAD
    InitializeSequenceLengths<int32_t>(shape, sequence_lengths_unk);
  else
    InitializeSequenceLengths<int64_t>(shape, sequence_lengths_unk);
=======
    InitializeTensors<int32_t>(shape, sequence_lengths);
  else
    InitializeTensors<int64_t>(shape, sequence_lengths);
  sequence_lengths_unk.CopyCpuToDevice();
>>>>>>> dc9bc02c

  position_ids_shape_ = shape;
  attention_mask_shape_ = shape;

  if (state_.GetCapturedGraphInfo()) {
    if (has_posid_input_) {
      sb_position_ids_ = state_.GetCapturedGraphInfo()->sb_position_ids_.get();
    }
    if (has_mask_input_) {
      sb_attention_mask_ = state_.GetCapturedGraphInfo()->sb_attention_mask_.get();

#if USE_DML
      if (model_.device_type_ == DeviceType::DML) {
        sb_attention_mask_next_ = state_.GetCapturedGraphInfo()->sb_attention_mask_next_.get();
      }
#endif
    }
  }
}

void PositionInputs::Add() {
  if (has_posid_input_) {
    AddPositionIDs();
  }
  if (has_mask_input_) {
    AddAttentionMask();
  }
}

void PositionInputs::Update(const RoamingArray<int32_t>& next_tokens, int total_length, int new_length) {
  if (has_posid_input_) {
    // Initialize on first update
    if (is_first_update_) {
      position_ids_shape_[1] = new_length;
      if (type_ == Ort::TypeToTensorType<int32_t>)
        CreateAndInitializePositionIDs<int32_t>(next_tokens, position_ids_shape_);
      else
        CreateAndInitializePositionIDs<int64_t>(next_tokens, position_ids_shape_);
    } else {
      UpdatePositionIDs(total_length, new_length);
    }
  }
  if (has_mask_input_) {
    // Initialize on first update
    if (is_first_update_) {
      attention_mask_shape_[1] = new_length;
      if (type_ == Ort::TypeToTensorType<int32_t>)
        CreateAndInitializeAttentionMask<int32_t>(next_tokens, attention_mask_shape_);
      else
        CreateAndInitializeAttentionMask<int64_t>(next_tokens, attention_mask_shape_);
    } else {
      UpdateAttentionMask(total_length, new_length);
    }
  }
  is_first_update_ = false;
}

void PositionInputs::RewindTo(size_t index) {
  // Reset the state of the position inputs
  if (index == 0) {
    is_first_update_ = true;
    is_first_mask_update_ = true;
    // Rewind the mask input to a previous state
  } else if (has_mask_input_) {
    if (attention_mask_shape_[0] == 1)
#if USE_CUDA
      RewindMask(index);
    else
#endif
      throw std::runtime_error("PositionInputs::RewindTo - Unsupported batch size");
  }
}

void PositionInputs::AddAttentionMask() {
  mask_input_index_ = state_.inputs_.size();

  state_.inputs_.push_back(attention_mask_.get());
  state_.input_names_.push_back(model_.config_->model.decoder.inputs.attention_mask.c_str());
}

void PositionInputs::AddPositionIDs() {
  posid_input_index_ = state_.inputs_.size();

  state_.inputs_.push_back(position_ids_.get());
  state_.input_names_.push_back(model_.config_->model.decoder.inputs.position_ids.c_str());
}

#if USE_CUDA || USE_DML
void PositionInputs::CopyNextPositionIDsToCurrent() {
#if USE_CUDA
  assert(model_.device_type_ == DeviceType::CUDA);
  cudaMemcpyAsync(position_ids_->GetTensorMutableRawData(),
                  position_ids_next_->GetTensorMutableRawData(),
                  (type_ == Ort::TypeToTensorType<int32_t> ? sizeof(int32_t) : sizeof(int64_t)) * position_ids_shape_[0],
                  cudaMemcpyDeviceToDevice,
                  model_.cuda_stream_);
#elif USE_DML
      assert(model_.device_type_ == DeviceType::DML);
      ComPtr<ID3D12Resource> target_resource;
      Ort::ThrowOnError(model_.GetOrtDmlApi()->GetD3D12ResourceFromAllocation(model_.allocator_device_, position_ids_->GetTensorMutableRawData(), &target_resource));
      auto source = std::span(position_ids_next_->GetTensorData<const uint8_t>(), sizeof(type_ == Ort::TypeToTensorType<int32_t> ? int32_t : int64_t) * position_ids_shape_[0]);
      model_.GetDmlUploadHeap()->BeginUploadToGpu(
          target_resource.Get(),
          0,
          D3D12_RESOURCE_STATE_UNORDERED_ACCESS,
          source);
#endif
}
#endif

void PositionInputs::CreateNextPositionIDsTensor() {
  if (!sb_position_ids_) {
    if (position_ids_shape_[1] == 1 && position_ids_next_) {
      position_ids_ = std::move(position_ids_next_);
      position_ids_next_ = nullptr;
    } else {
      position_ids_ = OrtValue::CreateTensor(*model_.allocator_device_, position_ids_shape_, type_);
    }
  } else {
#if USE_CUDA || USE_DML
    position_ids_ = sb_position_ids_->CreateTensorOnStaticBuffer(position_ids_shape_, type_);
    if (position_ids_shape_[1] == 1) {
      CopyNextPositionIDsToCurrent();
    }
#endif
  }
}

void PositionInputs::UpdatePositionIDs(int total_length, int new_kv_length) {
  if (position_ids_shape_[0] != 1 && !(total_length == 0 || new_kv_length == 1))
    throw std::runtime_error("PositionInputs::UpdatePositionIDs - batch_size must be 1 for continuous decoding.");
  if (DeviceType::DML == model_.device_type_ && !(total_length == 0 || new_kv_length == 1))
    throw std::runtime_error("PositionInputs::UpdatePositionIDs - DML does not support continuous decoding.");

  // Reallocate position_ids when new_kv_length changes
  if (position_ids_shape_[1] != new_kv_length) {
    position_ids_shape_[1] = new_kv_length;
    CreateNextPositionIDsTensor();
    state_.inputs_[posid_input_index_] = position_ids_.get();
  }

  switch (model_.device_type_) {
    case DeviceType::CPU: {
      type_ == Ort::TypeToTensorType<int32_t> ? UpdatePositionIDsImpl<int32_t>(total_length, new_kv_length) 
                                              : UpdatePositionIDsImpl<int64_t>(total_length, new_kv_length);
      break;
    }
#if USE_CUDA
    case DeviceType::CUDA: {
      if (type_ == Ort::TypeToTensorType<int32_t>)
        cuda::Launch_UpdatePositionIds(position_ids_->GetTensorMutableData<int32_t>(), static_cast<int>(position_ids_shape_[0]), total_length, new_kv_length, model_.cuda_stream_);
      else
        cuda::Launch_UpdatePositionIds(position_ids_->GetTensorMutableData<int64_t>(), static_cast<int>(position_ids_shape_[0]), total_length, new_kv_length, model_.cuda_stream_);
      break;
    }
#elif USE_DML
    case DeviceType::DML: {
      UpdatePositionIDsImplDML();
      break;
    }
#endif
    default:
      throw std::runtime_error("PositionIDs::Update - Unsupported device type");
  }
}

void PositionInputs::CreateNextAttentionMaskTensor(int total_length) {
  if (!sb_attention_mask_) {
    attention_mask_shape_[1] = total_length;
    attention_mask_next_ = OrtValue::CreateTensor(*model_.allocator_device_, attention_mask_shape_, type_);
#if USE_DML
    if (model_.device_type_ == DeviceType::DML)
      attention_mask_ = OrtValue::CreateTensor(*model_.allocator_device_, attention_mask_shape_, type_);
#endif
  } else {
#if USE_CUDA
    attention_mask_shape_[1] = state_.params_->search.max_length;
    attention_mask_next_ = sb_attention_mask_->CreateTensorOnStaticBuffer(attention_mask_shape_, type_);
    if (is_first_mask_update_) {
        cudaMemsetAsync(attention_mask_next_->GetTensorMutableRawData(),
                        0,
                        (type_ == Ort::TypeToTensorType<int32_t> ? sizeof(int32_t) : sizeof(int64_t)) * attention_mask_shape_[0] * attention_mask_shape_[1],
                        model_.cuda_stream_);
    }
#elif USE_DML
    attention_mask_shape_[1] = state_.params_->search.max_length;
    attention_mask_ = sb_attention_mask_->CreateTensorOnStaticBuffer(attention_mask_shape_, type_);
    attention_mask_next_ = sb_attention_mask_next_->CreateTensorOnStaticBuffer(attention_mask_shape_, type_);
#endif
  }
}

void PositionInputs::UpdateAttentionMask(int total_length, int new_kv_length) {
  if (position_ids_shape_[0] != 1 && !(total_length == 0 || new_kv_length == 1))
    throw std::runtime_error("PositionInputs::UpdatePositionIDs - batch_size must be 1 for continuous decoding.");
  if (DeviceType::DML == model_.device_type_ && !(total_length == 0 || new_kv_length == 1))
    throw std::runtime_error("PositionInputs::UpdatePositionIDs - DML does not support continuous decoding.");
  
  CreateNextAttentionMaskTensor(total_length);
  state_.inputs_[mask_input_index_] = attention_mask_.get();

  switch (model_.device_type_) {
    case DeviceType::WEBGPU:
    case DeviceType::CPU: {
      type_ == Ort::TypeToTensorType<int32_t> ? UpdateAttentionMaskImpl<int32_t>(total_length)
                                              : UpdateAttentionMaskImpl<int64_t>(total_length);
      break;
    }
#if USE_CUDA
    case DeviceType::CUDA: {
      int max_length = sb_attention_mask_ ? state_.params_->search.max_length : total_length;
      bool update_only = sb_attention_mask_ && !is_first_mask_update_;
      if (type_ == Ort::TypeToTensorType<int32_t>) {
        cuda::Launch_UpdateAttentionMask(attention_mask_next_->GetTensorMutableData<int32_t>(),
                                         attention_mask_->GetTensorData<int32_t>(),
                                         attention_mask_shape_[0],
                                         new_kv_length,
                                         total_length,
                                         max_length,
                                         update_only,
                                         model_.cuda_stream_);
      } else {
        cuda::Launch_UpdateAttentionMask(attention_mask_next_->GetTensorMutableData<int64_t>(),
                                         attention_mask_->GetTensorData<int64_t>(),
                                         attention_mask_shape_[0],
                                         new_kv_length,
                                         total_length,
                                         max_length,
                                         update_only,
                                         model_.cuda_stream_);
      }
      break;
    }
#elif USE_DML
    case DeviceType::DML: {
      UpdateAttentionMaskImplDML(total_length);
      break;
    }
#endif
    default:
      throw std::runtime_error("PositionInputs::Update - Unsupported device type");
  }
#if USE_DML
  if (model_.device_type_ != DeviceType::DML) {
    attention_mask_ = std::move(attention_mask_next_);
  }
#else
  attention_mask_ = std::move(attention_mask_next_);
#endif
  state_.inputs_[mask_input_index_] = attention_mask_.get();
  is_first_mask_update_ = false;
}

template <typename T>
void PositionInputs::CreateAndInitializePositionIDs(const RoamingArray<int32_t>& next_tokens, std::array<int64_t, 2> shape) {
  // Set attention mask to be 0 for pad tokens, and 1 for all other tokens.
  // Set position id to be 0 for pad tokens, and accumulated sum of mask in a batch for other tokens
  position_ids_ = OrtValue::CreateTensor(model_.allocator_cpu_, shape, type_);
  position_ids_next_ = OrtValue::CreateTensor(model_.allocator_cpu_, std::array<int64_t, 2>{shape[0], 1}, type_);
  auto* position_data = position_ids_->GetTensorMutableData<T>();
  auto* position_data_next = position_ids_next_->GetTensorMutableData<T>();
  const auto* word_id = const_cast<RoamingArray<int32_t>&>(next_tokens).GetCPU().data();
  auto* position = position_data;
  for (int i = 0; i < shape[0]; i++) {
    T abs_position = 0;
    for (int j = 0; j < shape[1]; j++, word_id++, position++) {
      if (*word_id == model_.config_->model.pad_token_id) {
        *position = 0;
      } else {
        *position = abs_position++;
      }
    }

    position_data_next[i] = abs_position - 1;
  }

  // Move tensors to appropriate device and expand by num_beams
  position_ids_ = model_.ExpandInputs(position_ids_, state_.params_->search.num_beams);
  position_ids_next_ = model_.ExpandInputs(position_ids_next_, state_.params_->search.num_beams);
  position_ids_shape_[0] *= state_.params_->search.num_beams;
  state_.inputs_[posid_input_index_] = position_ids_.get();
}

template <typename T>
void PositionInputs::CreateAndInitializeAttentionMask(const RoamingArray<int32_t>& next_tokens, std::array<int64_t, 2> shape) {
  // Set attention mask to be 0 for pad tokens, and 1 for all other tokens.
  // Set position id to be 0 for pad tokens, and accumulated sum of mask in a batch for other tokens
  attention_mask_ = OrtValue::CreateTensor(model_.allocator_cpu_, shape, type_);
  auto* mask_data = attention_mask_->GetTensorMutableData<T>();
  const auto* word_id = const_cast<RoamingArray<int32_t>&>(next_tokens).GetCPU().data();
  auto* mask = mask_data;
  for (int i = 0; i < shape[0]; i++) {
    for (int j = 0; j < shape[1]; j++, word_id++, mask++) {
      if (*word_id == model_.config_->model.pad_token_id) {
        *mask = 0;
      } else {
        *mask = 1;
      }
    }
  }

  // Move tensors to appropriate device and expand by num_beams
  attention_mask_ = model_.ExpandInputs(attention_mask_, state_.params_->search.num_beams);
  attention_mask_shape_[0] *= state_.params_->search.num_beams;
  state_.inputs_[mask_input_index_] = attention_mask_.get();
}

template <typename T>
void PositionInputs::InitializeSequenceLengths(std::array<int64_t, 2> shape, cpu_span<int32_t> sequence_lengths_unk) {
  for (int i = 0; i < shape[0] * state_.params_->search.num_beams; i++) {
    sequence_lengths_unk[i] = 0;
  }
}

template <typename T>
void PositionInputs::UpdatePositionIDsImpl(int total_length, int new_kv_length) {
  auto* data = position_ids_->GetTensorMutableData<T>();
  if (position_ids_shape_[0] == 1) {
    // For batch size == 1 we calculate position ids with total length and new kv length for continuous decoding
    for (int i = 0; i < new_kv_length; i++)
      data[i] = i + total_length - new_kv_length;
  } else {
    // For batch size > 1 we increment position ids by 1... continuous decoding is not supported
    for (int i = 0; i < position_ids_shape_[0]; i++)
      data[i]++;
  }
}

#if USE_DML
void PositionInputs::UpdatePositionIDsImplDML() {
  ComPtr<ID3D12Resource> target_resource;
  Ort::ThrowOnError(model_.GetOrtDmlApi()->GetD3D12ResourceFromAllocation(model_.allocator_device_, position_ids_->GetTensorMutableRawData(), &target_resource));

  dml_update_position_ids_kernel_ = DmlIncrementValuesKernel(
      model_.GetD3D12Device(),
      model_.GetDmlExecutionContext(),
      static_cast<uint32_t>(position_ids_shape_[0]),
      type_,
      target_resource.Get());

  // Execute the cached command list
  ComPtr<ID3D12Fence> fence;
  uint64_t completion_value;
  model_.GetDmlExecutionContext()->ExecuteCommandList(dml_update_position_ids_kernel_->GetCommandList(), &fence, &completion_value);
}
#endif

template <typename T>
void PositionInputs::UpdateAttentionMaskImpl(int total_length) {
  auto* data = attention_mask_next_->GetTensorMutableData<T>();
  auto* old_data = attention_mask_->GetTensorData<T>();
  if (attention_mask_shape_[0] == 1) {
    // For batch size == 1 we assume no padding. We make this explicit for continuous decoding.
    for (int i = 0; i < total_length; i++)
      data[i] = 1;
  } else {
    // For batch size > 1 we increment attention mask by 1... continuous decoding is not supported
    for (int i = 0; i < attention_mask_shape_[0]; i++) {
      for (int j = 0; j < total_length - 1; j++) {
        data[i * total_length + j] = old_data[i * (total_length - 1) + j];
      }
      data[i * total_length + total_length - 1] = 1;
    }
  }
}

#if USE_DML
void PositionInputs::UpdateAttentionMaskImplDML(int total_length) {
  ComPtr<ID3D12Resource> attention_mask_resource;
  Ort::ThrowOnError(model_.GetOrtDmlApi()->GetD3D12ResourceFromAllocation(model_.allocator_device_, attention_mask_->GetTensorMutableRawData(), &attention_mask_resource));
  ComPtr<ID3D12Resource> attention_mask_next_resource;
  Ort::ThrowOnError(model_.GetOrtDmlApi()->GetD3D12ResourceFromAllocation(model_.allocator_device_, attention_mask_next_->GetTensorMutableRawData(), &attention_mask_next_resource));
  if (is_first_mask_update_) {
    dml_update_mask_kernel_ = DmlUpdateMaskKernel(
        model_.GetD3D12Device(),
        model_.GetDmlExecutionContext(),
        static_cast<uint32_t>(attention_mask_shape_[0]),
        static_cast<uint32_t>(attention_mask_shape_[1]),
        type_,
        total_length,
        attention_mask_resource.Get(),
        attention_mask_next_resource.Get());
    is_second_mask_update_ = true;
  } else if (is_second_mask_update_) {
    dml_update_mask_kernel_ = DmlUpdateMaskKernel(
        model_.GetD3D12Device(),
        model_.GetDmlExecutionContext(),
        static_cast<uint32_t>(attention_mask_shape_[0]),
        static_cast<uint32_t>(attention_mask_shape_[1]),
        type_,
        1,
        attention_mask_resource.Get(),
        attention_mask_next_resource.Get());
    is_second_mask_update_ = false;
  }
  ComPtr<ID3D12Fence> fence;
  uint64_t completion_value;
  model_.GetDmlExecutionContext()->ExecuteCommandList(dml_update_mask_kernel_->GetCommandList(), &fence, &completion_value);
}
#endif


#if USE_CUDA
void PositionInputs::RewindMask(size_t index) {
  if (sb_attention_mask_ && !is_first_mask_update_) {
    int past_length = static_cast<int>(index);
    int max_length = static_cast<int>(state_.params_->search.max_length);
    cudaMemsetAsync(attention_mask_->GetTensorMutableRawData(),
                    0,
                    (type_ == Ort::TypeToTensorType<int32_t> ? sizeof(int32_t) : sizeof(int64_t)) * max_length,
                    model_.cuda_stream_);
    cudaMemsetAsync(attention_mask_->GetTensorMutableRawData(),
                    1,
                    (type_ == Ort::TypeToTensorType<int32_t> ? sizeof(int32_t) : sizeof(int64_t)) * past_length,
                    model_.cuda_stream_);
  }
}
#endif

}  // namespace Generators<|MERGE_RESOLUTION|>--- conflicted
+++ resolved
@@ -35,16 +35,10 @@
 
   auto sequence_lengths = cpu_span<int32_t>{sequence_lengths_unk.CpuSpan()};
   if (type_ == Ort::TypeToTensorType<int32_t>)
-<<<<<<< HEAD
-    InitializeSequenceLengths<int32_t>(shape, sequence_lengths_unk);
-  else
-    InitializeSequenceLengths<int64_t>(shape, sequence_lengths_unk);
-=======
     InitializeTensors<int32_t>(shape, sequence_lengths);
   else
     InitializeTensors<int64_t>(shape, sequence_lengths);
   sequence_lengths_unk.CopyCpuToDevice();
->>>>>>> dc9bc02c
 
   position_ids_shape_ = shape;
   attention_mask_shape_ = shape;
