--- conflicted
+++ resolved
@@ -309,7 +309,6 @@
 
 void Model::InitDeviceAllocator(OrtSession& session) {
   EnsureDeviceOrtInit(session, p_device_->GetType());
-<<<<<<< HEAD
 
   // Only CUDA does every input on the device
   if (p_device_->GetType() == DeviceType::CUDA)
@@ -317,15 +316,6 @@
   else
     p_device_inputs_ = GetDeviceInterface(DeviceType::CPU);
 
-=======
-
-  // Only CUDA does every input on the device
-  if (p_device_->GetType() == DeviceType::CUDA)
-    p_device_inputs_ = p_device_;
-  else
-    p_device_inputs_ = GetDeviceInterface(DeviceType::CPU);
-
->>>>>>> fe3604ac
   // The kvcache is always allocated in device memory
   p_device_kvcache_ = p_device_;
 
@@ -572,21 +562,12 @@
 void Cast(OrtValue& input, std::unique_ptr<OrtValue>& output, DeviceInterface& device, ONNXTensorElementDataType output_type) {
   auto input_info = input.GetTensorTypeAndShapeInfo();
   auto shape = input_info->GetShape();
-<<<<<<< HEAD
 
   if (output && shape != output->GetTensorTypeAndShapeInfo()->GetShape())
     output = nullptr;
   if (!output)
     output = OrtValue::CreateTensor(device.GetAllocator(), shape, output_type);
 
-=======
-
-  if (output && shape != output->GetTensorTypeAndShapeInfo()->GetShape())
-    output = nullptr;
-  if (!output)
-    output = OrtValue::CreateTensor(device.GetAllocator(), shape, output_type);
-
->>>>>>> fe3604ac
   if (!device.Cast(input, *output))
     GetDeviceInterface(DeviceType::CPU)->Cast(input, *output);
 }
