// Copyright (c) Microsoft Corporation. All rights reserved.
// Licensed under the MIT License.
//
// Modifications Copyright(C) 2024-2025 Advanced Micro Devices, Inc. All rights reserved.
#include <algorithm>
#include <climits>
#include <random>
#include <set>
#include <string>
#include <thread>

#include "../generators.h"
#include "../search.h"
#include "../tracing.h"
#include "model.h"
#include "gpt.h"
#include "decoder_only.h"
#include "whisper.h"
#include "multi_modal.h"
#include "marian.h"
#include "decoder_only_pipeline.h"
#include "../dml/interface.h"

#if defined(_WIN32)
#include <direct.h>
#define GETCWD _getcwd
#define CHDIR _wchdir
#include <windows.h>
#else
#include <unistd.h>
#define GETCWD getcwd
#define CHDIR chdir
#include <limits.h>
#endif

namespace Generators {

namespace {

class DirGuard {
 private:
  fs::path original_dir_;

 public:
  DirGuard() {
    char buffer[PATH_MAX];
    if (GETCWD(buffer, sizeof(buffer))) {
      original_dir_ = fs::path(buffer);
    } else {
      throw std::runtime_error("Failed to get current working directory");
    }
  }

  DirGuard(const DirGuard&) = delete;
  DirGuard& operator=(const DirGuard&) = delete;
  DirGuard(DirGuard&&) = delete;

  void ChangeTo(const fs::path& new_dir) {
    if (CHDIR(new_dir.c_str()) != 0) {
      throw std::runtime_error("Failed to change directory to: " + new_dir.string());
    }
  }

  ~DirGuard() {
    if (CHDIR(original_dir_.c_str()) != 0) {
      Log("warning", "Failed to change back to original directory: " + original_dir_.string());
    }
  }
};

}  // namespace

State::State(const GeneratorParams& params, const Model& model)
    : model_{model},
      params_{params.shared_from_this()},
      run_options_{OrtRunOptions::Create()},
      extra_outputs_{*this} {
  // Generate a random id for graph capture
  if (params_->use_graph_capture) {
    std::random_device rd;
    std::mt19937 gen(rd());
    std::uniform_int_distribution<> dis(1, INT_MAX);
    graph_id_ = std::to_string(dis(gen));
  }
}

void State::Run(OrtSession& session, bool graph_capture_this_run) {
  DurationTrace trace{"State::Run"};

  if (params_->use_graph_capture) {
    if (graph_capture_this_run)
      run_options_->AddConfigEntry("gpu_graph_id", graph_id_.c_str());
    else
      run_options_->AddConfigEntry("gpu_graph_id", "-1");
  }

  if (first_run_) {
    extra_outputs_.Add(session.GetOutputNames());
    if (params_->use_multi_profile) {
      // Run the context phase profile for the first run
      run_options_->AddConfigEntry("nv_profile_index", "0");
    }
    first_run_ = false;
  } else {
    extra_outputs_.Update();
    if (params_->use_multi_profile) {
      run_options_->AddConfigEntry("nv_profile_index", "1");
    }
  }

  if (g_log.enabled && g_log.model_input_values) {
    auto& stream = Log("model_input_values");
    stream << std::endl;
    DumpTensors(model_, stream, inputs_.data(), input_names_.data(), input_names_.size(), true);
  }

  if (g_log.enabled && g_log.model_output_shapes) {
    auto& stream = Log("model_output_shapes");
    stream << std::endl;
    DumpTensors(model_, stream, outputs_.data(), output_names_.data(), output_names_.size(), false);
  }

  if (!ep_dynamic_options_next_run_.empty()) {
    std::vector<const char*> keys;
    std::vector<const char*> values;
    for (auto& kv_pair : ep_dynamic_options_next_run_) {
      keys.push_back(kv_pair.first.c_str());
      values.push_back(kv_pair.second.c_str());
    }
    session.SetEpDynamicOptions(keys.data(), values.data(), ep_dynamic_options_next_run_.size());
    ep_dynamic_options_next_run_.clear();
  }

  session.Run(run_options_.get(), input_names_.data(), inputs_.data(), input_names_.size(),
              output_names_.data(), outputs_.data(), output_names_.size());

  extra_outputs_.RegisterOutputs();

  if (g_log.enabled && g_log.model_output_values) {
    auto& stream = Log("model_output_values");
    stream << std::endl;
    DumpTensors(model_, stream, outputs_.data(), output_names_.data(), output_names_.size(), true);
  }
}

void State::SetTerminate() {
  session_terminated_ = true;
  run_options_->SetTerminate();
}

void State::UnsetTerminate() {
  session_terminated_ = false;
  run_options_->UnsetTerminate();
}

OrtValue* State::GetInput(const char* name) {
  ThrowErrorIfSessionTerminated(session_terminated_);
  for (size_t i = 0; i < input_names_.size(); i++) {
    if (std::strcmp(input_names_[i], name) == 0) {
      return inputs_[i];
    }
  }
  return nullptr;
}

OrtValue* State::GetOutput(const char* name) {
  ThrowErrorIfSessionTerminated(session_terminated_);
  for (size_t i = 0; i < output_names_.size(); i++) {
    if (std::strcmp(output_names_[i], name) == 0) {
      return outputs_[i];
    }
  }
  return nullptr;
}

void State::ClearIO() {
  input_names_.clear();
  output_names_.clear();
  inputs_.clear();
  outputs_.clear();
}

void State::SetActiveAdapter(Adapters* adapters, const std::string& adapter_name) {
  if (!adapters_) {
    adapters_ = adapters->shared_from_this();
  } else if (adapters_.get() != adapters) {
    // Two different instances of Adapters are being used. The Generator state can only manage
    // active adapters from a single Adapters container.
    throw std::runtime_error("Generator state can only register a single Adapters container.");
  }

  run_options_->AddActiveLoraAdapter(*adapters_->AcquireAdapter(adapter_name));
  adapter_names_.push_back(adapter_name);
}

State::~State() {
  if (adapters_) {
    for (const auto& adapter_name : adapter_names_) {
      adapters_->ReleaseAdapter(adapter_name);
    }
  }
}

std::vector<int32_t> PadInputs(std::span<std::span<const int32_t>> sequences, int32_t pad_token_id) {
  bool pad_right_{true};

  size_t max_length = 0;
  for (auto& sequence : sequences)
    max_length = std::max(max_length, sequence.size());

  std::vector<int32_t> result(max_length * sequences.size());
  std::span<int32_t> result_span(result);

  // Copy and pad the sequences with pad_token_id
  for (size_t i = 0; i < sequences.size(); i++) {
    auto output_span = result_span.subspan(i * max_length, max_length);
    auto input_span = sequences[i];

    auto pad_count = max_length - input_span.size();
    if (pad_right_) {
      std::copy(input_span.begin(), input_span.end(), output_span.begin());
      std::fill(output_span.end() - pad_count, output_span.end(), pad_token_id);
    } else {
      std::fill(output_span.begin(), output_span.begin() + pad_count, pad_token_id);
      std::copy(input_span.begin(), input_span.end(), output_span.begin() + pad_count);
    }
  }

  return result;
}

void CheckResult(extError_t error) {
  if (error != kOrtxOK)
    throw std::runtime_error(OrtxGetLastErrorMessage());
}

TokenizerStream::TokenizerStream(const Tokenizer& tokenizer)
    : tokenizer_{tokenizer.shared_from_this()} {
  CheckResult(OrtxCreate(kOrtxKindDetokenizerCache, cache_.Address()));
}

const std::string& TokenizerStream::Decode(int32_t token) {
  const char* string;
  CheckResult(OrtxDetokenizeCached(tokenizer_->tokenizer_, cache_, token, &string));
  chunk_ = string;
  return chunk_;
}

Tokenizer::Tokenizer(Config& config) : pad_token_id_{config.model.pad_token_id} {
  CheckResult(OrtxCreateTokenizer(tokenizer_.Address(), config.config_path.string().c_str()));
}

std::unique_ptr<TokenizerStream> Tokenizer::CreateStream() const {
  return std::make_unique<TokenizerStream>(*this);
}

std::vector<int32_t> Tokenizer::Encode(const char* text) const {
  OrtxPtr<OrtxTokenId2DArray> ids;
  CheckResult(OrtxTokenizeWithOptions(tokenizer_, &text, 1, ids.Address(), false /* add_special_tokens */));

  const extTokenId_t* tokens;
  size_t count;
  CheckResult(OrtxTokenId2DArrayGetItem(ids, 0, &tokens, &count));
  return {tokens, tokens + count};
}

std::string Tokenizer::Decode(std::span<const int32_t> tokens) const {
  OrtxPtr<OrtxStringArray> ortx_string_array;
  CheckResult(OrtxDetokenize1D(tokenizer_, reinterpret_cast<const uint32_t*>(tokens.data()), tokens.size(), ortx_string_array.Address()));

  const char* string;
  CheckResult(OrtxStringArrayGetItem(ortx_string_array, 0, &string));
  return string;
}

std::string Tokenizer::ApplyChatTemplate(const char* template_str, const char* messages, const char* tools, bool add_generation_prompt) const {
  ort_extensions::OrtxObjectPtr<OrtxTensorResult> templated_text;
  CheckResult(OrtxApplyChatTemplate(tokenizer_, template_str, messages, tools, templated_text.ToBeAssigned(), add_generation_prompt, false /*tokenize*/));

  ort_extensions::OrtxObjectPtr<OrtxTensor> tensor;
  CheckResult(OrtxTensorResultGetAt(templated_text.get(), 0, tensor.ToBeAssigned()));

  const char* text_ptr{};
  CheckResult(OrtxGetTensorData(tensor.get(), reinterpret_cast<const void**>(&text_ptr), nullptr, nullptr));

  return text_ptr;
}

std::vector<int32_t> Tokenizer::EncodeBatch(std::span<const std::string> strings) const {
  std::vector<std::vector<int32_t>> sequences;
  std::vector<std::span<const int32_t>> span_sequences;
  for (size_t i = 0; i < strings.size(); i++) {
    sequences.emplace_back(Encode(strings[i].c_str()));
    span_sequences.emplace_back(sequences.back());
  }

  return PadInputs(span_sequences, pad_token_id_);
}

std::shared_ptr<Tensor> Tokenizer::EncodeBatch(std::span<const char*> strings) const {
  std::vector<std::vector<int32_t>> sequences;
  std::vector<std::span<const int32_t>> span_sequences;
  for (size_t i = 0; i < strings.size(); i++) {
    sequences.emplace_back(Encode(strings[i]));
    span_sequences.emplace_back(sequences.back());
  }

  auto encoded = PadInputs(span_sequences, pad_token_id_);  // TODO: Pad directly into tensor vs copying?

  auto shape = std::array<int64_t, 2>{static_cast<int64_t>(strings.size()), static_cast<int64_t>(encoded.size() / strings.size())};
  auto ort_tensor_ = OrtValue::CreateTensor<int32_t>(Ort::Allocator::GetWithDefaultOptions(), shape);
  auto tensor = std::make_shared<Tensor>(std::move(ort_tensor_));
  std::copy(encoded.begin(), encoded.end(), tensor->GetMutableData<int32_t>());

  return tensor;
}

std::vector<std::string> Tokenizer::DecodeBatch(std::span<const int32_t> sequences, size_t count) const {
  if (sequences.size() % count != 0)
    throw std::runtime_error("DecodeBatch: sequences must be evenly divisible by the count");
  size_t sequence_length = sequences.size() / count;
  std::vector<std::string> strings;
  for (size_t i = 0; i < count; i++)
    strings.emplace_back(Decode(sequences.subspan(sequence_length * i, sequence_length)));
  return strings;
}

int32_t Tokenizer::TokenToTokenId(const char* token) const {
  extTokenId_t token_id;
  CheckResult(OrtxConvertTokenToId(tokenizer_, token, &token_id));
  return token_id;
}

/**
 * @brief Creates multi-profile shapes for TensorRT execution provider optimization.
 *
 * This function generates separate profiles for each of the context and generation phases to optimize performance
 * Each profile includes shapes for input tensors (input_ids, attention_mask, position_ids)
 * and key-value cache tensors with appropriate dimensions based on the model configuration.
 *
 */
void ConfigureMultiProfile(const Config& config, OrtSessionOptions& session_options) {
  // Get model parameters from decoder config
  const int num_layers = config.model.decoder.num_hidden_layers;
  const int num_kv_heads = config.model.decoder.num_key_value_heads;
  const int head_dim = config.model.decoder.head_size;

  // Get max context length from config
  const int max_context_len = config.model.context_length;
  const int opt_context_len = config.model.context_length / 2;
  const int min_seq_len = 1;

  // Extract KV cache name patterns from decoder config
  std::string_view past_key_pattern = config.model.decoder.inputs.past_key_names;
  std::string_view past_value_pattern = config.model.decoder.inputs.past_value_names;

  // Helper function to add input shapes (input_ids, attention_mask, position_ids)
  const auto add_input_shapes = [](std::ostringstream& shapes, int seq_len, bool append = false) {
    if (append) shapes << ",";
    shapes << Config::Defaults::InputIdsName << ":1x" << seq_len << ","
           << Config::Defaults::AttentionMaskName << ":1x" << seq_len;
  };

  // Helper function to add generation phase input shapes
  const auto add_generation_input_shapes = [](std::ostringstream& shapes, int context_len) {
    shapes << "," << Config::Defaults::AttentionMaskName << ":1x" << context_len << ","
           << Config::Defaults::InputIdsName << ":1x1";
  };

  // Helper function to add empty KV cache shapes for all layers
  const auto add_empty_key_value_cache_shapes = [](std::ostringstream& shapes,
                                                   std::string_view key_pattern,
                                                   std::string_view value_pattern,
                                                   int num_layers,
                                                   int num_kv_heads,
                                                   int head_dim) {
    for (int i = 0; i < num_layers; i++) {
      // Use the existing function to format the key/value names
      const std::string key_name = ComposeKeyValueName(std::string(key_pattern), i);
      const std::string value_name = ComposeKeyValueName(std::string(value_pattern), i);

      shapes << "," << key_name << ":1x" << num_kv_heads << "x0x" << head_dim;
      shapes << "," << value_name << ":1x" << num_kv_heads << "x0x" << head_dim;
    }
  };

  // Helper function to add KV cache with sequence length
  const auto add_key_value_cache_shapes = [](std::ostringstream& shapes,
                                             std::string_view key_pattern,
                                             std::string_view value_pattern,
                                             int seq_len,
                                             int num_layers,
                                             int num_kv_heads,
                                             int head_dim) {
    for (int i = 0; i < num_layers; i++) {
      // Use the existing function to format the key/value names
      const std::string key_name = ComposeKeyValueName(std::string(key_pattern), i);
      const std::string value_name = ComposeKeyValueName(std::string(value_pattern), i);

      shapes << "," << key_name << ":1x" << num_kv_heads << "x" << seq_len << "x" << head_dim;
      shapes << "," << value_name << ":1x" << num_kv_heads << "x" << seq_len << "x" << head_dim;
    }
  };

  std::ostringstream min_shapes, opt_shapes, max_shapes;

  // MIN SHAPES (context phase and first token generation)
  add_input_shapes(min_shapes, min_seq_len);
  add_empty_key_value_cache_shapes(min_shapes, past_key_pattern, past_value_pattern, num_layers, num_kv_heads, head_dim);
  add_generation_input_shapes(min_shapes, min_seq_len);
  add_key_value_cache_shapes(min_shapes, past_key_pattern, past_value_pattern, min_seq_len, num_layers, num_kv_heads, head_dim);

  // OPT SHAPES (prefill with medium context and generation after medium context)
  add_input_shapes(opt_shapes, opt_context_len);
  add_empty_key_value_cache_shapes(opt_shapes, past_key_pattern, past_value_pattern, num_layers, num_kv_heads, head_dim);
  add_generation_input_shapes(opt_shapes, opt_context_len);
  add_key_value_cache_shapes(opt_shapes, past_key_pattern, past_value_pattern, opt_context_len - 1, num_layers, num_kv_heads, head_dim);

  // MAX SHAPES (prefill with maximum context and generation after maximum context)
  add_input_shapes(max_shapes, max_context_len);
  add_key_value_cache_shapes(max_shapes, past_key_pattern, past_value_pattern, max_context_len - 1, num_layers, num_kv_heads, head_dim);
  add_generation_input_shapes(max_shapes, max_context_len);
  add_key_value_cache_shapes(max_shapes, past_key_pattern, past_value_pattern, max_context_len - 1, num_layers, num_kv_heads, head_dim);

  // Add the constructed profiles to session options
  session_options.AddConfigEntry("ep.nvtensorrtrtxexecutionprovider.nv_profile_min_shapes", min_shapes.str().c_str());
  session_options.AddConfigEntry("ep.nvtensorrtrtxexecutionprovider.nv_profile_opt_shapes", opt_shapes.str().c_str());
  session_options.AddConfigEntry("ep.nvtensorrtrtxexecutionprovider.nv_profile_max_shapes", max_shapes.str().c_str());
}

DeviceInterface* SetProviderSessionOptions(OrtSessionOptions& session_options,
                                           const std::vector<std::string>& providers,
                                           const std::vector<Config::ProviderOptions>& provider_options_list,
                                           bool is_primary_session_options,
                                           bool disable_graph_capture,
                                           const Config& config) {
  DeviceInterface* p_device{};

  auto providers_list = providers;
  if (!is_primary_session_options) {
    // Providers specified in a non-primary provider options list are added
    // to the primary providers. They are considered immutable and implicitly
    // added as providers.
    std::transform(provider_options_list.begin(), provider_options_list.end(), std::back_inserter(providers_list),
                   [](const auto& provider_options) { return provider_options.name; });
  }

  for (auto& provider : providers_list) {
    auto provider_options_it = std::find_if(provider_options_list.begin(), provider_options_list.end(),
                                            [&provider](const Config::ProviderOptions& po) { return po.name == provider; });

    if (provider_options_it == provider_options_list.end()) {
      throw std::runtime_error("Provider options not found for provider: " + provider);
    }
    const auto& provider_options = *provider_options_it;

    if (provider_options.name == "cuda") {
      auto ort_provider_options = OrtCUDAProviderOptionsV2::Create();
      std::vector<const char*> keys, values;
      for (auto& option : provider_options.options) {
        keys.emplace_back(option.first.c_str());
        values.emplace_back(option.second.c_str());
      }
      ort_provider_options->Update(keys.data(), values.data(), keys.size());

      // Device type determines the scoring device.
      // Only use the primary session options to determine the device type
      if (is_primary_session_options) {
        p_device = GetDeviceInterface(DeviceType::CUDA);

        // Create and set our cudaStream_t
        ort_provider_options->UpdateValue("user_compute_stream", p_device->GetCudaStream());
      }

      session_options.AppendExecutionProvider_CUDA_V2(*ort_provider_options);
    } else if (provider_options.name == "rocm") {
      OrtROCMProviderOptions ort_provider_options;

      std::vector<const char*> keys, values;
      for (auto& option : provider_options.options) {
        keys.emplace_back(option.first.c_str());
        values.emplace_back(option.second.c_str());
      }

      Ort::ThrowOnError(Ort::api->UpdateROCMProviderOptions(&ort_provider_options, keys.data(), values.data(), keys.size()));
      session_options.AppendExecutionProvider_ROCM(ort_provider_options);
    } else if (provider_options.name == "DML") {
#if USE_DML
      if (!GetDmlInterface()) {
        LUID device_luid{};
        LUID* p_device_luid{};
        uint32_t device_index{};
        uint32_t* p_device_index{};
        for (const auto& [name, value] : provider_options.options) {
          if (name == "luid") {
            if (auto separator_position = value.find(":"); separator_position != std::string::npos) {
              device_luid.HighPart = std::stol(value.substr(0, separator_position));
              device_luid.LowPart = std::stol(value.substr(separator_position + 1));
              p_device_luid = &device_luid;
            }
          } else if (name == "device_index") {
            device_index = std::stoi(value);
            p_device_index = &device_index;
          }
        }

        InitDmlInterface(p_device_luid, p_device_index);
      }

      if (!disable_graph_capture) {
        session_options.AddConfigEntry("ep.dml.enable_graph_capture", "1");
        session_options.AddConfigEntry("ep.dml.disable_memory_arena", "1");
      }

      SetDmlProvider(session_options);

      if (is_primary_session_options)
        p_device = GetDeviceInterface(DeviceType::DML);  // We use a DML allocator for input/output caches, but other tensors will use CPU tensors
#else
      throw std::runtime_error("DML provider requested, but the installed GenAI has not been built with DML support");
#endif
    } else {
      // For providers that go through the extensible AppendExecutionProvider API:
      if (provider_options.name == "QNN") {
        session_options.AddConfigEntry("ep.share_ep_contexts", "1");
        // TODO set device_type_ in a less hacky way.
        // now, all QNN EP enable_htp_shared_memory_allocator option values had better be consistent...
        // on the other hand, not sure if is_primary_session_options is the right thing to check here.
        if (const auto opt_it = std::find_if(provider_options.options.begin(), provider_options.options.end(),
                                             [](const auto& pair) { return pair.first == "enable_htp_shared_memory_allocator"; });
            opt_it != provider_options.options.end() && opt_it->second == "1") {
          p_device = GetDeviceInterface(DeviceType::QNN);
        }
      } else if (provider_options.name == "WebGPU")
        p_device = GetDeviceInterface(DeviceType::WEBGPU);
      else if (provider_options.name == "OpenVINO")
        p_device = GetDeviceInterface(DeviceType::OpenVINO);
      else if (provider_options.name == "VitisAI") {
        session_options.AddConfigEntry("session.inter_op.allow_spinning", "0");
        session_options.AddConfigEntry("session.intra_op.allow_spinning", "0");
      } else if (provider_options.name == "NvTensorRtRtx") {
        if (IsMultiProfileEnabled(config.model.decoder.session_options)) {
          ConfigureMultiProfile(config, session_options);
        }
        p_device = GetDeviceInterface(DeviceType::NvTensorRtRtx);
      }

      std::vector<const char*> keys, values;
      for (auto& option : provider_options.options) {
        keys.emplace_back(option.first.c_str());
        values.emplace_back(option.second.c_str());
      }
      session_options.AppendExecutionProvider(provider_options.name.c_str(), keys.data(), values.data(), keys.size());
    }
  }
  return p_device;
}

// Trivial ONNX model that just returns a single float constant. Used below to create an OrtSession that
// lets us get a device Ort::Allocator for each device type. This is necessary because the Ort::Allocator
// needs to persist and is valid for the lifetime of this OrtSession.
static const uint8_t g_trivial_model[] = {
    0x08, 0x0a, 0x12, 0x01, 0x61, 0x3a, 0x53, 0x0a, 0x38, 0x12, 0x06, 0x76, 0x61, 0x6c, 0x75, 0x65,
    0x73, 0x22, 0x08, 0x43, 0x6f, 0x6e, 0x73, 0x74, 0x61, 0x6e, 0x74, 0x2a, 0x24, 0x0a, 0x05, 0x76,
    0x61, 0x6c, 0x75, 0x65, 0x2a, 0x18, 0x08, 0x01, 0x10, 0x01, 0x42, 0x0c, 0x63, 0x6f, 0x6e, 0x73,
    0x74, 0x5f, 0x74, 0x65, 0x6e, 0x73, 0x6f, 0x72, 0x4a, 0x04, 0x00, 0x00, 0x00, 0x00, 0xa0, 0x01,
    0x04, 0x12, 0x01, 0x62, 0x62, 0x14, 0x0a, 0x06, 0x76, 0x61, 0x6c, 0x75, 0x65, 0x73, 0x12, 0x0a,
    0x0a, 0x08, 0x08, 0x01, 0x12, 0x04, 0x0a, 0x02, 0x08, 0x01, 0x42, 0x04, 0x0a, 0x00, 0x10, 0x15};

// Since Python/Others can and will hold onto a generator object past the model object's lifetime we need to ensure
// the allocator used is not destroyed until last. This keeps the allocator around until exit, after all other memory
// has been destroyed. Without this, we will crash in the Onnxruntime BFCArena code when deleting tensors due to the
// arena already being destroyed.
void EnsureDeviceOrtInit(DeviceInterface& device, const Config& config) {
  // CPU Allocator is a special case, it's not in the owned 'allocator_device_' table below so we handle it separately
  // OpenVINO delegates to the CPU device allocator
  auto type = device.GetType();
  if (type == DeviceType::CPU || type == DeviceType::OpenVINO)
    return;

  auto& allocator = GetOrtGlobals()->device_allocators_[static_cast<int>(type)];
  if (allocator.allocator_)
    return;

  // Allocator lifetime is tied to the execution provider lifetime, which is typically per Session.
  // We create a global dummy Session using a trivial model with the required EP in order to get the allocator so we can
  // re-use it for all models.
  // This ensures memory allocated on-device for model inputs/outputs is valid for the lifetime of GenAI.

  // Names for the device types used by 'SetProviderSessionOptions'
  static const char* device_type_names[] = {"CPU (Not used, see above)", "cuda", "DML", "WebGPU", "QNN", "OpenVINO (Not used, see above)", "NvTensorRtRtx"};
  static_assert(std::size(device_type_names) == static_cast<size_t>(DeviceType::MAX));

  // Create an OrtSessionOptions and set the options to use the DeviceType we're using here
  auto session_options = OrtSessionOptions::Create();
  std::vector<Config::ProviderOptions> provider_options_list;
  provider_options_list.emplace_back(Config::ProviderOptions{device_type_names[static_cast<int>(type)], {}});
  // QnnHtpShared is a special case. This allocator is only made available when the provider option
  // 'enable_htp_shared_memory_allocator' is set to 1.
  if (type == DeviceType::QNN) {
    provider_options_list.back().options.emplace_back("enable_htp_shared_memory_allocator", "1");
  }
  const std::vector<std::string> providers{device_type_names[static_cast<int>(type)]};
  SetProviderSessionOptions(*session_options, providers, provider_options_list, true, false, config);
  session_options->SetLogSeverityLevel(ORT_LOGGING_LEVEL_ERROR);  // Errors only here, as warnings are not useful to the user

  allocator.session_ = OrtSession::Create(GetOrtEnv(), g_trivial_model, sizeof(g_trivial_model), session_options.get());

  // Names for the device memory types used by 'OrtMemoryInfo::Create'
  static const char* device_memory_type_names[] = {"CPU (Not used, see above)", "Cuda", "DML", "WebGPU_Buffer", "QnnHtpShared", "OpenVINO (Not used, see above)", "Cuda"};
  static_assert(std::size(device_memory_type_names) == static_cast<size_t>(DeviceType::MAX));

  // Get the allocator from the OrtSession for the DeviceType (it's called 'AllocatorCreate' but it's really 'AllocatorGet')
  auto name = device_memory_type_names[static_cast<int>(type)];
  auto memory_info = OrtMemoryInfo::Create(name, OrtAllocatorType::OrtDeviceAllocator, 0, OrtMemType::OrtMemTypeDefault);
  allocator.allocator_ = Ort::Allocator::Create(*allocator.session_, *memory_info);
  if (!allocator.allocator_) {
    allocator = {};  // Reset everything just to be safe
    throw std::runtime_error("Unexpected failure to create device memory allocator for " + std::string(name));
  }
  device.InitOrt(*Ort::api, *allocator.allocator_);
}

void SessionInfo::Add(OrtSession& session) {
  auto input_names = session.GetInputNames();
  for (size_t i = 0; i < input_names.size(); i++) {
    auto type_info = session.GetInputTypeInfo(i);
    auto input_type = type_info->GetTensorTypeAndShapeInfo().GetElementType();
    auto found_input = inputs_.find(input_names[i]);
    if (found_input != inputs_.end() && found_input->second->GetTensorTypeAndShapeInfo().GetElementType() != input_type)
      throw std::runtime_error("Model input type mismatch: " + input_names[i] + " expected " +
                               std::to_string(found_input->second->GetTensorTypeAndShapeInfo().GetElementType()) +
                               " got " + std::to_string(input_type));
    inputs_.emplace(std::make_pair(std::move(input_names[i]), std::move(type_info)));
  }

  auto output_names = session.GetOutputNames();
  for (size_t i = 0; i < output_names.size(); i++) {
    auto type_info = session.GetOutputTypeInfo(i);
    outputs_.emplace(std::make_pair(std::move(output_names[i]), std::move(type_info)));
  }
}

bool SessionInfo::HasInput(const std::string& name) const {
  return inputs_.find(name) != inputs_.end();
}

bool SessionInfo::HasOutput(const std::string& name) const {
  return outputs_.find(name) != outputs_.end();
}

ONNXTensorElementDataType SessionInfo::GetInputDataType(const std::string& name) const {
  auto result = inputs_.find(name);
  if (result == inputs_.end())
    throw std::runtime_error("Model input was not found: " + name);
  return result->second->GetTensorTypeAndShapeInfo().GetElementType();
}

ONNXTensorElementDataType SessionInfo::GetOutputDataType(const std::string& name) const {
  auto result = outputs_.find(name);
  if (result == outputs_.end())
    throw std::runtime_error("Model output was not found: " + name);
  return result->second->GetTensorTypeAndShapeInfo().GetElementType();
}

std::vector<std::string> SessionInfo::GetInputNames() const {
  std::vector<std::string> names;
  names.reserve(inputs_.size());
  for (const auto& input : inputs_)
    names.push_back(input.first);
  return names;
}

std::vector<const char*> SessionInfo::GetInputSymbolicShape(const std::string& name) const {
  auto type_info = inputs_.find(name);
  if (type_info == inputs_.end())
    throw std::runtime_error("Model input was not found: " + name);
  return type_info->second->GetTensorTypeAndShapeInfo().GetSymbolicDimensions();
}

std::vector<const char*> SessionInfo::GetOutputSymbolicShape(const std::string& name) const {
  auto type_info = outputs_.find(name);
  if (type_info == outputs_.end())
    throw std::runtime_error("Model output was not found: " + name);
  return type_info->second->GetTensorTypeAndShapeInfo().GetSymbolicDimensions();
}

Model::Model(std::unique_ptr<Config> config) : config_{std::move(config)} {
  CreateSessionOptions();
  EnsureDeviceOrtInit(*p_device_, *config_);

  // Only CUDA and DML does every input on the device
  if (p_device_->GetType() == DeviceType::CUDA || p_device_->GetType() == DeviceType::DML)
    p_device_inputs_ = p_device_;
  else
    p_device_inputs_ = GetDeviceInterface(DeviceType::CPU);

  // The kvcache is always allocated in device memory
  p_device_kvcache_ = p_device_;
}

Model::~Model() = default;

void Model::CreateSessionOptionsFromConfig(const Config::SessionOptions& config_session_options,
                                           OrtSessionOptions& session_options,
                                           bool is_primary_session_options,
                                           bool disable_graph_capture) {
  // Default to a limit of 16 threads to optimize performance
  constexpr int min_thread_nums = 1;
  constexpr int max_thread_nums = 16;
  int num_of_cores = std::max(min_thread_nums, static_cast<int>(std::thread::hardware_concurrency() / 2));
  session_options.SetIntraOpNumThreads(std::min(num_of_cores, max_thread_nums));

  if (config_session_options.intra_op_num_threads.has_value()) {
    session_options.SetIntraOpNumThreads(config_session_options.intra_op_num_threads.value());
  }

  if (config_session_options.inter_op_num_threads.has_value()) {
    session_options.SetInterOpNumThreads(config_session_options.inter_op_num_threads.value());
  }

  if (config_session_options.enable_cpu_mem_arena.has_value()) {
    if (config_session_options.enable_cpu_mem_arena.value())
      session_options.EnableCpuMemArena();
    else
      session_options.DisableCpuMemArena();
  }

  if (config_session_options.enable_mem_pattern.has_value()) {
    if (config_session_options.enable_mem_pattern.value())
      session_options.EnableMemPattern();
    else
      session_options.DisableMemPattern();
  }

  if (config_session_options.log_id.has_value()) {
    session_options.SetLogId(config_session_options.log_id.value().c_str());
  }

  if (config_session_options.log_severity_level.has_value()) {
    session_options.SetLogSeverityLevel(config_session_options.log_severity_level.value());
  }

  if (config_session_options.enable_profiling.has_value()) {
    fs::path profile_file_prefix{config_session_options.enable_profiling.value()};
    session_options.EnableProfiling(profile_file_prefix.c_str());
  }

  if (config_session_options.disable_cpu_ep_fallback.has_value()) {
    if (config_session_options.disable_cpu_ep_fallback.value())
      session_options.DisableCpuEpFallback();
    else
      session_options.EnableCpuEpFallback();
  }

  if (config_session_options.disable_quant_qdq.has_value()) {
    if (config_session_options.disable_quant_qdq.value())
      session_options.DisableQuantQdq();
    else
      session_options.EnableQuantQdq();
  }

  if (config_session_options.enable_quant_qdq_cleanup.has_value()) {
    if (config_session_options.enable_quant_qdq_cleanup.value())
      session_options.EnableQuantQdqCleanup();
    else
      session_options.DisableQuantQdqCleanup();
  }

  if (config_session_options.ep_context_enable.has_value()) {
    if (config_session_options.ep_context_enable.value())
      session_options.SetEpContextEnable();
  }

  if (config_session_options.ep_context_embed_mode.has_value()) {
    session_options.SetEpContextEmbedMode(config_session_options.ep_context_embed_mode.value().c_str());
  }

  if (config_session_options.ep_context_file_path.has_value()) {
    session_options.SetEpContextFilePath(config_session_options.ep_context_file_path.value().c_str());
  }

  if (config_session_options.provider_options.empty() && config_session_options.use_env_allocators) {
    // Share env allocators across sessions that only use the CPU provider
    session_options.AddConfigEntry("session.use_env_allocators", "1");
  }

  for (auto& config_entry : config_session_options.config_entries) {
    session_options.AddConfigEntry(config_entry.first.c_str(), config_entry.second.c_str());
  }

  if (config_session_options.custom_ops_library.has_value()) {
    fs::path custom_library_file_prefix{config_session_options.custom_ops_library.value()};
    session_options.RegisterCustomOpsLibrary(custom_library_file_prefix.c_str());
  }

  if (config_session_options.graph_optimization_level.has_value()) {
    session_options.SetGraphOptimizationLevel(config_session_options.graph_optimization_level.value());
  }

  auto session_device = SetProviderSessionOptions(session_options, config_session_options.providers,
                                                  config_session_options.provider_options, is_primary_session_options,
                                                  disable_graph_capture, *config_);

  if (!p_device_) {
    p_device_ = session_device;
  } else if (session_device != nullptr && session_device->GetType() != p_device_->GetType()) {
    throw std::runtime_error("Running a model with multiple providers is not supported. Encountered " +
                             to_string(session_device->GetType()) + " and " + to_string(p_device_->GetType()));
  }
}

void Model::CreateSessionOptions() {
  session_options_ = OrtSessionOptions::Create();

  CreateSessionOptionsFromConfig(config_->model.decoder.session_options, *session_options_, true, false);

  for (auto& pipeline_model : config_->model.decoder.pipeline) {
    if (pipeline_model.session_options.has_value()) {
      auto emplaced = pipeline_session_options_.emplace(pipeline_model.model_id, OrtSessionOptions::Create());
      CreateSessionOptionsFromConfig(*pipeline_model.session_options, *emplaced.first->second, false, false);
    }
  }

  // Fallback to CPU if no provider specific interface was set
  if (!p_device_)
    p_device_ = GetDeviceInterface(DeviceType::CPU);
}

OrtSessionOptions* Model::GetSessionOptions(const std::string& model_id) const {
  auto session_options = pipeline_session_options_.find(model_id);
  // Use the pipeline model session options id config defined it.
  if (session_options != pipeline_session_options_.end())
    return session_options->second.get();

  // Else fallback to the main session options.
  return session_options_.get();
}

std::unique_ptr<OrtSession> Model::CreateSession(OrtEnv& ort_env, const std::string& model_filename, OrtSessionOptions* session_options) {
  if (auto model_data_it = config_->model_data_spans_.find(model_filename);
      model_data_it != config_->model_data_spans_.end()) {
    // If model data was provided, load the model from memory
    if (model_data_it->second.empty()) {
      throw std::runtime_error("Failed to load model data from memory for " + model_filename);
    }
    // TODO (baijumeswani): Loading ONNX models from memory that hold references to data stored in external files
    // is not supported at the moment. This limitation stems from the fact that ONNX models typically
    // reference these external files using relative paths to the model file. When loading a model from memory,
    // the relative paths may not resolve correctly, leading to issues in locating the referenced data.
    // To work around this, we change the current working directory to the model's config path
    // before creating the session. This allows the model to resolve relative paths correctly.
    // Note that this is not a problem for models that do not reference external files.
    // This is a temporary solution and can be potentially addressed by exposing means to set a working directory
    // for the OrtSession through the ONNX Runtime API.
    // This solution is not ideal since it modifies the global state of the process, and is hence not thread-safe.
    DirGuard dir_guard;
    dir_guard.ChangeTo(config_->config_path);
    auto session = OrtSession::Create(ort_env, model_data_it->second.data(), model_data_it->second.size(), session_options);

    return session;
  }

  // Otherwise, load the model from the file system
  return OrtSession::Create(ort_env, (config_->config_path / fs::path(model_filename)).c_str(), session_options);
}

std::shared_ptr<Tokenizer> Model::CreateTokenizer() const {
  return std::make_shared<Tokenizer>(*config_);
}

std::shared_ptr<MultiModalProcessor> Model::CreateMultiModalProcessor() const {
  return std::make_shared<MultiModalProcessor>(*config_, session_info_);
}

std::shared_ptr<Model> CreateModel(OrtEnv& ort_env, const char* config_path, const RuntimeSettings* settings /*= nullptr*/) {
  std::string config_overlay;
  if (settings) {
    config_overlay = settings->GenerateConfigOverlay();
  }
  auto config = std::make_unique<Config>(fs::path(config_path), config_overlay);
  return CreateModel(ort_env, std::move(config));
}

std::shared_ptr<Model> CreateModel(OrtEnv& ort_env, std::unique_ptr<Config> config) {
<<<<<<< HEAD
=======
  const std::set<std::string> llm_types = {"chatglm", "decoder", "gemma", "gemma2", "gemma3_text",
                                           "granite", "llama", "mistral", "nemotron", "olmo",
                                           "phi", "phimoe", "phi3", "phi3small", "qwen2", "qwen3"};
>>>>>>> cbfd42ea
  if (config->model.type == "gpt2")
    return std::make_shared<Gpt_Model>(std::move(config), ort_env);
  if (ModelType::IsLLM(config->model.type))
    return std::make_shared<DecoderOnly_Model>(std::move(config), ort_env);
  if (ModelType::IsALM(config->model.type))
    return std::make_shared<WhisperModel>(std::move(config), ort_env);
  if (ModelType::IsVLM(config->model.type))
    return std::make_shared<MultiModalLanguageModel>(std::move(config), ort_env, true, false);
  if (ModelType::IsPipe(config->model.type))
    return std::make_shared<DecoderOnlyPipelineModel>(std::move(config), ort_env);
  if (ModelType::IsMMM(config->model.type))
    return std::make_shared<MultiModalLanguageModel>(std::move(config), ort_env, true, true);
  if (config->model.type == "marian-ssru")
    return std::make_shared<MarianModel>(std::move(config), ort_env);

  throw std::runtime_error("Unsupported model_type in config.json: " + config->model.type);
}

std::shared_ptr<GeneratorParams> CreateGeneratorParams(const Model& model) {
  return std::make_shared<GeneratorParams>(model);
}

// Used by benchmarking tests only, should not be used normally
std::shared_ptr<GeneratorParams> CreateGeneratorParams(const Config& config) {
  return std::make_shared<GeneratorParams>(config);
}

void Cast(OrtValue& input, std::unique_ptr<OrtValue>& output, DeviceInterface& device, ONNXTensorElementDataType output_type) {
  auto input_info = input.GetTensorTypeAndShapeInfo();
  auto shape = input_info->GetShape();

  if (output && shape != output->GetTensorTypeAndShapeInfo()->GetShape())
    output = nullptr;
  if (!output)
    output = OrtValue::CreateTensor(device.GetAllocator(), shape, output_type);

  auto input_type = input_info->GetElementType();
  auto element_count = input_info->GetElementCount();

  if (element_count != output->GetTensorTypeAndShapeInfo()->GetElementCount())
    throw std::runtime_error("Cast: input and output element count mismatch");

  void* input_data = input.GetTensorMutableRawData();
  void* output_data = output->GetTensorMutableRawData();
  if (!device.Cast(input_data, output_data, input_type, output_type, element_count)) {
    auto input_span = ByteWrapTensor(device, input);
    auto output_span = ByteWrapTensor(device, *output);
    input_data = input_span.CopyDeviceToCpu().data();
    output_data = output_span.CopyDeviceToCpu().data();
    GetDeviceInterface(DeviceType::CPU)->Cast(input_data, output_data, input_type, output_type, element_count);
    output_span.CopyCpuToDevice();
  }
}

std::unique_ptr<OrtValue> Model::ExpandInputs(std::unique_ptr<OrtValue>& input, int num_beams) const {
  // Input shape (batch_size, sequence_length). The input is required with data type T.
  // Output shape (batch_size * num_beams, sequence_length)

  // When num_beams == 1, we don't need to expand the input, but the expand has a side effect of copying from
  // CPU memory to device memory, so we can skip if the p_device_inputs_ is the CPU device
  if (num_beams == 1 && p_device_inputs_ == GetDeviceInterface(DeviceType::CPU))
    return std::move(input);

  auto input_type_info = input->GetTensorTypeAndShapeInfo();
  auto element_type = input_type_info->GetElementType();
  auto input_shape = input_type_info->GetShape();
  const int64_t batch_size = input_shape[0];
  const int64_t data_size_bytes = input_type_info->GetElementCount() * Ort::SizeOf(element_type) / batch_size;

  input_shape[0] *= num_beams;

  auto input_span = ByteWrapTensor(*GetDeviceInterface(DeviceType::CPU), *input);
  auto expanded = OrtValue::CreateTensor(p_device_inputs_->GetAllocator(), input_shape, element_type);
  auto expanded_span = ByteWrapTensor(*p_device_inputs_, *expanded);

  // Detect fast & simple copy case
  if (num_beams == 1) {
    expanded_span.CopyFrom(input_span);
  } else {
    // TODO (RyanHill): To avoid cuda uninitialized memory warnings, we should copy input_span to device memory first
    for (int i = 0; i < batch_size; i++) {
      for (int j = 0; j < num_beams; j++) {
        expanded_span.subspan((i * num_beams + j) * data_size_bytes, data_size_bytes).CopyFrom(input_span.subspan(i * data_size_bytes, data_size_bytes));
      }
    }
  }
  return expanded;
}

MultiModalProcessor::MultiModalProcessor(Config& config, const SessionInfo& session_info)
    : tokenizer_{std::make_shared<Tokenizer>(config)},
      processor_factory_{
          {"phi3v", Processor::Create<PhiImageProcessor>},
          {"whisper", Processor::Create<WhisperProcessor>},
          {"phi4mm", Processor::Create<PhiMultiModalProcessor>},
          {"gemma3", Processor::Create<GemmaImageProcessor>}} {
  auto processor = processor_factory_.find(config.model.type);
  if (processor != processor_factory_.end()) {
    processor_ = processor->second(config, session_info);
  } else {
    throw std::runtime_error("MultiModalProcessor cannot be created. " + config.model.type + " is not a registered multi-modal model type.");
  }
}

std::unique_ptr<NamedTensors> MultiModalProcessor::Process(const std::string& prompt, const Images* images, const Audios* audios) const {
  Payload payload{prompt, {}, images, audios};
  return processor_->Process(*tokenizer_, payload);
}

std::unique_ptr<NamedTensors> MultiModalProcessor::Process(const char** prompts, size_t count, const Images* images, const Audios* audios) const {
  Payload payload{"", std::span<const char*>(prompts, count), images, audios};
  return processor_->Process(*tokenizer_, payload);
}

}  // namespace Generators<|MERGE_RESOLUTION|>--- conflicted
+++ resolved
@@ -883,12 +883,6 @@
 }
 
 std::shared_ptr<Model> CreateModel(OrtEnv& ort_env, std::unique_ptr<Config> config) {
-<<<<<<< HEAD
-=======
-  const std::set<std::string> llm_types = {"chatglm", "decoder", "gemma", "gemma2", "gemma3_text",
-                                           "granite", "llama", "mistral", "nemotron", "olmo",
-                                           "phi", "phimoe", "phi3", "phi3small", "qwen2", "qwen3"};
->>>>>>> cbfd42ea
   if (config->model.type == "gpt2")
     return std::make_shared<Gpt_Model>(std::move(config), ort_env);
   if (ModelType::IsLLM(config->model.type))
