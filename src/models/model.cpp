// Copyright (c) Microsoft Corporation. All rights reserved.
// Licensed under the MIT License.
//
// Modifications Copyright(C) 2024-2025 Advanced Micro Devices, Inc. All rights reserved.
#include <algorithm>
#include <climits>
#include <random>
#include <set>
#include <string>
#include <thread>

#include "../generators.h"
#include "../search.h"
#include "model.h"
#include "gpt.h"
#include "decoder_only.h"
#include "whisper.h"
#include "multi_modal.h"
#include "decoder_only_pipeline.h"
#include "../dml/interface.h"

namespace Generators {

State::State(const GeneratorParams& params, const Model& model)
    : model_{model},
      params_{params.shared_from_this()},
      run_options_{OrtRunOptions::Create()},
      extra_outputs_{*this} {
  // Generate a random id for graph capture
  if (params_->use_graph_capture) {
    std::random_device rd;
    std::mt19937 gen(rd());
    std::uniform_int_distribution<> dis(1, INT_MAX);
    graph_id_ = std::to_string(dis(gen));
  }
}

void State::Run(OrtSession& session, bool graph_capture_this_run) {
  if (params_->use_graph_capture) {
    if (graph_capture_this_run)
      run_options_->AddConfigEntry("gpu_graph_id", graph_id_.c_str());
    else
      run_options_->AddConfigEntry("gpu_graph_id", "-1");
  }

  if (first_run_) {
    extra_outputs_.Add(session.GetOutputNames());
    first_run_ = false;
  } else {
    extra_outputs_.Update();
  }

  if (g_log.enabled && g_log.model_input_values) {
    auto& stream = Log("model_input_values");
    stream << std::endl;
    DumpTensors(model_, stream, inputs_.data(), input_names_.data(), input_names_.size(), true);
  }

  if (g_log.enabled && g_log.model_output_shapes) {
    auto& stream = Log("model_output_shapes");
    stream << std::endl;
    DumpTensors(model_, stream, outputs_.data(), output_names_.data(), output_names_.size(), false);
  }

  session.Run(run_options_.get(), input_names_.data(), inputs_.data(), input_names_.size(),
              output_names_.data(), outputs_.data(), output_names_.size());

  extra_outputs_.RegisterOutputs();

  if (g_log.enabled && g_log.model_output_values) {
    auto& stream = Log("model_output_values");
    stream << std::endl;
    DumpTensors(model_, stream, outputs_.data(), output_names_.data(), output_names_.size(), true);
  }
}

void State::SetTerminate() {
  session_terminated_ = true;
  run_options_->SetTerminate();
}

void State::UnsetTerminate() {
  session_terminated_ = false;
  run_options_->UnsetTerminate();
}

OrtValue* State::GetInput(const char* name) {
  ThrowErrorIfSessionTerminated(session_terminated_);
  for (size_t i = 0; i < input_names_.size(); i++) {
    if (std::strcmp(input_names_[i], name) == 0) {
      return inputs_[i];
    }
  }
  return nullptr;
}

OrtValue* State::GetOutput(const char* name) {
  ThrowErrorIfSessionTerminated(session_terminated_);
  for (size_t i = 0; i < output_names_.size(); i++) {
    if (std::strcmp(output_names_[i], name) == 0) {
      return outputs_[i];
    }
  }
  return nullptr;
}

void State::ClearIO() {
  input_names_.clear();
  output_names_.clear();
  inputs_.clear();
  outputs_.clear();
}

void State::SetActiveAdapter(Adapters* adapters, const std::string& adapter_name) {
  if (!adapters_) {
    adapters_ = adapters->shared_from_this();
  } else if (adapters_.get() != adapters) {
    // Two different instances of Adapters are being used. The Generator state can only manage
    // active adapters from a single Adapters container.
    throw std::runtime_error("Generator state can only register a single Adapters container.");
  }

  run_options_->AddActiveLoraAdapter(*adapters_->AcquireAdapter(adapter_name));
  adapter_names_.push_back(adapter_name);
}

State::~State() {
  if (adapters_) {
    for (const auto& adapter_name : adapter_names_) {
      adapters_->ReleaseAdapter(adapter_name);
    }
  }
}

std::vector<int32_t> PadInputs(std::span<std::span<const int32_t>> sequences, int32_t pad_token_id) {
  bool pad_right_{true};

  size_t max_length = 0;
  for (auto& sequence : sequences)
    max_length = std::max(max_length, sequence.size());

  std::vector<int32_t> result(max_length * sequences.size());
  std::span<int32_t> result_span(result);

  // Copy and pad the sequences with pad_token_id
  for (size_t i = 0; i < sequences.size(); i++) {
    auto output_span = result_span.subspan(i * max_length, max_length);
    auto input_span = sequences[i];

    auto pad_count = max_length - input_span.size();
    if (pad_right_) {
      std::copy(input_span.begin(), input_span.end(), output_span.begin());
      std::fill(output_span.end() - pad_count, output_span.end(), pad_token_id);
    } else {
      std::fill(output_span.begin(), output_span.begin() + pad_count, pad_token_id);
      std::copy(input_span.begin(), input_span.end(), output_span.begin() + pad_count);
    }
  }

  return result;
}

void CheckResult(extError_t error) {
  if (error != kOrtxOK)
    throw std::runtime_error(OrtxGetLastErrorMessage());
}

TokenizerStream::TokenizerStream(const Tokenizer& tokenizer)
    : tokenizer_{tokenizer.shared_from_this()} {
  CheckResult(OrtxCreate(kOrtxKindDetokenizerCache, cache_.Address()));
}

const std::string& TokenizerStream::Decode(int32_t token) {
  const char* string;
  CheckResult(OrtxDetokenizeCached(tokenizer_->tokenizer_, cache_, token, &string));
  chunk_ = string;
  return chunk_;
}

Tokenizer::Tokenizer(Config& config) : pad_token_id_{config.model.pad_token_id} {
  CheckResult(OrtxCreateTokenizer(tokenizer_.Address(), config.config_path.string().c_str()));
}

std::unique_ptr<TokenizerStream> Tokenizer::CreateStream() const {
  return std::make_unique<TokenizerStream>(*this);
}

std::vector<int32_t> Tokenizer::Encode(const char* text) const {
  OrtxPtr<OrtxTokenId2DArray> ids;
  CheckResult(OrtxTokenize(tokenizer_, &text, 1, ids.Address()));

  const extTokenId_t* tokens;
  size_t count;
  CheckResult(OrtxTokenId2DArrayGetItem(ids, 0, &tokens, &count));
  return {tokens, tokens + count};
}

std::string Tokenizer::Decode(std::span<const int32_t> tokens) const {
  OrtxPtr<OrtxStringArray> ortx_string_array;
  CheckResult(OrtxDetokenize1D(tokenizer_, reinterpret_cast<const uint32_t*>(tokens.data()), tokens.size(), ortx_string_array.Address()));

  const char* string;
  CheckResult(OrtxStringArrayGetItem(ortx_string_array, 0, &string));
  return string;
}

std::vector<int32_t> Tokenizer::EncodeBatch(std::span<const std::string> strings) const {
  std::vector<std::vector<int32_t>> sequences;
  std::vector<std::span<const int32_t>> span_sequences;
  for (size_t i = 0; i < strings.size(); i++) {
    sequences.emplace_back(Encode(strings[i].c_str()));
    span_sequences.emplace_back(sequences.back());
  }

  return PadInputs(span_sequences, pad_token_id_);
}

std::shared_ptr<Tensor> Tokenizer::EncodeBatch(std::span<const char*> strings) const {
  std::vector<std::vector<int32_t>> sequences;
  std::vector<std::span<const int32_t>> span_sequences;
  for (size_t i = 0; i < strings.size(); i++) {
    sequences.emplace_back(Encode(strings[i]));
    span_sequences.emplace_back(sequences.back());
  }

  auto encoded = PadInputs(span_sequences, pad_token_id_);  // TODO: Pad directly into tensor vs copying?

  auto shape = std::array<int64_t, 2>{static_cast<int64_t>(strings.size()), static_cast<int64_t>(encoded.size() / strings.size())};
  auto ort_tensor_ = OrtValue::CreateTensor<int32_t>(Ort::Allocator::GetWithDefaultOptions(), shape);
  auto tensor = std::make_shared<Tensor>(std::move(ort_tensor_));
  std::copy(encoded.begin(), encoded.end(), tensor->GetMutableData<int32_t>());

  return tensor;
}

std::vector<std::string> Tokenizer::DecodeBatch(std::span<const int32_t> sequences, size_t count) const {
  if (sequences.size() % count != 0)
    throw std::runtime_error("DecodeBatch: sequences must be evenly divisible by the count");
  size_t sequence_length = sequences.size() / count;
  std::vector<std::string> strings;
  for (size_t i = 0; i < count; i++)
    strings.emplace_back(Decode(sequences.subspan(sequence_length * i, sequence_length)));
  return strings;
}

int32_t Tokenizer::TokenToTokenId(const char* token) const {
  extTokenId_t token_id;
  CheckResult(OrtxConvertTokenToId(tokenizer_, token, &token_id));
  return token_id;
}

// Since Python/Others can and will hold onto a generator object past the model object's lifetime we need to ensure
// the allocator used is not destroyed until last. This keeps the allocator around until exit, after all other memory
// has been destroyed. Without this, we will crash in the Onnxruntime BFCArena code when deleting tensors due to the
// arena already being destroyed.
void EnsureDeviceOrtInit(OrtSession& session, DeviceType type) {
  // CPU Allocator is a special case, it's not in the owned 'allocator_device_' table below so we handle it separately
  if (type == DeviceType::CPU || type == DeviceType::OpenVINO)
    return;

  auto& device = GetOrtGlobals()->allocator_device_[static_cast<int>(type)];
  if (device)
    return;

  static const char* device_type_names[] = {"CPU (Not used, see above)", "Cuda", "DML", "WebGPU_Buffer", "QnnHtpShared", "OpenVINO (Not used, see above)"};
  static_assert(std::size(device_type_names) == static_cast<size_t>(DeviceType::MAX));

  auto name = device_type_names[static_cast<int>(type)];
  auto memory_info = OrtMemoryInfo::Create(name, OrtAllocatorType::OrtDeviceAllocator, 0, OrtMemType::OrtMemTypeDefault);
  device = Ort::Allocator::Create(session, *memory_info);
  if (!device)
    throw std::runtime_error("Unexpected failure to create device memory allocator for " + std::string(name));
  GetDeviceInterface(type)->InitOrt(*Ort::api, *device);  // Necessary for any shared library providers so they can access Ort::api
}

SessionInfo::SessionInfo(OrtSession& session) {
  Add(session);
}

void SessionInfo::Add(OrtSession& session) {
  auto input_names = session.GetInputNames();
  for (size_t i = 0; i < input_names.size(); i++) {
    auto type_info = session.GetInputTypeInfo(i);
    auto input_type = type_info->GetTensorTypeAndShapeInfo().GetElementType();
    auto found_input = inputs_.find(input_names[i]);
    if (found_input != inputs_.end() && found_input->second->GetTensorTypeAndShapeInfo().GetElementType() != input_type)
      throw std::runtime_error("Model input type mismatch: " + input_names[i] + " expected " +
                               std::to_string(found_input->second->GetTensorTypeAndShapeInfo().GetElementType()) +
                               " got " + std::to_string(input_type));
    inputs_.emplace(std::make_pair(std::move(input_names[i]), std::move(type_info)));
  }

  auto output_names = session.GetOutputNames();
  for (size_t i = 0; i < output_names.size(); i++) {
    auto type_info = session.GetOutputTypeInfo(i);
    outputs_.emplace(std::make_pair(std::move(output_names[i]), std::move(type_info)));
  }
}

bool SessionInfo::HasInput(const std::string& name) const {
  return inputs_.find(name) != inputs_.end();
}

bool SessionInfo::HasOutput(const std::string& name) const {
  return outputs_.find(name) != outputs_.end();
}

ONNXTensorElementDataType SessionInfo::GetInputDataType(const std::string& name) const {
  auto result = inputs_.find(name);
  if (result == inputs_.end())
    throw std::runtime_error("Model input was not found: " + name);
  return result->second->GetTensorTypeAndShapeInfo().GetElementType();
}

ONNXTensorElementDataType SessionInfo::GetOutputDataType(const std::string& name) const {
  auto result = outputs_.find(name);
  if (result == outputs_.end())
    throw std::runtime_error("Model output was not found: " + name);
  return result->second->GetTensorTypeAndShapeInfo().GetElementType();
}

std::vector<std::string> SessionInfo::GetInputNames() const {
  std::vector<std::string> names;
  names.reserve(inputs_.size());
  for (const auto& input : inputs_)
    names.push_back(input.first);
  return names;
}

std::vector<const char*> SessionInfo::GetInputSymbolicShape(const std::string& name) const {
  auto type_info = inputs_.find(name);
  if (type_info == inputs_.end())
    throw std::runtime_error("Model input was not found: " + name);
  return type_info->second->GetTensorTypeAndShapeInfo().GetSymbolicDimensions();
}

std::vector<const char*> SessionInfo::GetOutputSymbolicShape(const std::string& name) const {
  auto type_info = outputs_.find(name);
  if (type_info == outputs_.end())
    throw std::runtime_error("Model output was not found: " + name);
  return type_info->second->GetTensorTypeAndShapeInfo().GetSymbolicDimensions();
}

Model::Model(std::unique_ptr<Config> config) : config_{std::move(config)} {
  CreateSessionOptions();
}

Model::~Model() = default;

void Model::InitDeviceAllocator(OrtSession& session) {
  EnsureDeviceOrtInit(session, p_device_->GetType());

  // Only CUDA and DML does every input on the device
  if (p_device_->GetType() == DeviceType::CUDA || p_device_->GetType() == DeviceType::DML)
    p_device_inputs_ = p_device_;
  else
    p_device_inputs_ = GetDeviceInterface(DeviceType::CPU);

  // The kvcache is always allocated in device memory
  p_device_kvcache_ = p_device_;

  session_info_ = std::make_unique<SessionInfo>(session);
}

void Model::CreateSessionOptionsFromConfig(const Config::SessionOptions& config_session_options,
                                           OrtSessionOptions& session_options,
                                           bool is_primary_session_options,
                                           bool disable_graph_capture) {
  // Default to a limit of 16 threads to optimize performance
  constexpr int min_thread_nums = 1;
  constexpr int max_thread_nums = 16;
  int num_of_cores = std::max(min_thread_nums, static_cast<int>(std::thread::hardware_concurrency() / 2));
  session_options.SetIntraOpNumThreads(std::min(num_of_cores, max_thread_nums));

  if (config_session_options.intra_op_num_threads.has_value()) {
    session_options.SetIntraOpNumThreads(config_session_options.intra_op_num_threads.value());
  }

  if (config_session_options.inter_op_num_threads.has_value()) {
    session_options.SetInterOpNumThreads(config_session_options.inter_op_num_threads.value());
  }

  if (config_session_options.enable_cpu_mem_arena.has_value()) {
    if (config_session_options.enable_cpu_mem_arena.value())
      session_options.EnableCpuMemArena();
    else
      session_options.DisableCpuMemArena();
  }

  if (config_session_options.enable_mem_pattern.has_value()) {
    if (config_session_options.enable_mem_pattern.value())
      session_options.EnableMemPattern();
    else
      session_options.DisableMemPattern();
  }

  if (config_session_options.log_id.has_value()) {
    session_options.SetLogId(config_session_options.log_id.value().c_str());
  }

  if (config_session_options.log_severity_level.has_value()) {
    session_options.SetLogSeverityLevel(config_session_options.log_severity_level.value());
  }

  if (config_session_options.enable_profiling.has_value()) {
    fs::path profile_file_prefix{config_session_options.enable_profiling.value()};
    session_options.EnableProfiling(profile_file_prefix.c_str());
  }

  if (config_session_options.disable_cpu_ep_fallback.has_value()) {
    if (config_session_options.disable_cpu_ep_fallback.value())
      session_options.DisableCpuEpFallback();
    else
      session_options.EnableCpuEpFallback();
  }

  if (config_session_options.disable_quant_qdq.has_value()) {
    if (config_session_options.disable_quant_qdq.value())
      session_options.DisableQuantQdq();
    else
      session_options.EnableQuantQdq();
  }

  if (config_session_options.enable_quant_qdq_cleanup.has_value()) {
    if (config_session_options.enable_quant_qdq_cleanup.value())
      session_options.EnableQuantQdqCleanup();
    else
      session_options.DisableQuantQdqCleanup();
  }

  if (config_session_options.ep_context_enable.has_value()) {
    if (config_session_options.ep_context_enable.value())
      session_options.SetEpContextEnable();
  }

  if (config_session_options.ep_context_embed_mode.has_value()) {
    session_options.SetEpContextEmbedMode(config_session_options.ep_context_embed_mode.value().c_str());
  }

  if (config_session_options.ep_context_file_path.has_value()) {
    session_options.SetEpContextFilePath(config_session_options.ep_context_file_path.value().c_str());
  }

  if (config_session_options.provider_options.empty() && config_session_options.use_env_allocators) {
    // Share env allocators across sessions that only use the CPU provider
    session_options.AddConfigEntry("session.use_env_allocators", "1");
  }

  for (auto& config_entry : config_session_options.config_entries) {
    session_options.AddConfigEntry(config_entry.first.c_str(), config_entry.second.c_str());
  }

  if (config_session_options.custom_ops_library.has_value()) {
    fs::path custom_library_file_prefix{config_session_options.custom_ops_library.value()};
    session_options.RegisterCustomOpsLibrary(custom_library_file_prefix.c_str());
  }

  if (config_session_options.graph_optimization_level.has_value()) {
    session_options.SetGraphOptimizationLevel(config_session_options.graph_optimization_level.value());
  }

  for (auto& provider_options : config_session_options.provider_options) {
    if (provider_options.name == "cuda") {
      auto ort_provider_options = OrtCUDAProviderOptionsV2::Create();
      std::vector<const char*> keys, values;
      for (auto& option : provider_options.options) {
        keys.emplace_back(option.first.c_str());
        values.emplace_back(option.second.c_str());
      }
      ort_provider_options->Update(keys.data(), values.data(), keys.size());

      // Device type determines the scoring device.
      // Only use the primary session options to determine the device type
      if (is_primary_session_options) {
        p_device_ = GetDeviceInterface(DeviceType::CUDA);

        // Create and set our cudaStream_t
        ort_provider_options->UpdateValue("user_compute_stream", p_device_->GetCudaStream());
      }

      session_options.AppendExecutionProvider_CUDA_V2(*ort_provider_options);
    } else if (provider_options.name == "rocm") {
      OrtROCMProviderOptions ort_provider_options;

      std::vector<const char*> keys, values;
      for (auto& option : provider_options.options) {
        keys.emplace_back(option.first.c_str());
        values.emplace_back(option.second.c_str());
      }

      Ort::ThrowOnError(Ort::api->UpdateROCMProviderOptions(&ort_provider_options, keys.data(), values.data(), keys.size()));
      session_options.AppendExecutionProvider_ROCM(ort_provider_options);
#if USE_DML
    } else if (provider_options.name == "dml") {
      if (!GetDmlInterface()) {
        LUID device_luid{};
        LUID* p_device_luid{};
        for (const auto& [name, value] : provider_options.options) {
          if (name == "luid") {
            if (auto separator_position = value.find(":"); separator_position != std::string::npos) {
              device_luid.HighPart = std::stol(value.substr(0, separator_position));
              device_luid.LowPart = std::stol(value.substr(separator_position + 1));
              p_device_luid = &device_luid;
            }
          }
        }

        InitDmlInterface(p_device_luid);
      }

      if (!disable_graph_capture) {
        session_options.AddConfigEntry("ep.dml.enable_graph_capture", "1");
        session_options.AddConfigEntry("ep.dml.disable_memory_arena", "1");
      }

      SetDmlProvider(session_options);

      if (is_primary_session_options)
        p_device_ = GetDeviceInterface(DeviceType::DML);  // We use a DML allocator for input/output caches, but other tensors will use CPU tensors
#endif
    } else {
      // For providers that go through the extensible AppendExecutionProvider API:

      if (provider_options.name == "QNN") {
        session_options.AddConfigEntry("ep.share_ep_contexts", "1");
        // TODO set device_type_ in a less hacky way.
        // now, all QNN EP enable_htp_shared_memory_allocator option values had better be consistent...
        // on the other hand, not sure if is_primary_session_options is the right thing to check here.
        if (const auto opt_it = std::find_if(provider_options.options.begin(), provider_options.options.end(),
                                             [](const auto& pair) { return pair.first == "enable_htp_shared_memory_allocator"; });
            opt_it != provider_options.options.end() && opt_it->second == "1") {
          p_device_ = GetDeviceInterface(DeviceType::QNN);
        }
      }

      else if (provider_options.name == "WebGPU")
        p_device_ = GetDeviceInterface(DeviceType::WEBGPU);

<<<<<<< HEAD
      else if (provider_options.name == "OpenVINO")
        p_device_ = GetDeviceInterface(DeviceType::OpenVINO);
=======
      else if (provider_options.name == "VitisAI") {
        session_options.AddConfigEntry("session.inter_op.allow_spinning", "0");
        session_options.AddConfigEntry("session.intra_op.allow_spinning", "0");
      }
>>>>>>> e613206b

      std::vector<const char*> keys, values;
      for (auto& option : provider_options.options) {
        keys.emplace_back(option.first.c_str());
        values.emplace_back(option.second.c_str());
      }
      session_options.AppendExecutionProvider(provider_options.name.c_str(), keys.data(), values.data(), keys.size());
    }
  }

  // Fallback to CPU if no provider specific interface was set
  if (!p_device_)
    p_device_ = GetDeviceInterface(DeviceType::CPU);
}

void Model::CreateSessionOptions() {
  session_options_ = OrtSessionOptions::Create();

  CreateSessionOptionsFromConfig(config_->model.decoder.session_options, *session_options_, true, false);

  for (auto& pipeline_model : config_->model.decoder.pipeline) {
    if (pipeline_model.session_options.has_value()) {
      auto emplaced = pipeline_session_options_.emplace(pipeline_model.model_id, OrtSessionOptions::Create());
      CreateSessionOptionsFromConfig(*pipeline_model.session_options, *emplaced.first->second, false, false);
    }
  }
}

OrtSessionOptions* Model::GetSessionOptions(const std::string& model_id) const {
  auto session_options = pipeline_session_options_.find(model_id);
  // Use the pipeline model session options id config defined it.
  if (session_options != pipeline_session_options_.end())
    return session_options->second.get();

  // Else fallback to the main session options.
  return session_options_.get();
}

std::shared_ptr<Tokenizer> Model::CreateTokenizer() const {
  return std::make_shared<Tokenizer>(*config_);
}

std::shared_ptr<MultiModalProcessor> Model::CreateMultiModalProcessor() const {
  return std::make_shared<MultiModalProcessor>(*config_, *session_info_);
}

std::shared_ptr<Model> CreateModel(OrtEnv& ort_env, const char* config_path, const RuntimeSettings* settings /*= nullptr*/) {
  std::string config_overlay;
  if (settings) {
    config_overlay = settings->GenerateConfigOverlay();
  }
  auto config = std::make_unique<Config>(fs::path(config_path), config_overlay);
  return CreateModel(ort_env, std::move(config));
}

std::shared_ptr<Model> CreateModel(OrtEnv& ort_env, std::unique_ptr<Config> config) {
  std::set<std::string> llm_types = {"chatglm", "decoder", "gemma", "gemma2", "gemma3_text",
                                     "granite", "llama", "mistral", "nemotron", "olmo",
                                     "phi", "phimoe", "phi3", "phi3small", "qwen2"};
  if (config->model.type == "gpt2")
    return std::make_shared<Gpt_Model>(std::move(config), ort_env);
  if (llm_types.find(config->model.type) != llm_types.end())
    return std::make_shared<DecoderOnly_Model>(std::move(config), ort_env);
  if (config->model.type == "whisper")
    return std::make_shared<Whisper_Model>(std::move(config), ort_env);
  if (config->model.type == "phi3v")
    return std::make_shared<MultiModalLanguageModel>(std::move(config), ort_env, true, false);
  if (config->model.type == "decoder-pipeline")
    return std::make_shared<DecoderOnlyPipelineModel>(std::move(config), ort_env);
  if (config->model.type == "phi4mm")
    return std::make_shared<MultiModalLanguageModel>(std::move(config), ort_env, true, true);
  if (config->model.type == "gemma3")
    return std::make_shared<MultiModalLanguageModel>(std::move(config), ort_env, true, false);

  throw std::runtime_error("Unsupported model_type in config.json: " + config->model.type);
}

std::shared_ptr<GeneratorParams> CreateGeneratorParams(const Model& model) {
  return std::make_shared<GeneratorParams>(model);
}

// Used by benchmarking tests only, should not be used normally
std::shared_ptr<GeneratorParams> CreateGeneratorParams(const Config& config) {
  return std::make_shared<GeneratorParams>(config);
}

void Cast(OrtValue& input, std::unique_ptr<OrtValue>& output, DeviceInterface& device, ONNXTensorElementDataType output_type) {
  auto input_info = input.GetTensorTypeAndShapeInfo();
  auto shape = input_info->GetShape();

  if (output && shape != output->GetTensorTypeAndShapeInfo()->GetShape())
    output = nullptr;
  if (!output)
    output = OrtValue::CreateTensor(device.GetAllocator(), shape, output_type);

  auto input_type = input_info->GetElementType();
  auto element_count = input_info->GetElementCount();

  if (element_count != output->GetTensorTypeAndShapeInfo()->GetElementCount())
    throw std::runtime_error("Cast: input and output element count mismatch");

  void* input_data = input.GetTensorMutableRawData();
  void* output_data = output->GetTensorMutableRawData();
  if (!device.Cast(input_data, output_data, input_type, output_type, element_count)) {
    auto input_span = ByteWrapTensor(device, input);
    auto output_span = ByteWrapTensor(device, *output);
    input_data = input_span.CopyDeviceToCpu().data();
    output_data = output_span.CopyDeviceToCpu().data();
    GetDeviceInterface(DeviceType::CPU)->Cast(input_data, output_data, input_type, output_type, element_count);
    output_span.CopyCpuToDevice();
  }
}

std::unique_ptr<OrtValue> Model::ExpandInputs(std::unique_ptr<OrtValue>& input, int num_beams) const {
  // Input shape (batch_size, sequence_length). The input is required with data type T.
  // Output shape (batch_size * num_beams, sequence_length)

  // When num_beams == 1, we don't need to expand the input, but the expand has a side effect of copying from
  // CPU memory to device memory, so we can skip if the p_device_inputs_ is the CPU device
  if (num_beams == 1 && p_device_inputs_ == GetDeviceInterface(DeviceType::CPU))
    return std::move(input);

  auto input_type_info = input->GetTensorTypeAndShapeInfo();
  auto element_type = input_type_info->GetElementType();
  auto input_shape = input_type_info->GetShape();
  const int64_t batch_size = input_shape[0];
  const int64_t data_size_bytes = input_type_info->GetElementCount() * SizeOf(element_type) / batch_size;

  input_shape[0] *= num_beams;

  auto input_span = ByteWrapTensor(*GetDeviceInterface(DeviceType::CPU), *input);
  auto expanded = OrtValue::CreateTensor(p_device_inputs_->GetAllocator(), input_shape, element_type);
  auto expanded_span = ByteWrapTensor(*p_device_inputs_, *expanded);

  for (int i = 0; i < batch_size; i++) {
    for (int j = 0; j < num_beams; j++) {
      expanded_span.subspan((i * num_beams + j) * data_size_bytes, data_size_bytes).CopyFrom(input_span.subspan(i * data_size_bytes, data_size_bytes));
    }
  }
  return expanded;
}

MultiModalProcessor::MultiModalProcessor(Config& config, const SessionInfo& session_info)
    : tokenizer_{std::make_shared<Tokenizer>(config)},
      processor_factory_{
          {"phi3v", Processor::Create<PhiImageProcessor>},
          {"whisper", Processor::Create<WhisperProcessor>},
          {"phi4mm", Processor::Create<PhiMultiModalProcessor>},
          {"gemma3", Processor::Create<GemmaImageProcessor>}} {
  auto processor = processor_factory_.find(config.model.type);
  if (processor != processor_factory_.end()) {
    processor_ = processor->second(config, session_info);
  } else {
    throw std::runtime_error("MultiModalProcessor cannot be created. " + config.model.type + " is not a registered multi-modal model type.");
  }
}

std::unique_ptr<NamedTensors> MultiModalProcessor::Process(const std::string& prompt, const Images* images, const Audios* audios) const {
  Payload payload{prompt, images, audios};
  return processor_->Process(*tokenizer_, payload);
}
}  // namespace Generators<|MERGE_RESOLUTION|>--- conflicted
+++ resolved
@@ -536,15 +536,13 @@
       else if (provider_options.name == "WebGPU")
         p_device_ = GetDeviceInterface(DeviceType::WEBGPU);
 
-<<<<<<< HEAD
       else if (provider_options.name == "OpenVINO")
         p_device_ = GetDeviceInterface(DeviceType::OpenVINO);
-=======
+
       else if (provider_options.name == "VitisAI") {
         session_options.AddConfigEntry("session.inter_op.allow_spinning", "0");
         session_options.AddConfigEntry("session.intra_op.allow_spinning", "0");
       }
->>>>>>> e613206b
 
       std::vector<const char*> keys, values;
       for (auto& option : provider_options.options) {
