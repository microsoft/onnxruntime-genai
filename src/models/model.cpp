#include <algorithm>
#include <thread>

#include "../generators.h"
#include "../search.h"
#include "model.h"
#include "gpt.h"
#include "decoder_only.h"
#include "whisper.h"
#include "kernels.h"
#ifdef USE_DML
//  Because dml_provider_factory includes windows headers that #define min and max, this next line will prevent this from happening
#define NOMINMAX
#include "dml_provider_factory.h"

EXTERN_C IMAGE_DOS_HEADER __ImageBase;

static std::wstring CurrentModulePath() {
  wchar_t path[MAX_PATH];
  GetModuleFileNameW((HINSTANCE)&__ImageBase, path, _countof(path));

  wchar_t absolute_path[MAX_PATH];
  wchar_t* name;
  GetFullPathNameW(path, _countof(path), absolute_path, &name);

  auto idx = std::distance(absolute_path, name);
  auto out_path = std::wstring(absolute_path);
  out_path.resize(idx);

  return out_path;
}
#endif

namespace Generators {

State::State(const GeneratorParams& params) : params_{params.shared_from_this()} {
}

<<<<<<< HEAD
void State::Run(OrtSession& session) {
  if (g_log.enabled && g_log.model_input_values) {
    auto& stream = Log("model_input_values");
    stream << std::endl;
    DumpTensors(stream, inputs_.data(), input_names_.data(), input_names_.size(), true);
  }

  if (g_log.enabled && g_log.model_output_shapes) {
    auto& stream = Log("model_output_shapes");
    stream << std::endl;
    DumpTensors(stream, outputs_.data(), output_names_.data(), output_names_.size(), false);
  }
=======
void State::Run(OrtSession& session, OrtRunOptions& run_options) {
#if 0
  // To show input values, enable this block (output values will be shapes only at this point)
  printf("**Inputs:\r\n");
  DumpTensors(inputs_.data(), input_names_.data(), input_names_.size(), true);
  printf("**Outputs:\r\n");
  DumpTensors(outputs_.data(), output_names_.data(), output_names_.size(), false);
#endif
>>>>>>> 92a55732

  session.Run(&run_options, input_names_.data(), inputs_.data(), input_names_.size(), output_names_.data(), outputs_.data(), output_names_.size());

  if (g_log.enabled && g_log.model_output_values) {
    auto& stream = Log("model_output_values");
    stream << std::endl;
    DumpTensors(stream, outputs_.data(), output_names_.data(), output_names_.size(), true);
  }
}

void State::ClearIO() {
  input_names_.clear();
  output_names_.clear();
  inputs_.clear();
  outputs_.clear();
}

std::vector<int32_t> PadInputs(std::span<std::span<const int32_t>> sequences, int32_t pad_token_id) {
  bool pad_right_{true};

  size_t max_length = 0;
  for (auto& sequence : sequences)
    max_length = std::max(max_length, sequence.size());

  std::vector<int32_t> result(max_length * sequences.size());
  std::span<int32_t> result_span(result);

  // Copy and pad the sequences with pad_token_id
  for (size_t i = 0; i < sequences.size(); i++) {
    auto output_span = result_span.subspan(i * max_length, max_length);
    auto input_span = sequences[i];

    auto pad_count = max_length - input_span.size();
    if (pad_right_) {
      std::copy(input_span.begin(), input_span.end(), output_span.begin());
      std::fill(output_span.end() - pad_count, output_span.end(), pad_token_id);
    } else {
      std::fill(output_span.begin(), output_span.begin() + pad_count, pad_token_id);
      std::copy(input_span.begin(), input_span.end(), output_span.begin() + pad_count);
    }
  }

  return result;
}

#ifdef NO_TOKENIZER
const std::string& TokenizerStream::Decode(int32_t token) {
  throw std::runtime_error("Tokenizer not enabled");
}

std::unique_ptr<TokenizerStream> Tokenizer::CreateStream() const {
  return std::make_unique<TokenizerStream>();
}

Tokenizer::Tokenizer(Config& config) {
}

std::vector<int32_t> Tokenizer::Encode(const char* text) const {
  throw std::runtime_error("Tokenizer not enabled");
}

std::string Tokenizer::Decode(std::span<int32_t> tokens) const {
  throw std::runtime_error("Tokenizer not enabled");
}
#else
void CheckResult(tfmError_t error) {
  if (error != kTfmOK)
    throw std::runtime_error(TfmGetLastErrorMessage());
}

TokenizerStream::TokenizerStream(const Tokenizer& tokenizer)
    : tokenizer_{tokenizer.shared_from_this()} {
  CheckResult(TfmCreate(kTfmKindDetokenizerCache, cache_.Address()));
}

const std::string& TokenizerStream::Decode(int32_t token) {
  const char* string;
  CheckResult(TfmDetokenizeCached(tokenizer_->tokenizer_, cache_, token, &string));
  chunk_ = string;
  return chunk_;
}

Tokenizer::Tokenizer(Config& config) : pad_token_id_{config.model.pad_token_id} {
  CheckResult(TfmCreateTokenizer(tokenizer_.Address(), reinterpret_cast<const char*>(config.config_path.u8string().c_str())));
}

std::unique_ptr<TokenizerStream> Tokenizer::CreateStream() const {
  return std::make_unique<TokenizerStream>(*this);
}

std::vector<int32_t> Tokenizer::Encode(const char* text) const {
  TfmPtr<TfmTokenId2DArray> ids;
  CheckResult(TfmTokenize(tokenizer_, &text, 1, ids.Address()));

  const tfmTokenId_t* tokens;
  size_t count;
  CheckResult(TfmTokenId2DArrayGetItem(ids, 0, &tokens, &count));
  return {tokens, tokens + count};
}

std::string Tokenizer::Decode(std::span<const int32_t> tokens) const {
  TfmPtr<TfmStringArray> tfm_string_array;
  CheckResult(TfmDetokenize1D(tokenizer_, reinterpret_cast<const uint32_t*>(tokens.data()), tokens.size(), tfm_string_array.Address()));

  const char* string;
  CheckResult(TfmStringArrayGetItem(tfm_string_array, 0, &string));
  return string;
}

std::vector<int32_t> Tokenizer::EncodeBatch(std::span<const std::string> strings) const {
  std::vector<std::vector<int32_t>> sequences;
  std::vector<std::span<const int32_t>> span_sequences;
  for (size_t i = 0; i < strings.size(); i++) {
    sequences.emplace_back(Encode(strings[i].c_str()));
    span_sequences.emplace_back(sequences.back());
  }

  return PadInputs(span_sequences, pad_token_id_);
}

std::vector<std::string> Tokenizer::DecodeBatch(std::span<const int32_t> sequences, size_t count) const {
  if (sequences.size() % count != 0)
    throw std::runtime_error("DecodeBatch: sequences must be evenly divisible by the count");
  size_t sequence_length = sequences.size() / count;
  std::vector<std::string> strings;
  for (size_t i = 0; i < count; i++)
    strings.emplace_back(Decode(sequences.subspan(sequence_length * i, sequence_length)));
  return strings;
}

#endif

#if USE_CUDA
// Since Python/Others can and will hold onto a generator object past the model object's lifetime we need to ensure
// the allocator used is not destroyed until last. This keeps the allocator around until exit, after all other memory
// has been destroyed. Without this, we will crash in the Onnxruntime BFCArena code when deleting tensors due to the
// arena already being destroyed.
Ort::Allocator* GetCudaAllocator(OrtSession& session) {
  static std::unique_ptr<OrtMemoryInfo> memory_info_cuda_;
  static std::unique_ptr<Ort::Allocator> allocator_cuda_;

  if (!allocator_cuda_) {
    memory_info_cuda_ = OrtMemoryInfo::Create("Cuda", OrtAllocatorType::OrtDeviceAllocator, 0, OrtMemType::OrtMemTypeDefault);
    allocator_cuda_ = Ort::Allocator::Create(session, *memory_info_cuda_);
  }
  return allocator_cuda_.get();
}
#endif

SessionInfo::SessionInfo(OrtSession& session) {
  auto input_names = session.GetInputNames();
  std::vector<ONNXTensorElementDataType> input_types(input_names.size());
  for (size_t i = 0; i < input_types.size(); i++) {
    auto input_type = session.GetInputTypeInfo(i)->GetTensorTypeAndShapeInfo().GetElementType();
    inputs_.emplace(std::make_pair(std::move(input_names[i]), input_type));
  }

  auto output_names = session.GetOutputNames();
  std::vector<ONNXTensorElementDataType> output_types(output_names.size());
  for (size_t i = 0; i < output_types.size(); i++) {
    auto output_type = session.GetOutputTypeInfo(i)->GetTensorTypeAndShapeInfo().GetElementType();
    outputs_.emplace(std::make_pair(std::move(output_names[i]), output_type));
  }
}

bool SessionInfo::HasInput(const std::string& name) const {
  return inputs_.find(name) != inputs_.end();
}

bool SessionInfo::HasOutput(const std::string& name) const {
  return outputs_.find(name) != outputs_.end();
}

ONNXTensorElementDataType SessionInfo::GetInputDataType(const std::string& name) const {
  auto result = inputs_.find(name);
  if (result == inputs_.end())
    throw std::runtime_error("Model input was not found: " + name);
  return result->second;
}

ONNXTensorElementDataType SessionInfo::GetOutputDataType(const std::string& name) const {
  auto result = outputs_.find(name);
  if (result == outputs_.end())
    throw std::runtime_error("Model output was not found: " + name);
  return result->second;
}

Model::Model(std::unique_ptr<Config> config) : config_{std::move(config)} {
  // TODO: add function to create run options
  run_options_ = OrtRunOptions::Create();

  CreateSessionOptions();
}

Model::~Model() = default;

void Model::InitDeviceAllocator([[maybe_unused]] OrtSession& session) {
  allocator_device_ = &allocator_cpu_;
#if USE_CUDA
  if (device_type_ == DeviceType::CUDA) {
    allocator_device_ = GetCudaAllocator(session);
  }
#endif
  session_info_ = std::make_unique<SessionInfo>(session);
}

void Model::CreateSessionOptions() {
  session_options_ = OrtSessionOptions::Create();
  auto& ort_options = *session_options_;
  auto& options = config_->model.decoder.session_options;

  // Default to a limit of 16 threads to optimize performance
  constexpr int min_thread_nums = 1;
  constexpr int max_thread_nums = 16;
  int num_of_cores = std::max(min_thread_nums, static_cast<int>(std::thread::hardware_concurrency() / 2));
  ort_options.SetIntraOpNumThreads(std::min(num_of_cores, max_thread_nums));

  if (options.intra_op_num_threads.has_value()) {
    ort_options.SetIntraOpNumThreads(options.intra_op_num_threads.value());
  }

  if (options.inter_op_num_threads.has_value()) {
    ort_options.SetInterOpNumThreads(options.inter_op_num_threads.value());
  }

  if (options.enable_cpu_mem_arena.has_value()) {
    if (options.enable_cpu_mem_arena.value())
      ort_options.EnableCpuMemArena();
    else
      ort_options.DisableCpuMemArena();
  }

  if (options.enable_mem_pattern.has_value()) {
    if (options.enable_cpu_mem_arena.value())
      ort_options.EnableMemPattern();
    else
      ort_options.DisableMemPattern();
  }

  if (options.log_id.has_value()) {
    ort_options.SetLogId(options.log_id.value().c_str());
  }

  if (options.log_severity_level.has_value()) {
    ort_options.SetLogSeverityLevel(options.log_severity_level.value());
  }

  if (options.enable_profiling.has_value()) {
    std::filesystem::path profile_file_prefix{options.enable_profiling.value()};
    ort_options.EnableProfiling(profile_file_prefix.c_str());
  }

  for (auto& provider_options : options.provider_options) {
    if (provider_options.name == "cuda") {
      auto ort_provider_options = OrtCUDAProviderOptionsV2::Create();
      std::vector<const char*> keys, values;
      for (auto& option : provider_options.options) {
        keys.emplace_back(option.first.c_str());
        values.emplace_back(option.second.c_str());
      }
      ort_provider_options->Update(keys.data(), values.data(), keys.size());

      // Create and set our cudaStream_t
      cuda_stream_.Create();
      ort_provider_options->UpdateValue("user_compute_stream", cuda_stream_.get());

      ort_options.AppendExecutionProvider_CUDA_V2(*ort_provider_options);
      device_type_ = DeviceType::CUDA;  // Scoring will use CUDA
    } else if (provider_options.name == "rocm") {
      OrtROCMProviderOptions ort_provider_options;

      std::vector<const char*> keys, values;
      for (auto& option : provider_options.options) {
        keys.emplace_back(option.first.c_str());
        values.emplace_back(option.second.c_str());
      }

      Ort::ThrowOnError(Ort::api->UpdateROCMProviderOptions(&ort_provider_options, keys.data(), values.data(), keys.size()));
      ort_options.AppendExecutionProvider_ROCM(ort_provider_options);
#ifdef USE_DML
    } else if (provider_options.name == "dml") {
      const OrtDmlApi* p_dml_api{};
      Ort::ThrowOnError(Ort::api->GetExecutionProviderApi("DML", ORT_API_VERSION, reinterpret_cast<const void**>(&p_dml_api)));
      if (!p_dml_api)
        throw std::runtime_error("Unexpected nullptr getting OrtDmlApi");
      auto directml_dll = CurrentModulePath() + L"DirectML.dll";
      if (LoadLibraryExW(directml_dll.c_str(), nullptr, 0) == NULL)
        throw std::runtime_error("DirectML.dll not found");
      p_dml_api->SessionOptionsAppendExecutionProvider_DML(&ort_options, 0);
#endif
    } else
      throw std::runtime_error("Unknown provider type: " + provider_options.name);
  }
}

std::shared_ptr<Tokenizer> Model::CreateTokenizer() const {
  return std::make_shared<Tokenizer>(*config_);
}

std::shared_ptr<Model> CreateModel(OrtEnv& ort_env, const char* config_path) {
  auto config = std::make_unique<Config>(config_path);

  if (config->model.type == "gpt2")
    return std::make_shared<Gpt_Model>(std::move(config), ort_env);
  if (config->model.type == "llama" || config->model.type == "gemma" || config->model.type == "mistral" || config->model.type == "phi")
    return std::make_shared<DecoderOnly_Model>(std::move(config), ort_env);
  if (config->model.type == "whisper")
    return std::make_shared<Whisper_Model>(std::move(config), ort_env);

  throw std::runtime_error("Unsupported model_type in config.json: " + config->model.type);
}

std::shared_ptr<GeneratorParams> CreateGeneratorParams(const Model& model) {
  return std::make_shared<GeneratorParams>(model);
}

// Used by benchmarking tests only, should not be used normally
std::shared_ptr<GeneratorParams> CreateGeneratorParams() {
  return std::make_shared<GeneratorParams>();
}

void ConvertFp16ToFp32(OrtAllocator& allocator, OrtValue& in, std::unique_ptr<OrtValue>& p_out, DeviceType device_type, cudaStream_t stream) {
  auto shape_info = in.GetTensorTypeAndShapeInfo();
  auto shape = shape_info->GetShape();
  assert(shape_info->GetElementType() == Ort::TypeToTensorType<Ort::Float16_t>::type);

  bool allocate_p_out = p_out == nullptr;
  if (p_out) {
    auto out_shape_info = p_out->GetTensorTypeAndShapeInfo();
    auto out_shape = out_shape_info->GetShape();
    allocate_p_out = shape != out_shape;
  }

  if (allocate_p_out)
    p_out = OrtValue::CreateTensor<float>(allocator, shape);

  int count = static_cast<int>(shape_info->GetElementCount());
  auto* fp16 = in.GetTensorData<uint16_t>();
  auto* fp32 = p_out->GetTensorMutableData<float>();

  switch (device_type) {
    case DeviceType::CPU:
      for (int i = 0; i < count; i++)
        fp32[i] = Float16ToFloat32(fp16[i]);
      break;

#ifdef USE_CUDA
    case DeviceType::CUDA:
      cuda::LaunchFp16ToFp32(fp16, fp32, count, stream);
      break;
#endif

    default:
      throw std::runtime_error("ConvertFp16ToFp32 - Unsupported device type");
  }
}

size_t GetOrtTypeSize(ONNXTensorElementDataType type) {
  switch (type) {
    case ONNX_TENSOR_ELEMENT_DATA_TYPE_FLOAT:
      return sizeof(float);
    case ONNX_TENSOR_ELEMENT_DATA_TYPE_FLOAT16:
      return sizeof(Ort::Float16_t);
    case ONNX_TENSOR_ELEMENT_DATA_TYPE_BFLOAT16:
      return sizeof(Ort::BFloat16_t);
    case ONNX_TENSOR_ELEMENT_DATA_TYPE_DOUBLE:
      return sizeof(double);
    case ONNX_TENSOR_ELEMENT_DATA_TYPE_INT8:
      return sizeof(int8_t);
    case ONNX_TENSOR_ELEMENT_DATA_TYPE_UINT8:
      return sizeof(uint8_t);
    case ONNX_TENSOR_ELEMENT_DATA_TYPE_INT16:
      return sizeof(int16_t);
    case ONNX_TENSOR_ELEMENT_DATA_TYPE_UINT16:
      return sizeof(uint16_t);
    case ONNX_TENSOR_ELEMENT_DATA_TYPE_INT32:
      return sizeof(int32_t);
    case ONNX_TENSOR_ELEMENT_DATA_TYPE_UINT32:
      return sizeof(uint32_t);
    case ONNX_TENSOR_ELEMENT_DATA_TYPE_INT64:
      return sizeof(int64_t);
    case ONNX_TENSOR_ELEMENT_DATA_TYPE_UINT64:
      return sizeof(uint64_t);
    case ONNX_TENSOR_ELEMENT_DATA_TYPE_BOOL:
      return sizeof(bool);
    default:
      throw std::runtime_error("Unsupported ONNXTensorElementDataType in GetTypeSize");
  }
}

std::unique_ptr<OrtValue> Model::ExpandInputs(std::unique_ptr<OrtValue>& input, int num_beams) const {
  // Input shape (batch_size, sequence_length). The input is required with data type T.
  // Output shape (batch_size * num_beams, sequence_length)

  // If we're on CUDA, we still want to do the copy to move the data over to CUDA memory where we will read from it later
  if (num_beams == 1 && device_type_ == DeviceType::CPU) {
    return std::move(input);
  }

  auto input_type_info = input->GetTensorTypeAndShapeInfo();
  auto element_type = input_type_info->GetElementType();
  auto element_size = GetOrtTypeSize(element_type);
  auto input_shape = input_type_info->GetShape();
  const int64_t batch_size = input_shape[0];
  const int64_t data_size_bytes = input_type_info->GetElementCount() * element_size / batch_size;

  input_shape[0] *= num_beams;

  auto expanded = OrtValue::CreateTensor(*allocator_device_, input_shape, element_type);

  const auto* input_data = reinterpret_cast<const uint8_t*>(input->GetTensorRawData());
  auto* expanded_data = reinterpret_cast<uint8_t*>(expanded->GetTensorMutableRawData());
  auto* target = expanded_data;

  switch (device_type_) {
    case DeviceType::CPU:
      for (int i = 0; i < batch_size; i++) {
        for (int j = 0; j < num_beams; j++) {
          memcpy(target, input_data + i * data_size_bytes, data_size_bytes);
          target += data_size_bytes;
        }
      }
      break;

#if USE_CUDA
    case DeviceType::CUDA:
      for (int i = 0; i < batch_size; i++) {
        for (int j = 0; j < num_beams; j++) {
          cudaMemcpyAsync(target, input_data + i * data_size_bytes, data_size_bytes, cudaMemcpyHostToDevice, cuda_stream_);
          target += data_size_bytes;
        }
      }
      break;
#endif
    default:
      throw std::runtime_error("ExpandInputs - Unsupported device type");
  }
  return expanded;
}

void Model::GetMaxBatchSizeFromGeneratorParams(const GeneratorParams& params) {
  max_batch_size_ = params.max_batch_size;
  if (max_batch_size_ > 0 && DeviceType::CUDA == device_type_) {
    if (!IsCudaGraphEnabled(config_->model.decoder.session_options)) {
      throw std::runtime_error("CUDA graphs are not enabled in this model");
    }
    use_cuda_graph_ = true;
  }
}

}  // namespace Generators<|MERGE_RESOLUTION|>--- conflicted
+++ resolved
@@ -36,8 +36,7 @@
 State::State(const GeneratorParams& params) : params_{params.shared_from_this()} {
 }
 
-<<<<<<< HEAD
-void State::Run(OrtSession& session) {
+void State::Run(OrtSession& session, OrtRunOptions& run_options) {
   if (g_log.enabled && g_log.model_input_values) {
     auto& stream = Log("model_input_values");
     stream << std::endl;
@@ -49,16 +48,6 @@
     stream << std::endl;
     DumpTensors(stream, outputs_.data(), output_names_.data(), output_names_.size(), false);
   }
-=======
-void State::Run(OrtSession& session, OrtRunOptions& run_options) {
-#if 0
-  // To show input values, enable this block (output values will be shapes only at this point)
-  printf("**Inputs:\r\n");
-  DumpTensors(inputs_.data(), input_names_.data(), input_names_.size(), true);
-  printf("**Outputs:\r\n");
-  DumpTensors(outputs_.data(), output_names_.data(), output_names_.size(), false);
-#endif
->>>>>>> 92a55732
 
   session.Run(&run_options, input_names_.data(), inputs_.data(), input_names_.size(), output_names_.data(), outputs_.data(), output_names_.size());
 
