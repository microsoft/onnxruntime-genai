--- conflicted
+++ resolved
@@ -805,15 +805,9 @@
 }
 
 std::shared_ptr<Model> CreateModel(OrtEnv& ort_env, std::unique_ptr<Config> config) {
-<<<<<<< HEAD
   // std::set<std::string> llm_types = {"chatglm", "decoder", "gemma", "gemma2", "gemma3_text",
   //                                    "granite", "llama", "mistral", "nemotron", "olmo",
-  //                                    "phi", "phimoe", "phi3", "phi3small", "qwen2"};
-=======
-  std::set<std::string> llm_types = {"chatglm", "decoder", "gemma", "gemma2", "gemma3_text",
-                                     "granite", "llama", "mistral", "nemotron", "olmo",
-                                     "phi", "phimoe", "phi3", "phi3small", "qwen2", "qwen3"};
->>>>>>> bfc8027c
+  //                                    "phi", "phimoe", "phi3", "phi3small", "qwen2", "qwen3"};
   if (config->model.type == "gpt2")
     return std::make_shared<Gpt_Model>(std::move(config), ort_env);
   // if (llm_types.find(config->model.type) != llm_types.end())
