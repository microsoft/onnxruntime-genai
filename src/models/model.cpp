--- conflicted
+++ resolved
@@ -34,7 +34,6 @@
   outputs_.clear();
 }
 
-<<<<<<< HEAD
 void CheckResult(tfmError_t error) {
   if (error != kTfmOK)
     throw std::runtime_error(TfmGetLastErrorMessage());
@@ -66,10 +65,7 @@
 }
 
 
-Model::Model(std::unique_ptr<Config> config, OrtEnv& ort_env, const ProviderOptions* provider_options) : config_{std::move(config)} {
-=======
 Model::Model(std::unique_ptr<Config> config, OrtEnv& /*ort_env*/, const ProviderOptions* provider_options) : config_{std::move(config)} {
->>>>>>> b7ef7238
   session_options_ = OrtSessionOptions::Create();
 
   if (provider_options != nullptr) {
