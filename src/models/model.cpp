--- conflicted
+++ resolved
@@ -359,6 +359,10 @@
       else if (provider_options.name == "VitisAI") {
         session_options.AddConfigEntry("session.inter_op.allow_spinning", "0");
         session_options.AddConfigEntry("session.intra_op.allow_spinning", "0");
+      } else if (provider_options.name == "NvTensorRtRtx") {
+        // After setting the NvTensorRtRtx provider in Onnxruntime, GenAI will then treat it as the cuda device.
+        session_options.AddConfigEntry("ep.nvtensorrtrtxexecutionprovider.nv_cuda_graph_enable", "1");
+        p_device_ = GetDeviceInterface(DeviceType::CUDA);
       }
 
       std::vector<const char*> keys, values;
@@ -608,109 +612,7 @@
     session_options.SetGraphOptimizationLevel(config_session_options.graph_optimization_level.value());
   }
 
-<<<<<<< HEAD
-  for (auto& provider_options : config_session_options.provider_options) {
-    if (provider_options.name == "cuda") {
-      auto ort_provider_options = OrtCUDAProviderOptionsV2::Create();
-      std::vector<const char*> keys, values;
-      for (auto& option : provider_options.options) {
-        keys.emplace_back(option.first.c_str());
-        values.emplace_back(option.second.c_str());
-      }
-      ort_provider_options->Update(keys.data(), values.data(), keys.size());
-
-      // Device type determines the scoring device.
-      // Only use the primary session options to determine the device type
-      if (is_primary_session_options) {
-        p_device_ = GetDeviceInterface(DeviceType::CUDA);
-
-        // Create and set our cudaStream_t
-        ort_provider_options->UpdateValue("user_compute_stream", p_device_->GetCudaStream());
-      }
-
-      session_options.AppendExecutionProvider_CUDA_V2(*ort_provider_options);
-    } else if (provider_options.name == "rocm") {
-      OrtROCMProviderOptions ort_provider_options;
-
-      std::vector<const char*> keys, values;
-      for (auto& option : provider_options.options) {
-        keys.emplace_back(option.first.c_str());
-        values.emplace_back(option.second.c_str());
-      }
-
-      Ort::ThrowOnError(Ort::api->UpdateROCMProviderOptions(&ort_provider_options, keys.data(), values.data(), keys.size()));
-      session_options.AppendExecutionProvider_ROCM(ort_provider_options);
-#if USE_DML
-    } else if (provider_options.name == "dml") {
-      if (!GetDmlInterface()) {
-        LUID device_luid{};
-        LUID* p_device_luid{};
-        for (const auto& [name, value] : provider_options.options) {
-          if (name == "luid") {
-            if (auto separator_position = value.find(":"); separator_position != std::string::npos) {
-              device_luid.HighPart = std::stol(value.substr(0, separator_position));
-              device_luid.LowPart = std::stol(value.substr(separator_position + 1));
-              p_device_luid = &device_luid;
-            }
-          }
-        }
-
-        InitDmlInterface(p_device_luid);
-      }
-
-      if (!disable_graph_capture) {
-        session_options.AddConfigEntry("ep.dml.enable_graph_capture", "1");
-        session_options.AddConfigEntry("ep.dml.disable_memory_arena", "1");
-      }
-
-      SetDmlProvider(session_options);
-
-      if (is_primary_session_options)
-        p_device_ = GetDeviceInterface(DeviceType::DML);  // We use a DML allocator for input/output caches, but other tensors will use CPU tensors
-#endif
-    } else {
-      // For providers that go through the extensible AppendExecutionProvider API:
-
-      if (provider_options.name == "QNN") {
-        session_options.AddConfigEntry("ep.share_ep_contexts", "1");
-        // TODO set device_type_ in a less hacky way.
-        // now, all QNN EP enable_htp_shared_memory_allocator option values had better be consistent...
-        // on the other hand, not sure if is_primary_session_options is the right thing to check here.
-        if (const auto opt_it = std::find_if(provider_options.options.begin(), provider_options.options.end(),
-                                             [](const auto& pair) { return pair.first == "enable_htp_shared_memory_allocator"; });
-            opt_it != provider_options.options.end() && opt_it->second == "1") {
-          p_device_ = GetDeviceInterface(DeviceType::QNN);
-        }
-      }
-
-      else if (provider_options.name == "WebGPU")
-        p_device_ = GetDeviceInterface(DeviceType::WEBGPU);
-
-      else if (provider_options.name == "OpenVINO")
-        p_device_ = GetDeviceInterface(DeviceType::OpenVINO);
-
-      else if (provider_options.name == "VitisAI") {
-        session_options.AddConfigEntry("session.inter_op.allow_spinning", "0");
-        session_options.AddConfigEntry("session.intra_op.allow_spinning", "0");
-      }
-
-      else if (provider_options.name == "NvTensorRtRtx") {
-        // After setting the NvTensorRtRtx provider in Onnxruntime, GenAI will then treat it as the cuda device.
-        session_options.AddConfigEntry("ep.nvtensorrtrtxexecutionprovider.nv_cuda_graph_enable", "1");
-        p_device_ = GetDeviceInterface(DeviceType::CUDA);
-      }
-
-      std::vector<const char*> keys, values;
-      for (auto& option : provider_options.options) {
-        keys.emplace_back(option.first.c_str());
-        values.emplace_back(option.second.c_str());
-      }
-      session_options.AppendExecutionProvider(provider_options.name.c_str(), keys.data(), values.data(), keys.size());
-    }
-  }
-=======
   p_device_ = SetProviderSessionOptions(session_options, config_session_options.provider_options, is_primary_session_options, disable_graph_capture);
->>>>>>> aa9985bd
 
   // Fallback to CPU if no provider specific interface was set
   if (!p_device_)
