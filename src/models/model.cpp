// Copyright (c) Microsoft Corporation. All rights reserved.
// Licensed under the MIT License.
//
// Modifications Copyright(C) 2024 Advanced Micro Devices, Inc. All rights reserved
#include <algorithm>
#include <set>
#include <string>
#include <thread>

#include "../generators.h"
#include "../search.h"
#include "model.h"
#include "gpt.h"
#include "decoder_only.h"
#include "whisper.h"
#include "multi_modal_vision_model.h"
#include "decoder_only_pipeline.h"
#if USE_DML
#include "../dml/interface.h"
#endif

namespace Generators {

State::State(const GeneratorParams& params, const Model& model)
    : model_{model},
      params_{params.shared_from_this()},
      run_options_{OrtRunOptions::Create()} {}

void State::Run(OrtSession& session, int new_batch_size) {
  auto captured_graph_info = GetCapturedGraphInfo();

  if (first_run_) {
    if (captured_graph_info) {
      run_options_->AddConfigEntry("gpu_graph_id", "-1");
    }
    first_run_ = false;
  } else if (captured_graph_info && new_batch_size != current_batch_size_) {
    current_batch_size_ = new_batch_size;
    auto annotation_id = std::to_string(captured_graph_info->GenerateUniqueAnnotationID(new_batch_size));
    run_options_->AddConfigEntry("gpu_graph_id", annotation_id.c_str());
  }

  if (g_log.enabled && g_log.model_input_values) {
    auto& stream = Log("model_input_values");
    stream << std::endl;
    DumpTensors(model_, stream, inputs_.data(), input_names_.data(), input_names_.size(), true);
  }

  if (g_log.enabled && g_log.model_output_shapes) {
    auto& stream = Log("model_output_shapes");
    stream << std::endl;
    DumpTensors(model_, stream, outputs_.data(), output_names_.data(), output_names_.size(), false);
  }

  session.Run(run_options_.get(), input_names_.data(), inputs_.data(), input_names_.size(),
              output_names_.data(), outputs_.data(), output_names_.size());

  if (g_log.enabled && g_log.model_output_values) {
    auto& stream = Log("model_output_values");
    stream << std::endl;
    DumpTensors(model_, stream, outputs_.data(), output_names_.data(), output_names_.size(), true);
  }
}

void State::SetTerminate() {
  session_terminated_ = true;
  run_options_->SetTerminate();
}

void State::UnsetTerminate() {
  session_terminated_ = false;
  run_options_->UnsetTerminate();
}

OrtValue* State::GetInput(const char* name) {
  ThrowErrorIfSessionTerminated(session_terminated_);
  for (size_t i = 0; i < input_names_.size(); i++) {
    if (std::strcmp(input_names_[i], name) == 0) {
      return inputs_[i];
    }
  }
  return nullptr;
}

OrtValue* State::GetOutput(const char* name) {
  ThrowErrorIfSessionTerminated(session_terminated_);
  for (size_t i = 0; i < output_names_.size(); i++) {
    if (std::strcmp(output_names_[i], name) == 0) {
      return outputs_[i];
    }
  }
  return nullptr;
}

void State::ClearIO() {
  input_names_.clear();
  output_names_.clear();
  inputs_.clear();
  outputs_.clear();
}

void State::SetActiveAdapter(Adapters* adapters, const std::string& adapter_name) {
  if (!adapters_) {
    adapters_ = adapters->shared_from_this();
  } else if (adapters_.get() != adapters) {
    // Two different instances of Adapters are being used. The Generator state can only manage
    // active adapters from a single Adapters container.
    throw std::runtime_error("Generator state can only register a single Adapters container.");
  }

  run_options_->AddActiveLoraAdapter(*adapters_->AcquireAdapter(adapter_name));
  adapter_names_.push_back(adapter_name);
}

State::~State() {
  if (adapters_) {
    for (const auto& adapter_name : adapter_names_) {
      adapters_->ReleaseAdapter(adapter_name);
    }
  }
}

std::vector<int32_t> PadInputs(std::span<std::span<const int32_t>> sequences, int32_t pad_token_id) {
  bool pad_right_{true};

  size_t max_length = 0;
  for (auto& sequence : sequences)
    max_length = std::max(max_length, sequence.size());

  std::vector<int32_t> result(max_length * sequences.size());
  std::span<int32_t> result_span(result);

  // Copy and pad the sequences with pad_token_id
  for (size_t i = 0; i < sequences.size(); i++) {
    auto output_span = result_span.subspan(i * max_length, max_length);
    auto input_span = sequences[i];

    auto pad_count = max_length - input_span.size();
    if (pad_right_) {
      std::copy(input_span.begin(), input_span.end(), output_span.begin());
      std::fill(output_span.end() - pad_count, output_span.end(), pad_token_id);
    } else {
      std::fill(output_span.begin(), output_span.begin() + pad_count, pad_token_id);
      std::copy(input_span.begin(), input_span.end(), output_span.begin() + pad_count);
    }
  }

  return result;
}

void CheckResult(extError_t error) {
  if (error != kOrtxOK)
    throw std::runtime_error(OrtxGetLastErrorMessage());
}

TokenizerStream::TokenizerStream(const Tokenizer& tokenizer)
    : tokenizer_{tokenizer.shared_from_this()} {
  CheckResult(OrtxCreate(kOrtxKindDetokenizerCache, cache_.Address()));
}

const std::string& TokenizerStream::Decode(int32_t token) {
  const char* string;
  CheckResult(OrtxDetokenizeCached(tokenizer_->tokenizer_, cache_, token, &string));
  chunk_ = string;
  return chunk_;
}

Tokenizer::Tokenizer(Config& config) : pad_token_id_{config.model.pad_token_id} {
  CheckResult(OrtxCreateTokenizer(tokenizer_.Address(), config.config_path.string().c_str()));
}

std::unique_ptr<TokenizerStream> Tokenizer::CreateStream() const {
  return std::make_unique<TokenizerStream>(*this);
}

std::vector<int32_t> Tokenizer::Encode(const char* text) const {
  OrtxPtr<OrtxTokenId2DArray> ids;
  CheckResult(OrtxTokenize(tokenizer_, &text, 1, ids.Address()));

  const extTokenId_t* tokens;
  size_t count;
  CheckResult(OrtxTokenId2DArrayGetItem(ids, 0, &tokens, &count));
  return {tokens, tokens + count};
}

std::string Tokenizer::Decode(std::span<const int32_t> tokens) const {
  OrtxPtr<OrtxStringArray> ortx_string_array;
  CheckResult(OrtxDetokenize1D(tokenizer_, reinterpret_cast<const uint32_t*>(tokens.data()), tokens.size(), ortx_string_array.Address()));

  const char* string;
  CheckResult(OrtxStringArrayGetItem(ortx_string_array, 0, &string));
  return string;
}

std::vector<int32_t> Tokenizer::EncodeBatch(std::span<const std::string> strings) const {
  std::vector<std::vector<int32_t>> sequences;
  std::vector<std::span<const int32_t>> span_sequences;
  for (size_t i = 0; i < strings.size(); i++) {
    sequences.emplace_back(Encode(strings[i].c_str()));
    span_sequences.emplace_back(sequences.back());
  }

  return PadInputs(span_sequences, pad_token_id_);
}

std::vector<std::string> Tokenizer::DecodeBatch(std::span<const int32_t> sequences, size_t count) const {
  if (sequences.size() % count != 0)
    throw std::runtime_error("DecodeBatch: sequences must be evenly divisible by the count");
  size_t sequence_length = sequences.size() / count;
  std::vector<std::string> strings;
  for (size_t i = 0; i < count; i++)
    strings.emplace_back(Decode(sequences.subspan(sequence_length * i, sequence_length)));
  return strings;
}

int32_t Tokenizer::TokenToTokenId(const char* token) const {
  extTokenId_t token_id;
  CheckResult(OrtxConvertTokenToId(tokenizer_, token, &token_id));
  return token_id;
}

// Since Python/Others can and will hold onto a generator object past the model object's lifetime we need to ensure
// the allocator used is not destroyed until last. This keeps the allocator around until exit, after all other memory
// has been destroyed. Without this, we will crash in the Onnxruntime BFCArena code when deleting tensors due to the
// arena already being destroyed.
Ort::Allocator* GetDeviceAllocator(OrtSession& session, DeviceType type) {
  auto& device = GetOrtGlobals()->allocator_device_[static_cast<int>(type)];
  if (!device) {
    static const char* device_type_names[static_cast<int>(DeviceType::MAX)] = {"CPU", "Cuda", "DML", "WebGPU Buffer"};
    auto memory_info = OrtMemoryInfo::Create(device_type_names[static_cast<int>(type)], OrtAllocatorType::OrtDeviceAllocator, 0, OrtMemType::OrtMemTypeDefault);
    device = Ort::Allocator::Create(session, *memory_info);
    GetDeviceInterface(type)->InitOrt(*Ort::api, *device);
  }
  return device.get();
}

SessionInfo::SessionInfo(OrtSession& session) {
  Add(session);
}

void SessionInfo::Add(OrtSession& session) {
  auto input_names = session.GetInputNames();
  std::vector<ONNXTensorElementDataType> input_types(input_names.size());
  for (size_t i = 0; i < input_types.size(); i++) {
    auto input_type = session.GetInputTypeInfo(i)->GetTensorTypeAndShapeInfo().GetElementType();
    auto found_input = inputs_.find(input_names[i]);
    if (found_input != inputs_.end() && found_input->second != input_type)
      throw std::runtime_error("Model input type mismatch: " + input_names[i] + " expected " + std::to_string(found_input->second) + " got " + std::to_string(input_type));
    inputs_.emplace(std::make_pair(std::move(input_names[i]), input_type));
  }

  auto output_names = session.GetOutputNames();
  std::vector<ONNXTensorElementDataType> output_types(output_names.size());
  for (size_t i = 0; i < output_types.size(); i++) {
    auto output_type = session.GetOutputTypeInfo(i)->GetTensorTypeAndShapeInfo().GetElementType();
    outputs_.emplace(std::make_pair(std::move(output_names[i]), output_type));
  }
}

bool SessionInfo::HasInput(const std::string& name) const {
  return inputs_.find(name) != inputs_.end();
}

bool SessionInfo::HasOutput(const std::string& name) const {
  return outputs_.find(name) != outputs_.end();
}

ONNXTensorElementDataType SessionInfo::GetInputDataType(const std::string& name) const {
  auto result = inputs_.find(name);
  if (result == inputs_.end())
    throw std::runtime_error("Model input was not found: " + name);
  return result->second;
}

ONNXTensorElementDataType SessionInfo::GetOutputDataType(const std::string& name) const {
  auto result = outputs_.find(name);
  if (result == outputs_.end())
    throw std::runtime_error("Model output was not found: " + name);
  return result->second;
}

std::vector<std::string> SessionInfo::GetInputNames() const {
  std::vector<std::string> names;
  names.reserve(inputs_.size());
  for (const auto& input : inputs_)
    names.push_back(input.first);
  return names;
}

Model::Model(std::unique_ptr<Config> config) : config_{std::move(config)} {
  CreateSessionOptions();
}

Model::~Model() = default;

void Model::InitDeviceAllocator(OrtSession& session) {
  allocator_device_ = &allocator_cpu_;
<<<<<<< HEAD
  if (device_type_ == DeviceType::CUDA)
    allocator_device_ = GetDeviceAllocator(session, device_type_);

  allocator_kvcache_ = allocator_device_;
  if (device_type_ == DeviceType::WEBGPU || device_type_ == DeviceType::DML) {
    // for dml and webgpu we only use device memory for kv_cache
    allocator_kvcache_ = GetDeviceAllocator(session, device_type_);
  }
=======
  allocator_kvcache_ = &allocator_cpu_;
#if USE_CUDA
  if (device_type_ == DeviceType::CUDA) {
    allocator_device_ = GetCudaAllocator(session);
    allocator_kvcache_ = allocator_device_;
  }
#endif

#if USE_DML
  if (device_type_ == DeviceType::DML) {
    memory_info_device_ = OrtMemoryInfo::Create("DML", OrtAllocatorType::OrtDeviceAllocator, 0, OrtMemType::OrtMemTypeDefault);
    owned_allocator_device_ = Ort::Allocator::Create(session, *memory_info_device_);
    allocator_device_ = owned_allocator_device_.get();
    allocator_kvcache_ = allocator_device_;
  }
#endif

#if USE_WEBGPU
  if (device_type_ == DeviceType::WEBGPU) {
    // for webgpu we only use device memory for kv_cache
    memory_info_device_ = OrtMemoryInfo::Create("WebGPU_Buffer", OrtAllocatorType::OrtDeviceAllocator, 0, OrtMemType::OrtMemTypeDefault);
    owned_allocator_device_ = Ort::Allocator::Create(session, *memory_info_device_);
    allocator_kvcache_ = owned_allocator_device_.get();
  }
#endif

  if (device_type_ == DeviceType::QNN) {
    memory_info_device_ = OrtMemoryInfo::Create("QnnHtpShared", OrtAllocatorType::OrtDeviceAllocator, 0,
                                                OrtMemType::OrtMemTypeDefault);
    owned_allocator_device_ = Ort::Allocator::Create(session, *memory_info_device_);
    allocator_device_ = owned_allocator_device_.get();
    allocator_kvcache_ = allocator_device_;
  }
>>>>>>> 014c5f66

  session_info_ = std::make_unique<SessionInfo>(session);
  captured_graph_pool_ = std::make_shared<CapturedGraphPool>(config_.get(), session_info_.get(), allocator_device_);
}

void Model::CreateSessionOptionsFromConfig(const Config::SessionOptions& config_session_options,
                                           OrtSessionOptions& session_options,
                                           bool is_primary_session_options,
                                           bool disable_graph_capture) {
  // Default to a limit of 16 threads to optimize performance
  constexpr int min_thread_nums = 1;
  constexpr int max_thread_nums = 16;
  int num_of_cores = std::max(min_thread_nums, static_cast<int>(std::thread::hardware_concurrency() / 2));
  session_options.SetIntraOpNumThreads(std::min(num_of_cores, max_thread_nums));

  if (config_session_options.intra_op_num_threads.has_value()) {
    session_options.SetIntraOpNumThreads(config_session_options.intra_op_num_threads.value());
  }

  if (config_session_options.inter_op_num_threads.has_value()) {
    session_options.SetInterOpNumThreads(config_session_options.inter_op_num_threads.value());
  }

  if (config_session_options.enable_cpu_mem_arena.has_value()) {
    if (config_session_options.enable_cpu_mem_arena.value())
      session_options.EnableCpuMemArena();
    else
      session_options.DisableCpuMemArena();
  }

  if (config_session_options.enable_mem_pattern.has_value()) {
    if (config_session_options.enable_mem_pattern.value())
      session_options.EnableMemPattern();
    else
      session_options.DisableMemPattern();
  }

  if (config_session_options.log_id.has_value()) {
    session_options.SetLogId(config_session_options.log_id.value().c_str());
  }

  if (config_session_options.log_severity_level.has_value()) {
    session_options.SetLogSeverityLevel(config_session_options.log_severity_level.value());
  }

  if (config_session_options.enable_profiling.has_value()) {
    fs::path profile_file_prefix{config_session_options.enable_profiling.value()};
    session_options.EnableProfiling(profile_file_prefix.c_str());
  }

  if (config_session_options.disable_cpu_ep_fallback.has_value()) {
    if (config_session_options.disable_cpu_ep_fallback.value())
      session_options.DisableCpuEpFallback();
    else
      session_options.EnableCpuEpFallback();
  }

  if (config_session_options.disable_quant_qdq.has_value()) {
    if (config_session_options.disable_quant_qdq.value())
      session_options.DisableQuantQdq();
    else
      session_options.EnableQuantQdq();
  }

  if (config_session_options.enable_quant_qdq_cleanup.has_value()) {
    if (config_session_options.enable_quant_qdq_cleanup.value())
      session_options.EnableQuantQdqCleanup();
    else
      session_options.DisableQuantQdqCleanup();
  }

  if (config_session_options.ep_context_enable.has_value()) {
    if (config_session_options.ep_context_enable.value())
      session_options.SetEpContextEnable();
  }

  if (config_session_options.ep_context_embed_mode.has_value()) {
    session_options.SetEpContextEmbedMode(config_session_options.ep_context_embed_mode.value().c_str());
  }

  if (config_session_options.ep_context_file_path.has_value()) {
    session_options.SetEpContextFilePath(config_session_options.ep_context_file_path.value().c_str());
  }

  if (config_session_options.provider_options.empty() && config_session_options.use_env_allocators) {
    // Share env allocators across sessions that only use the CPU provider
    session_options.AddConfigEntry("session.use_env_allocators", "1");
  }

  for (auto& provider_options : config_session_options.provider_options) {
    if (provider_options.name == "cuda") {
      auto ort_provider_options = OrtCUDAProviderOptionsV2::Create();
      std::vector<const char*> keys, values;
      for (auto& option : provider_options.options) {
        keys.emplace_back(option.first.c_str());
        values.emplace_back(option.second.c_str());
      }
      ort_provider_options->Update(keys.data(), values.data(), keys.size());

      // Device type determines the scoring device.
      // Only use the primary session options to determine the device type
      if (is_primary_session_options) {
        device_type_ = DeviceType::CUDA;  // Scoring will use CUDA
        p_device_ = GetDeviceInterface(device_type_);

        // Create and set our cudaStream_t
        ort_provider_options->UpdateValue("user_compute_stream", p_device_->GetCudaStream());
      }

      session_options.AppendExecutionProvider_CUDA_V2(*ort_provider_options);

    } else if (provider_options.name == "rocm") {
      OrtROCMProviderOptions ort_provider_options;

      std::vector<const char*> keys, values;
      for (auto& option : provider_options.options) {
        keys.emplace_back(option.first.c_str());
        values.emplace_back(option.second.c_str());
      }

      Ort::ThrowOnError(Ort::api->UpdateROCMProviderOptions(&ort_provider_options, keys.data(), values.data(), keys.size()));
      session_options.AppendExecutionProvider_ROCM(ort_provider_options);
#if USE_DML
    } else if (provider_options.name == "dml") {
      if (!GetDmlInterface()) {
        LUID device_luid{};
        LUID* p_device_luid{};
        for (const auto& [name, value] : provider_options.options) {
          if (name == "luid") {
            if (auto separator_position = value.find(":"); separator_position != std::string::npos) {
              device_luid.HighPart = std::stol(value.substr(0, separator_position));
              device_luid.LowPart = std::stol(value.substr(separator_position + 1));
              p_device_luid = &device_luid;
            }
          }
        }

        InitDmlInterface(p_device_luid);
      }

      if (!disable_graph_capture) {
        session_options.AddConfigEntry("ep.dml.enable_graph_capture", "1");
        session_options.AddConfigEntry("ep.dml.disable_memory_arena", "1");
      }

      SetDmlProvider(session_options);

      if (is_primary_session_options)
        device_type_ = DeviceType::DML;  // We use a DML allocator for input/output caches, but other tensors will use CPU tensors
#endif
    } else if (provider_options.name == "qnn") {
      session_options.AddConfigEntry("ep.share_ep_contexts", "1");
      std::unordered_map<std::string, std::string> opts;
      for (auto& option : provider_options.options) {
        opts.emplace(option.first, option.second);
      }

      // TODO set device_type_ in a less hacky way.
      // now, all QNN EP enable_htp_shared_memory_allocator option values had better be consistent...
      // on the other hand, not sure if is_primary_session_options is the right thing to check here.
      if (const auto opt_it = opts.find("enable_htp_shared_memory_allocator");
          opt_it != opts.end() && opt_it->second == "1") {
        device_type_ = DeviceType::QNN;
      }

      session_options.AppendExecutionProvider("QNN", opts);
    } else if (provider_options.name == "webgpu") {
      device_type_ = DeviceType::WEBGPU;
      std::unordered_map<std::string, std::string> opts;
      for (auto& option : provider_options.options) {
        opts.emplace(option.first, option.second);
      }
      session_options.AppendExecutionProvider("WebGPU", opts);
    } else
      throw std::runtime_error("Unknown provider type: " + provider_options.name);
  }

  // If no device is set, create it, default to CPU
  if (!p_device_) {
    p_device_ = GetDeviceInterface(device_type_);
  }
}

void Model::CreateSessionOptions() {
  session_options_ = OrtSessionOptions::Create();
#if 0
  ClearProviders(*config_);
  SetProviderOption(*config_, "dml", {}, {});
#endif

  CreateSessionOptionsFromConfig(config_->model.decoder.session_options, *session_options_, true, false);

  for (auto& pipeline_model : config_->model.decoder.pipeline) {
    if (pipeline_model.session_options.has_value()) {
      auto emplaced = pipeline_session_options_.emplace(pipeline_model.model_id, OrtSessionOptions::Create());
      CreateSessionOptionsFromConfig(*pipeline_model.session_options, *emplaced.first->second, false, false);
    }
  }
}

OrtSessionOptions* Model::GetSessionOptions(const std::string& model_id) const {
  auto session_options = pipeline_session_options_.find(model_id);
  // Use the pipeline model session options id config defined it.
  if (session_options != pipeline_session_options_.end())
    return session_options->second.get();

  // Else fallback to the main session options.
  return session_options_.get();
}

std::shared_ptr<Tokenizer> Model::CreateTokenizer() const {
  return std::make_shared<Tokenizer>(*config_);
}

std::shared_ptr<MultiModalProcessor> Model::CreateMultiModalProcessor() const {
  return std::make_shared<MultiModalProcessor>(*config_, *session_info_);
}

std::shared_ptr<Model> CreateModel(OrtEnv& ort_env, const char* config_path, const RuntimeSettings* settings /*= nullptr*/) {
  std::string config_overlay;
  if (settings) {
    config_overlay = settings->GenerateConfigOverlay();
  }
  auto config = std::make_unique<Config>(fs::path(config_path), config_overlay);
  return CreateModel(ort_env, std::move(config));
}

std::shared_ptr<Model> CreateModel(OrtEnv& ort_env, std::unique_ptr<Config> config) {
  std::set<std::string> llm_types = {"chatglm", "decoder", "gemma", "gemma2", "granite", "llama", "mistral", "nemotron", "phi", "phimoe", "phi3", "phi3small", "qwen2"};
  if (config->model.type == "gpt2")
    return std::make_shared<Gpt_Model>(std::move(config), ort_env);
  if (llm_types.find(config->model.type) != llm_types.end())
    return std::make_shared<DecoderOnly_Model>(std::move(config), ort_env);
  if (config->model.type == "whisper")
    return std::make_shared<Whisper_Model>(std::move(config), ort_env);
  if (config->model.type == "phi3v")
    return std::make_shared<MultiModalVisionModel>(std::move(config), ort_env);
  if (config->model.type == "decoder-pipeline")
    return std::make_shared<DecoderOnlyPipelineModel>(std::move(config), ort_env);

  throw std::runtime_error("Unsupported model_type in config.json: " + config->model.type);
}

std::shared_ptr<GeneratorParams> CreateGeneratorParams(const Model& model) {
  return std::make_shared<GeneratorParams>(model);
}

// Used by benchmarking tests only, should not be used normally
std::shared_ptr<GeneratorParams> CreateGeneratorParams(const Config& config) {
  return std::make_shared<GeneratorParams>(config);
}

void Cast(OrtValue& input, std::unique_ptr<OrtValue>& output, DeviceInterface& device, ONNXTensorElementDataType output_type) {
  auto input_info = input.GetTensorTypeAndShapeInfo();
  auto shape = input_info->GetShape();

  if (output && shape != output->GetTensorTypeAndShapeInfo()->GetShape())
    output = nullptr;
  if (!output)
    output = OrtValue::CreateTensor(device.GetAllocator(), shape, output_type);

  if(!device.Cast(input, *output))
    GetDeviceInterface(DeviceType::CPU)->Cast(input, *output);
}

std::unique_ptr<OrtValue> Model::ExpandInputs(std::unique_ptr<OrtValue>& input, int num_beams) const {
  // Input shape (batch_size, sequence_length). The input is required with data type T.
  // Output shape (batch_size * num_beams, sequence_length)

  // If we're on CUDA, we still want to do the copy to move the data over to CUDA memory where we will read from it later.
  // DML doesn't currently support on-device scoring, so we go the same route as the CPU
  if (num_beams == 1 && (device_type_ == DeviceType::CPU || device_type_ == DeviceType::DML || device_type_ == DeviceType::WEBGPU)) {
    return std::move(input);
  }

  auto input_type_info = input->GetTensorTypeAndShapeInfo();
  auto element_type = input_type_info->GetElementType();
  auto input_shape = input_type_info->GetShape();
  const int64_t batch_size = input_shape[0];
  const int64_t data_size_bytes = input_type_info->GetElementCount() * SizeOf(element_type) / batch_size;

  input_shape[0] *= num_beams;

  auto& allocator = device_type_ == DeviceType::DML ? allocator_cpu_ : *allocator_device_;
  auto expanded = OrtValue::CreateTensor(allocator, input_shape, element_type);
<<<<<<< HEAD
  auto input_span = ByteWrapTensor(*GetDeviceInterface(DeviceType::CPU), *input);
  auto expanded_span = ByteWrapTensor(*p_device_, *expanded);

  for (int i = 0; i < batch_size; i++) {
    for (int j = 0; j < num_beams; j++) {
      expanded_span.subspan((i * num_beams + j) * data_size_bytes, data_size_bytes).CopyFrom(input_span.subspan(i * data_size_bytes, data_size_bytes));
    }
=======
  const auto* input_data = reinterpret_cast<const uint8_t*>(input->GetTensorRawData());
  auto* expanded_data = reinterpret_cast<uint8_t*>(expanded->GetTensorMutableRawData());
  auto* target = expanded_data;

  switch (device_type_) {
    case DeviceType::WEBGPU:
    case DeviceType::DML:
    case DeviceType::QNN:
      // DML and WebGpu doesn't currently support on-device scoring, so we use the CPU for non-cache inputs/outputs
    case DeviceType::CPU:
      for (int i = 0; i < batch_size; i++) {
        for (int j = 0; j < num_beams; j++) {
          memcpy(target, input_data + i * data_size_bytes, data_size_bytes);
          target += data_size_bytes;
        }
      }
      break;

#if USE_CUDA
    case DeviceType::CUDA:
      for (int i = 0; i < batch_size; i++) {
        for (int j = 0; j < num_beams; j++) {
          cudaMemcpyAsync(target, input_data + i * data_size_bytes, data_size_bytes, cudaMemcpyHostToDevice, cuda_stream_);
          target += data_size_bytes;
        }
      }
      break;
#endif
    default:
      throw std::runtime_error("ExpandInputs - Unsupported device type");
>>>>>>> 014c5f66
  }
  return expanded;
}

MultiModalProcessor::MultiModalProcessor(Config& config, const SessionInfo& session_info)
    : tokenizer_{std::make_shared<Tokenizer>(config)} {
  if (config.model.type == "phi3v") {
    image_processor_ = std::make_shared<ImageProcessor>(config, session_info);
  } else if (config.model.type == "whisper") {
    audio_processor_ = std::make_shared<AudioProcessor>(config, session_info);
  } else {
    throw std::runtime_error("MultiModalProcessor cannot be created. Expected a multimodal model. Actual: " + config.model.type);
  }
}

}  // namespace Generators<|MERGE_RESOLUTION|>--- conflicted
+++ resolved
@@ -295,7 +295,6 @@
 
 void Model::InitDeviceAllocator(OrtSession& session) {
   allocator_device_ = &allocator_cpu_;
-<<<<<<< HEAD
   if (device_type_ == DeviceType::CUDA)
     allocator_device_ = GetDeviceAllocator(session, device_type_);
 
@@ -304,41 +303,6 @@
     // for dml and webgpu we only use device memory for kv_cache
     allocator_kvcache_ = GetDeviceAllocator(session, device_type_);
   }
-=======
-  allocator_kvcache_ = &allocator_cpu_;
-#if USE_CUDA
-  if (device_type_ == DeviceType::CUDA) {
-    allocator_device_ = GetCudaAllocator(session);
-    allocator_kvcache_ = allocator_device_;
-  }
-#endif
-
-#if USE_DML
-  if (device_type_ == DeviceType::DML) {
-    memory_info_device_ = OrtMemoryInfo::Create("DML", OrtAllocatorType::OrtDeviceAllocator, 0, OrtMemType::OrtMemTypeDefault);
-    owned_allocator_device_ = Ort::Allocator::Create(session, *memory_info_device_);
-    allocator_device_ = owned_allocator_device_.get();
-    allocator_kvcache_ = allocator_device_;
-  }
-#endif
-
-#if USE_WEBGPU
-  if (device_type_ == DeviceType::WEBGPU) {
-    // for webgpu we only use device memory for kv_cache
-    memory_info_device_ = OrtMemoryInfo::Create("WebGPU_Buffer", OrtAllocatorType::OrtDeviceAllocator, 0, OrtMemType::OrtMemTypeDefault);
-    owned_allocator_device_ = Ort::Allocator::Create(session, *memory_info_device_);
-    allocator_kvcache_ = owned_allocator_device_.get();
-  }
-#endif
-
-  if (device_type_ == DeviceType::QNN) {
-    memory_info_device_ = OrtMemoryInfo::Create("QnnHtpShared", OrtAllocatorType::OrtDeviceAllocator, 0,
-                                                OrtMemType::OrtMemTypeDefault);
-    owned_allocator_device_ = Ort::Allocator::Create(session, *memory_info_device_);
-    allocator_device_ = owned_allocator_device_.get();
-    allocator_kvcache_ = allocator_device_;
-  }
->>>>>>> 014c5f66
 
   session_info_ = std::make_unique<SessionInfo>(session);
   captured_graph_pool_ = std::make_shared<CapturedGraphPool>(config_.get(), session_info_.get(), allocator_device_);
@@ -624,7 +588,6 @@
 
   auto& allocator = device_type_ == DeviceType::DML ? allocator_cpu_ : *allocator_device_;
   auto expanded = OrtValue::CreateTensor(allocator, input_shape, element_type);
-<<<<<<< HEAD
   auto input_span = ByteWrapTensor(*GetDeviceInterface(DeviceType::CPU), *input);
   auto expanded_span = ByteWrapTensor(*p_device_, *expanded);
 
@@ -632,38 +595,6 @@
     for (int j = 0; j < num_beams; j++) {
       expanded_span.subspan((i * num_beams + j) * data_size_bytes, data_size_bytes).CopyFrom(input_span.subspan(i * data_size_bytes, data_size_bytes));
     }
-=======
-  const auto* input_data = reinterpret_cast<const uint8_t*>(input->GetTensorRawData());
-  auto* expanded_data = reinterpret_cast<uint8_t*>(expanded->GetTensorMutableRawData());
-  auto* target = expanded_data;
-
-  switch (device_type_) {
-    case DeviceType::WEBGPU:
-    case DeviceType::DML:
-    case DeviceType::QNN:
-      // DML and WebGpu doesn't currently support on-device scoring, so we use the CPU for non-cache inputs/outputs
-    case DeviceType::CPU:
-      for (int i = 0; i < batch_size; i++) {
-        for (int j = 0; j < num_beams; j++) {
-          memcpy(target, input_data + i * data_size_bytes, data_size_bytes);
-          target += data_size_bytes;
-        }
-      }
-      break;
-
-#if USE_CUDA
-    case DeviceType::CUDA:
-      for (int i = 0; i < batch_size; i++) {
-        for (int j = 0; j < num_beams; j++) {
-          cudaMemcpyAsync(target, input_data + i * data_size_bytes, data_size_bytes, cudaMemcpyHostToDevice, cuda_stream_);
-          target += data_size_bytes;
-        }
-      }
-      break;
-#endif
-    default:
-      throw std::runtime_error("ExpandInputs - Unsupported device type");
->>>>>>> 014c5f66
   }
   return expanded;
 }
