--- conflicted
+++ resolved
@@ -485,9 +485,6 @@
         session_options.AddConfigEntry("session.inter_op.allow_spinning", "0");
         session_options.AddConfigEntry("session.intra_op.allow_spinning", "0");
       } else if (provider_options.name == "NvTensorRtRtx") {
-<<<<<<< HEAD
-        p_device = GetDeviceInterface(DeviceType::NvTensorRtRtx);
-=======
         // After setting the NvTensorRtRtx provider in Onnxruntime, GenAI will then treat it as the cuda device.
         session_options.AddConfigEntry("ep.nvtensorrtrtxexecutionprovider.nv_cuda_graph_enable", "1");
 
@@ -495,8 +492,7 @@
           ConfigureMultiProfile(config, session_options);
         }
 
-        p_device = GetDeviceInterface(DeviceType::CUDA);
->>>>>>> 4558add2
+        p_device = GetDeviceInterface(DeviceType::NvTensorRtRtx);
       }
 
       std::vector<const char*> keys, values;
