// Copyright (c) Microsoft Corporation. All rights reserved.
// Licensed under the MIT License.
//
// Modifications Copyright(C) 2024-2025 Advanced Micro Devices, Inc. All rights reserved.
#include <algorithm>
#include <climits>
#include <random>
#include <set>
#include <string>
#include <thread>

#include "../generators.h"
#include "../search.h"
#include "model.h"
#include "gpt.h"
#include "decoder_only.h"
#include "whisper.h"
#include "multi_modal.h"
#include "decoder_only_pipeline.h"
#include "../dml/interface.h"

namespace Generators {

State::State(const GeneratorParams& params, const Model& model)
    : model_{model},
      params_{params.shared_from_this()},
      run_options_{OrtRunOptions::Create()},
      extra_outputs_{*this} {
  // Generate a random id for graph capture
  if (params_->use_graph_capture) {
    std::random_device rd;
    std::mt19937 gen(rd());
    std::uniform_int_distribution<> dis(1, INT_MAX);
    graph_id_ = std::to_string(dis(gen));
  }
}

void State::Run(OrtSession& session, bool graph_capture_this_run) {
  if (params_->use_graph_capture) {
    if (graph_capture_this_run)
      run_options_->AddConfigEntry("gpu_graph_id", graph_id_.c_str());
    else
      run_options_->AddConfigEntry("gpu_graph_id", "-1");
  }

  if (first_run_) {
    extra_outputs_.Add(session.GetOutputNames());
    if (params_->use_multi_profile) {
      // Run the context phase profile for the first run
      run_options_->AddConfigEntry("nv_profile_index", "0");
    }
    first_run_ = false;
  } else {
    extra_outputs_.Update();
    if (params_->use_multi_profile) {
      run_options_->AddConfigEntry("nv_profile_index", "1");
    }
  }

  if (g_log.enabled && g_log.model_input_values) {
    auto& stream = Log("model_input_values");
    stream << std::endl;
    DumpTensors(model_, stream, inputs_.data(), input_names_.data(), input_names_.size(), true);
  }

  if (g_log.enabled && g_log.model_output_shapes) {
    auto& stream = Log("model_output_shapes");
    stream << std::endl;
    DumpTensors(model_, stream, outputs_.data(), output_names_.data(), output_names_.size(), false);
  }

  if (!ep_dynamic_options_next_run_.empty()) {
    std::vector<const char*> keys;
    std::vector<const char*> values;
    for (auto& kv_pair : ep_dynamic_options_next_run_) {
      keys.push_back(kv_pair.first.c_str());
      values.push_back(kv_pair.second.c_str());
    }
    session.SetEpDynamicOptions(keys.data(), values.data(), ep_dynamic_options_next_run_.size());
    ep_dynamic_options_next_run_.clear();
  }

  session.Run(run_options_.get(), input_names_.data(), inputs_.data(), input_names_.size(),
              output_names_.data(), outputs_.data(), output_names_.size());

  extra_outputs_.RegisterOutputs();

  if (g_log.enabled && g_log.model_output_values) {
    auto& stream = Log("model_output_values");
    stream << std::endl;
    DumpTensors(model_, stream, outputs_.data(), output_names_.data(), output_names_.size(), true);
  }
}

void State::SetTerminate() {
  session_terminated_ = true;
  run_options_->SetTerminate();
}

void State::UnsetTerminate() {
  session_terminated_ = false;
  run_options_->UnsetTerminate();
}

OrtValue* State::GetInput(const char* name) {
  ThrowErrorIfSessionTerminated(session_terminated_);
  for (size_t i = 0; i < input_names_.size(); i++) {
    if (std::strcmp(input_names_[i], name) == 0) {
      return inputs_[i];
    }
  }
  return nullptr;
}

OrtValue* State::GetOutput(const char* name) {
  ThrowErrorIfSessionTerminated(session_terminated_);
  for (size_t i = 0; i < output_names_.size(); i++) {
    if (std::strcmp(output_names_[i], name) == 0) {
      return outputs_[i];
    }
  }
  return nullptr;
}

void State::ClearIO() {
  input_names_.clear();
  output_names_.clear();
  inputs_.clear();
  outputs_.clear();
}

void State::SetActiveAdapter(Adapters* adapters, const std::string& adapter_name) {
  if (!adapters_) {
    adapters_ = adapters->shared_from_this();
  } else if (adapters_.get() != adapters) {
    // Two different instances of Adapters are being used. The Generator state can only manage
    // active adapters from a single Adapters container.
    throw std::runtime_error("Generator state can only register a single Adapters container.");
  }

  run_options_->AddActiveLoraAdapter(*adapters_->AcquireAdapter(adapter_name));
  adapter_names_.push_back(adapter_name);
}

State::~State() {
  if (adapters_) {
    for (const auto& adapter_name : adapter_names_) {
      adapters_->ReleaseAdapter(adapter_name);
    }
  }
}

std::vector<int32_t> PadInputs(std::span<std::span<const int32_t>> sequences, int32_t pad_token_id) {
  bool pad_right_{true};

  size_t max_length = 0;
  for (auto& sequence : sequences)
    max_length = std::max(max_length, sequence.size());

  std::vector<int32_t> result(max_length * sequences.size());
  std::span<int32_t> result_span(result);

  // Copy and pad the sequences with pad_token_id
  for (size_t i = 0; i < sequences.size(); i++) {
    auto output_span = result_span.subspan(i * max_length, max_length);
    auto input_span = sequences[i];

    auto pad_count = max_length - input_span.size();
    if (pad_right_) {
      std::copy(input_span.begin(), input_span.end(), output_span.begin());
      std::fill(output_span.end() - pad_count, output_span.end(), pad_token_id);
    } else {
      std::fill(output_span.begin(), output_span.begin() + pad_count, pad_token_id);
      std::copy(input_span.begin(), input_span.end(), output_span.begin() + pad_count);
    }
  }

  return result;
}

void CheckResult(extError_t error) {
  if (error != kOrtxOK)
    throw std::runtime_error(OrtxGetLastErrorMessage());
}

TokenizerStream::TokenizerStream(const Tokenizer& tokenizer)
    : tokenizer_{tokenizer.shared_from_this()} {
  CheckResult(OrtxCreate(kOrtxKindDetokenizerCache, cache_.Address()));
}

const std::string& TokenizerStream::Decode(int32_t token) {
  const char* string;
  CheckResult(OrtxDetokenizeCached(tokenizer_->tokenizer_, cache_, token, &string));
  chunk_ = string;
  return chunk_;
}

Tokenizer::Tokenizer(Config& config) : pad_token_id_{config.model.pad_token_id} {
  CheckResult(OrtxCreateTokenizer(tokenizer_.Address(), config.config_path.string().c_str()));
}

std::unique_ptr<TokenizerStream> Tokenizer::CreateStream() const {
  return std::make_unique<TokenizerStream>(*this);
}

std::vector<int32_t> Tokenizer::Encode(const char* text) const {
  OrtxPtr<OrtxTokenId2DArray> ids;
  CheckResult(OrtxTokenizeWithOptions(tokenizer_, &text, 1, ids.Address(), false /* add_special_tokens */));

  const extTokenId_t* tokens;
  size_t count;
  CheckResult(OrtxTokenId2DArrayGetItem(ids, 0, &tokens, &count));
  return {tokens, tokens + count};
}

std::string Tokenizer::Decode(std::span<const int32_t> tokens) const {
  OrtxPtr<OrtxStringArray> ortx_string_array;
  CheckResult(OrtxDetokenize1D(tokenizer_, reinterpret_cast<const uint32_t*>(tokens.data()), tokens.size(), ortx_string_array.Address()));

  const char* string;
  CheckResult(OrtxStringArrayGetItem(ortx_string_array, 0, &string));
  return string;
}

std::string Tokenizer::ApplyChatTemplate(const char* template_str, const char* messages, const char* tools, bool add_generation_prompt) const {
  ort_extensions::OrtxObjectPtr<OrtxTensorResult> templated_text;
  CheckResult(OrtxApplyChatTemplate(tokenizer_, template_str, messages, tools, templated_text.ToBeAssigned(), add_generation_prompt, false /*tokenize*/));

  ort_extensions::OrtxObjectPtr<OrtxTensor> tensor;
  CheckResult(OrtxTensorResultGetAt(templated_text.get(), 0, tensor.ToBeAssigned()));

  const char* text_ptr{};
  CheckResult(OrtxGetTensorData(tensor.get(), reinterpret_cast<const void**>(&text_ptr), nullptr, nullptr));

  return text_ptr;
}

std::vector<int32_t> Tokenizer::EncodeBatch(std::span<const std::string> strings) const {
  std::vector<std::vector<int32_t>> sequences;
  std::vector<std::span<const int32_t>> span_sequences;
  for (size_t i = 0; i < strings.size(); i++) {
    sequences.emplace_back(Encode(strings[i].c_str()));
    span_sequences.emplace_back(sequences.back());
  }

  return PadInputs(span_sequences, pad_token_id_);
}

std::shared_ptr<Tensor> Tokenizer::EncodeBatch(std::span<const char*> strings) const {
  std::vector<std::vector<int32_t>> sequences;
  std::vector<std::span<const int32_t>> span_sequences;
  for (size_t i = 0; i < strings.size(); i++) {
    sequences.emplace_back(Encode(strings[i]));
    span_sequences.emplace_back(sequences.back());
  }

  auto encoded = PadInputs(span_sequences, pad_token_id_);  // TODO: Pad directly into tensor vs copying?

  auto shape = std::array<int64_t, 2>{static_cast<int64_t>(strings.size()), static_cast<int64_t>(encoded.size() / strings.size())};
  auto ort_tensor_ = OrtValue::CreateTensor<int32_t>(Ort::Allocator::GetWithDefaultOptions(), shape);
  auto tensor = std::make_shared<Tensor>(std::move(ort_tensor_));
  std::copy(encoded.begin(), encoded.end(), tensor->GetMutableData<int32_t>());

  return tensor;
}

std::vector<std::string> Tokenizer::DecodeBatch(std::span<const int32_t> sequences, size_t count) const {
  if (sequences.size() % count != 0)
    throw std::runtime_error("DecodeBatch: sequences must be evenly divisible by the count");
  size_t sequence_length = sequences.size() / count;
  std::vector<std::string> strings;
  for (size_t i = 0; i < count; i++)
    strings.emplace_back(Decode(sequences.subspan(sequence_length * i, sequence_length)));
  return strings;
}

int32_t Tokenizer::TokenToTokenId(const char* token) const {
  extTokenId_t token_id;
  CheckResult(OrtxConvertTokenToId(tokenizer_, token, &token_id));
  return token_id;
}

/**
 * @brief Creates multi-profile shapes for TensorRT execution provider optimization.
 *
 * This function generates separate profiles for each of the context and generation phases to optimize performance
 * Each profile includes shapes for input tensors (input_ids, attention_mask, position_ids)
 * and key-value cache tensors with appropriate dimensions based on the model configuration.
 *
 */
void ConfigureMultiProfile(const Config& config, OrtSessionOptions& session_options) {
  // Get model parameters from decoder config
  const int num_layers = config.model.decoder.num_hidden_layers;
  const int num_kv_heads = config.model.decoder.num_key_value_heads;
  const int head_dim = config.model.decoder.head_size;

  // Get max context length from config
  const int max_context_len = config.model.context_length;
  const int opt_context_len = config.model.context_length / 2;
  const int min_seq_len = 1;

  // Extract KV cache name patterns from decoder config
  std::string_view past_key_pattern = config.model.decoder.inputs.past_key_names;
  std::string_view past_value_pattern = config.model.decoder.inputs.past_value_names;

  // Helper function to add input shapes (input_ids, attention_mask, position_ids)
  const auto add_input_shapes = [](std::ostringstream& shapes, int seq_len, bool append = false) {
    if (append) shapes << ",";
    shapes << Config::Defaults::InputIdsName << ":1x" << seq_len << ","
           << Config::Defaults::AttentionMaskName << ":1x" << seq_len << ","
           << Config::Defaults::PositionIdsName << ":1x" << seq_len;
  };

  // Helper function to add generation phase input shapes
  const auto add_generation_input_shapes = [](std::ostringstream& shapes, int context_len) {
    shapes << "," << Config::Defaults::AttentionMaskName << ":1x" << context_len << ","
           << Config::Defaults::InputIdsName << ":1x1,"
           << Config::Defaults::PositionIdsName << ":1x1";
  };

  // Helper function to add empty KV cache shapes for all layers
  const auto add_empty_key_value_cache_shapes = [](std::ostringstream& shapes,
                                                   std::string_view key_pattern,
                                                   std::string_view value_pattern,
                                                   int num_layers,
                                                   int num_kv_heads,
                                                   int head_dim) {
    for (int i = 0; i < num_layers; i++) {
      // Use the existing function to format the key/value names
      std::string key_name = ComposeKeyValueName(std::string(key_pattern), i);
      std::string value_name = ComposeKeyValueName(std::string(value_pattern), i);

      shapes << "," << key_name << ":1x" << num_kv_heads << "x0x" << head_dim;
      shapes << "," << value_name << ":1x" << num_kv_heads << "x0x" << head_dim;
    }
  };

  // Helper function to add KV cache with sequence length
  const auto add_key_value_cache_shapes = [](std::ostringstream& shapes,
                                             std::string_view key_pattern,
                                             std::string_view value_pattern,
                                             int seq_len,
                                             int num_layers,
                                             int num_kv_heads,
                                             int head_dim) {
    for (int i = 0; i < num_layers; i++) {
      // Use the existing function to format the key/value names
      std::string key_name = ComposeKeyValueName(std::string(key_pattern), i);
      std::string value_name = ComposeKeyValueName(std::string(value_pattern), i);

      shapes << "," << key_name << ":1x" << num_kv_heads << "x" << seq_len << "x" << head_dim;
      shapes << "," << value_name << ":1x" << num_kv_heads << "x" << seq_len << "x" << head_dim;
    }
  };

  std::ostringstream min_shapes, opt_shapes, max_shapes;

  // MIN SHAPES (context phase and first token generation)
  add_input_shapes(min_shapes, min_seq_len);
  add_empty_key_value_cache_shapes(min_shapes, past_key_pattern, past_value_pattern, num_layers, num_kv_heads, head_dim);
  add_generation_input_shapes(min_shapes, min_seq_len);
  add_key_value_cache_shapes(min_shapes, past_key_pattern, past_value_pattern, min_seq_len, num_layers, num_kv_heads, head_dim);

  // OPT SHAPES (prefill with medium context and generation after medium context)
  add_input_shapes(opt_shapes, opt_context_len);
  add_empty_key_value_cache_shapes(opt_shapes, past_key_pattern, past_value_pattern, num_layers, num_kv_heads, head_dim);
  add_generation_input_shapes(opt_shapes, opt_context_len);
  add_key_value_cache_shapes(opt_shapes, past_key_pattern, past_value_pattern, opt_context_len - 1, num_layers, num_kv_heads, head_dim);

  // MAX SHAPES (prefill with maximum context and generation after maximum context)
  add_input_shapes(max_shapes, max_context_len);
  add_empty_key_value_cache_shapes(max_shapes, past_key_pattern, past_value_pattern, num_layers, num_kv_heads, head_dim);
  add_generation_input_shapes(max_shapes, max_context_len);
  add_key_value_cache_shapes(max_shapes, past_key_pattern, past_value_pattern, max_context_len - 1, num_layers, num_kv_heads, head_dim);

  // Add the constructed profiles to session options
  session_options.AddConfigEntry("ep.nvtensorrtrtxexecutionprovider.nv_profile_min_shapes", min_shapes.str().c_str());
  session_options.AddConfigEntry("ep.nvtensorrtrtxexecutionprovider.nv_profile_opt_shapes", opt_shapes.str().c_str());
  session_options.AddConfigEntry("ep.nvtensorrtrtxexecutionprovider.nv_profile_max_shapes", max_shapes.str().c_str());
}

DeviceInterface* SetProviderSessionOptions(OrtSessionOptions& session_options,
                                           const std::vector<std::string>& providers,
                                           const std::vector<Config::ProviderOptions>& provider_options_list,
                                           bool is_primary_session_options,
                                           bool disable_graph_capture,
                                           const Config& config) {
  DeviceInterface* p_device{};

  auto providers_list = providers;
  if (!is_primary_session_options) {
    // Providers specified in a non-primary provider options list are added
    // to the primary providers. They are considered immutable and implicitly
    // added as providers.
    std::transform(provider_options_list.begin(), provider_options_list.end(), std::back_inserter(providers_list),
                   [](const auto& provider_options) { return provider_options.name; });
  }

  for (auto& provider : providers_list) {
    auto provider_options_it = std::find_if(provider_options_list.begin(), provider_options_list.end(),
                                            [&provider](const Config::ProviderOptions& po) { return po.name == provider; });

    if (provider_options_it == provider_options_list.end()) {
      throw std::runtime_error("Provider options not found for provider: " + provider);
    }
    const auto& provider_options = *provider_options_it;

    if (provider_options.name == "cuda") {
      auto ort_provider_options = OrtCUDAProviderOptionsV2::Create();
      std::vector<const char*> keys, values;
      for (auto& option : provider_options.options) {
        keys.emplace_back(option.first.c_str());
        values.emplace_back(option.second.c_str());
      }
      ort_provider_options->Update(keys.data(), values.data(), keys.size());

      // Device type determines the scoring device.
      // Only use the primary session options to determine the device type
      if (is_primary_session_options) {
        p_device = GetDeviceInterface(DeviceType::CUDA);

        // Create and set our cudaStream_t
        ort_provider_options->UpdateValue("user_compute_stream", p_device->GetCudaStream());
      }

      session_options.AppendExecutionProvider_CUDA_V2(*ort_provider_options);
    } else if (provider_options.name == "rocm") {
      OrtROCMProviderOptions ort_provider_options;

      std::vector<const char*> keys, values;
      for (auto& option : provider_options.options) {
        keys.emplace_back(option.first.c_str());
        values.emplace_back(option.second.c_str());
      }

      Ort::ThrowOnError(Ort::api->UpdateROCMProviderOptions(&ort_provider_options, keys.data(), values.data(), keys.size()));
      session_options.AppendExecutionProvider_ROCM(ort_provider_options);
    } else if (provider_options.name == "DML") {
#if USE_DML
      if (!GetDmlInterface()) {
        LUID device_luid{};
        LUID* p_device_luid{};
        for (const auto& [name, value] : provider_options.options) {
          if (name == "luid") {
            if (auto separator_position = value.find(":"); separator_position != std::string::npos) {
              device_luid.HighPart = std::stol(value.substr(0, separator_position));
              device_luid.LowPart = std::stol(value.substr(separator_position + 1));
              p_device_luid = &device_luid;
            }
          }
        }

        InitDmlInterface(p_device_luid);
      }

      if (!disable_graph_capture) {
        session_options.AddConfigEntry("ep.dml.enable_graph_capture", "1");
        session_options.AddConfigEntry("ep.dml.disable_memory_arena", "1");
      }

      SetDmlProvider(session_options);

      if (is_primary_session_options)
        p_device = GetDeviceInterface(DeviceType::DML);  // We use a DML allocator for input/output caches, but other tensors will use CPU tensors
#else
      throw std::runtime_error("DML provider requested, but the installed GenAI has not been built with DML support");
#endif
    } else {
      // For providers that go through the extensible AppendExecutionProvider API:
      if (provider_options.name == "QNN") {
        session_options.AddConfigEntry("ep.share_ep_contexts", "1");
        // TODO set device_type_ in a less hacky way.
        // now, all QNN EP enable_htp_shared_memory_allocator option values had better be consistent...
        // on the other hand, not sure if is_primary_session_options is the right thing to check here.
        if (const auto opt_it = std::find_if(provider_options.options.begin(), provider_options.options.end(),
                                             [](const auto& pair) { return pair.first == "enable_htp_shared_memory_allocator"; });
            opt_it != provider_options.options.end() && opt_it->second == "1") {
          p_device = GetDeviceInterface(DeviceType::QNN);
        }
      } else if (provider_options.name == "WebGPU")
        p_device = GetDeviceInterface(DeviceType::WEBGPU);
      else if (provider_options.name == "OpenVINO")
        p_device = GetDeviceInterface(DeviceType::OpenVINO);
      else if (provider_options.name == "VitisAI") {
        session_options.AddConfigEntry("session.inter_op.allow_spinning", "0");
        session_options.AddConfigEntry("session.intra_op.allow_spinning", "0");
      } else if (provider_options.name == "NvTensorRtRtx") {
        // After setting the NvTensorRtRtx provider in Onnxruntime, GenAI will then treat it as the cuda device.
        session_options.AddConfigEntry("ep.nvtensorrtrtxexecutionprovider.nv_cuda_graph_enable", "1");

        if (IsMultiProfileEnabled(config.model.decoder.session_options)) {
          ConfigureMultiProfile(config, session_options);
        }

        p_device = GetDeviceInterface(DeviceType::CUDA);
      }

      std::vector<const char*> keys, values;
      for (auto& option : provider_options.options) {
        keys.emplace_back(option.first.c_str());
        values.emplace_back(option.second.c_str());
      }
      session_options.AppendExecutionProvider(provider_options.name.c_str(), keys.data(), values.data(), keys.size());
    }
  }
  return p_device;
}

// Trivial ONNX model that just returns a single float constant. Used below to create an OrtSession that
// lets us get a device Ort::Allocator for each device type. This is necessary because the Ort::Allocator
// needs to persist and is valid for the lifetime of this OrtSession.
static const uint8_t g_trivial_model[] = {
    0x08, 0x0a, 0x12, 0x01, 0x61, 0x3a, 0x53, 0x0a, 0x38, 0x12, 0x06, 0x76, 0x61, 0x6c, 0x75, 0x65,
    0x73, 0x22, 0x08, 0x43, 0x6f, 0x6e, 0x73, 0x74, 0x61, 0x6e, 0x74, 0x2a, 0x24, 0x0a, 0x05, 0x76,
    0x61, 0x6c, 0x75, 0x65, 0x2a, 0x18, 0x08, 0x01, 0x10, 0x01, 0x42, 0x0c, 0x63, 0x6f, 0x6e, 0x73,
    0x74, 0x5f, 0x74, 0x65, 0x6e, 0x73, 0x6f, 0x72, 0x4a, 0x04, 0x00, 0x00, 0x00, 0x00, 0xa0, 0x01,
    0x04, 0x12, 0x01, 0x62, 0x62, 0x14, 0x0a, 0x06, 0x76, 0x61, 0x6c, 0x75, 0x65, 0x73, 0x12, 0x0a,
    0x0a, 0x08, 0x08, 0x01, 0x12, 0x04, 0x0a, 0x02, 0x08, 0x01, 0x42, 0x04, 0x0a, 0x00, 0x10, 0x15};

// Since Python/Others can and will hold onto a generator object past the model object's lifetime we need to ensure
// the allocator used is not destroyed until last. This keeps the allocator around until exit, after all other memory
// has been destroyed. Without this, we will crash in the Onnxruntime BFCArena code when deleting tensors due to the
// arena already being destroyed.
void EnsureDeviceOrtInit(DeviceInterface& device, const Config& config) {
  // CPU Allocator is a special case, it's not in the owned 'allocator_device_' table below so we handle it separately
  // OpenVINO delegates to the CPU device allocator
  auto type = device.GetType();
  if (type == DeviceType::CPU || type == DeviceType::OpenVINO)
    return;

  auto& allocator = GetOrtGlobals()->device_allocators_[static_cast<int>(type)];
  if (allocator.allocator_)
    return;

  // Allocator lifetime is tied to the execution provider lifetime, which is typically per Session.
  // We create a global dummy Session using a trivial model with the required EP in order to get the allocator so we can
  // re-use it for all models.
  // This ensures memory allocated on-device for model inputs/outputs is valid for the lifetime of GenAI.

  // Names for the device types used by 'SetProviderSessionOptions'
  static const char* device_type_names[] = {"CPU (Not used, see above)", "cuda", "DML", "WebGPU", "QNN", "OpenVINO (Not used, see above)"};
  static_assert(std::size(device_type_names) == static_cast<size_t>(DeviceType::MAX));

  // Create an OrtSessionOptions and set the options to use the DeviceType we're using here
  auto session_options = OrtSessionOptions::Create();
  std::vector<Config::ProviderOptions> provider_options_list;
  provider_options_list.emplace_back(Config::ProviderOptions{device_type_names[static_cast<int>(type)], {}});
  // QnnHtpShared is a special case. This allocator is only made available when the provider option
  // 'enable_htp_shared_memory_allocator' is set to 1.
  if (type == DeviceType::QNN) {
    provider_options_list.back().options.emplace_back("enable_htp_shared_memory_allocator", "1");
  }
  const std::vector<std::string> providers{device_type_names[static_cast<int>(type)]};
  SetProviderSessionOptions(*session_options, providers, provider_options_list, true, false, config);
  session_options->SetLogSeverityLevel(ORT_LOGGING_LEVEL_ERROR);  // Errors only here, as warnings are not useful to the user

  allocator.session_ = OrtSession::Create(GetOrtEnv(), g_trivial_model, sizeof(g_trivial_model), session_options.get());

  // Names for the device memory types used by 'OrtMemoryInfo::Create'
  static const char* device_memory_type_names[] = {"CPU (Not used, see above)", "Cuda", "DML", "WebGPU_Buffer", "QnnHtpShared", "OpenVINO (Not used, see above)"};
  static_assert(std::size(device_memory_type_names) == static_cast<size_t>(DeviceType::MAX));

  // Get the allocator from the OrtSession for the DeviceType (it's called 'AllocatorCreate' but it's really 'AllocatorGet')
  auto name = device_memory_type_names[static_cast<int>(type)];
  auto memory_info = OrtMemoryInfo::Create(name, OrtAllocatorType::OrtDeviceAllocator, 0, OrtMemType::OrtMemTypeDefault);
  allocator.allocator_ = Ort::Allocator::Create(*allocator.session_, *memory_info);
  if (!allocator.allocator_) {
    allocator = {};  // Reset everything just to be safe
    throw std::runtime_error("Unexpected failure to create device memory allocator for " + std::string(name));
  }
  device.InitOrt(*Ort::api, *allocator.allocator_);
}

void SessionInfo::Add(OrtSession& session) {
  auto input_names = session.GetInputNames();
  for (size_t i = 0; i < input_names.size(); i++) {
    auto type_info = session.GetInputTypeInfo(i);
    auto input_type = type_info->GetTensorTypeAndShapeInfo().GetElementType();
    auto found_input = inputs_.find(input_names[i]);
    if (found_input != inputs_.end() && found_input->second->GetTensorTypeAndShapeInfo().GetElementType() != input_type)
      throw std::runtime_error("Model input type mismatch: " + input_names[i] + " expected " +
                               std::to_string(found_input->second->GetTensorTypeAndShapeInfo().GetElementType()) +
                               " got " + std::to_string(input_type));
    inputs_.emplace(std::make_pair(std::move(input_names[i]), std::move(type_info)));
  }

  auto output_names = session.GetOutputNames();
  for (size_t i = 0; i < output_names.size(); i++) {
    auto type_info = session.GetOutputTypeInfo(i);
    outputs_.emplace(std::make_pair(std::move(output_names[i]), std::move(type_info)));
  }
}

bool SessionInfo::HasInput(const std::string& name) const {
  return inputs_.find(name) != inputs_.end();
}

bool SessionInfo::HasOutput(const std::string& name) const {
  return outputs_.find(name) != outputs_.end();
}

ONNXTensorElementDataType SessionInfo::GetInputDataType(const std::string& name) const {
  auto result = inputs_.find(name);
  if (result == inputs_.end())
    throw std::runtime_error("Model input was not found: " + name);
  return result->second->GetTensorTypeAndShapeInfo().GetElementType();
}

ONNXTensorElementDataType SessionInfo::GetOutputDataType(const std::string& name) const {
  auto result = outputs_.find(name);
  if (result == outputs_.end())
    throw std::runtime_error("Model output was not found: " + name);
  return result->second->GetTensorTypeAndShapeInfo().GetElementType();
}

std::vector<std::string> SessionInfo::GetInputNames() const {
  std::vector<std::string> names;
  names.reserve(inputs_.size());
  for (const auto& input : inputs_)
    names.push_back(input.first);
  return names;
}

std::vector<const char*> SessionInfo::GetInputSymbolicShape(const std::string& name) const {
  auto type_info = inputs_.find(name);
  if (type_info == inputs_.end())
    throw std::runtime_error("Model input was not found: " + name);
  return type_info->second->GetTensorTypeAndShapeInfo().GetSymbolicDimensions();
}

std::vector<const char*> SessionInfo::GetOutputSymbolicShape(const std::string& name) const {
  auto type_info = outputs_.find(name);
  if (type_info == outputs_.end())
    throw std::runtime_error("Model output was not found: " + name);
  return type_info->second->GetTensorTypeAndShapeInfo().GetSymbolicDimensions();
}

Model::Model(std::unique_ptr<Config> config) : config_{std::move(config)} {
  CreateSessionOptions();
  EnsureDeviceOrtInit(*p_device_, *config_);

  // Only CUDA and DML does every input on the device
  if (p_device_->GetType() == DeviceType::CUDA || p_device_->GetType() == DeviceType::DML)
    p_device_inputs_ = p_device_;
  else
    p_device_inputs_ = GetDeviceInterface(DeviceType::CPU);

  // The kvcache is always allocated in device memory
  p_device_kvcache_ = p_device_;
}

Model::~Model() = default;

void Model::CreateSessionOptionsFromConfig(const Config::SessionOptions& config_session_options,
                                           OrtSessionOptions& session_options,
                                           bool is_primary_session_options,
                                           bool disable_graph_capture) {
  // Default to a limit of 16 threads to optimize performance
  constexpr int min_thread_nums = 1;
  constexpr int max_thread_nums = 16;
  int num_of_cores = std::max(min_thread_nums, static_cast<int>(std::thread::hardware_concurrency() / 2));
  session_options.SetIntraOpNumThreads(std::min(num_of_cores, max_thread_nums));

  if (config_session_options.intra_op_num_threads.has_value()) {
    session_options.SetIntraOpNumThreads(config_session_options.intra_op_num_threads.value());
  }

  if (config_session_options.inter_op_num_threads.has_value()) {
    session_options.SetInterOpNumThreads(config_session_options.inter_op_num_threads.value());
  }

  if (config_session_options.enable_cpu_mem_arena.has_value()) {
    if (config_session_options.enable_cpu_mem_arena.value())
      session_options.EnableCpuMemArena();
    else
      session_options.DisableCpuMemArena();
  }

  if (config_session_options.enable_mem_pattern.has_value()) {
    if (config_session_options.enable_mem_pattern.value())
      session_options.EnableMemPattern();
    else
      session_options.DisableMemPattern();
  }

  if (config_session_options.log_id.has_value()) {
    session_options.SetLogId(config_session_options.log_id.value().c_str());
  }

  if (config_session_options.log_severity_level.has_value()) {
    session_options.SetLogSeverityLevel(config_session_options.log_severity_level.value());
  }

  if (config_session_options.enable_profiling.has_value()) {
    fs::path profile_file_prefix{config_session_options.enable_profiling.value()};
    session_options.EnableProfiling(profile_file_prefix.c_str());
  }

  if (config_session_options.disable_cpu_ep_fallback.has_value()) {
    if (config_session_options.disable_cpu_ep_fallback.value())
      session_options.DisableCpuEpFallback();
    else
      session_options.EnableCpuEpFallback();
  }

  if (config_session_options.disable_quant_qdq.has_value()) {
    if (config_session_options.disable_quant_qdq.value())
      session_options.DisableQuantQdq();
    else
      session_options.EnableQuantQdq();
  }

  if (config_session_options.enable_quant_qdq_cleanup.has_value()) {
    if (config_session_options.enable_quant_qdq_cleanup.value())
      session_options.EnableQuantQdqCleanup();
    else
      session_options.DisableQuantQdqCleanup();
  }

  if (config_session_options.ep_context_enable.has_value()) {
    if (config_session_options.ep_context_enable.value())
      session_options.SetEpContextEnable();
  }

  if (config_session_options.ep_context_embed_mode.has_value()) {
    session_options.SetEpContextEmbedMode(config_session_options.ep_context_embed_mode.value().c_str());
  }

  if (config_session_options.ep_context_file_path.has_value()) {
    session_options.SetEpContextFilePath(config_session_options.ep_context_file_path.value().c_str());
  }

  if (config_session_options.provider_options.empty() && config_session_options.use_env_allocators) {
    // Share env allocators across sessions that only use the CPU provider
    session_options.AddConfigEntry("session.use_env_allocators", "1");
  }

  for (auto& config_entry : config_session_options.config_entries) {
    session_options.AddConfigEntry(config_entry.first.c_str(), config_entry.second.c_str());
  }

  if (config_session_options.custom_ops_library.has_value()) {
    fs::path custom_library_file_prefix{config_session_options.custom_ops_library.value()};
    session_options.RegisterCustomOpsLibrary(custom_library_file_prefix.c_str());
  }

  if (config_session_options.graph_optimization_level.has_value()) {
    session_options.SetGraphOptimizationLevel(config_session_options.graph_optimization_level.value());
  }

<<<<<<< HEAD
  p_device_ = SetProviderSessionOptions(session_options, config_session_options.providers,
                                        config_session_options.provider_options, is_primary_session_options,
                                        disable_graph_capture, *config_);
=======
  auto session_device = SetProviderSessionOptions(session_options, config_session_options.providers,
                                                  config_session_options.provider_options, is_primary_session_options,
                                                  disable_graph_capture);
>>>>>>> 36d8e68f

  if (!p_device_) {
    p_device_ = session_device;
  } else if (session_device != nullptr && session_device->GetType() != p_device_->GetType()) {
    throw std::runtime_error("Running a model with multiple providers is not supported. Encountered " +
                             to_string(session_device->GetType()) + " and " + to_string(p_device_->GetType()));
  }
}

void Model::CreateSessionOptions() {
  session_options_ = OrtSessionOptions::Create();

  CreateSessionOptionsFromConfig(config_->model.decoder.session_options, *session_options_, true, false);

  for (auto& pipeline_model : config_->model.decoder.pipeline) {
    if (pipeline_model.session_options.has_value()) {
      auto emplaced = pipeline_session_options_.emplace(pipeline_model.model_id, OrtSessionOptions::Create());
      CreateSessionOptionsFromConfig(*pipeline_model.session_options, *emplaced.first->second, false, false);
    }
  }

  // Fallback to CPU if no provider specific interface was set
  if (!p_device_)
    p_device_ = GetDeviceInterface(DeviceType::CPU);
}

OrtSessionOptions* Model::GetSessionOptions(const std::string& model_id) const {
  auto session_options = pipeline_session_options_.find(model_id);
  // Use the pipeline model session options id config defined it.
  if (session_options != pipeline_session_options_.end())
    return session_options->second.get();

  // Else fallback to the main session options.
  return session_options_.get();
}

std::shared_ptr<Tokenizer> Model::CreateTokenizer() const {
  return std::make_shared<Tokenizer>(*config_);
}

std::shared_ptr<MultiModalProcessor> Model::CreateMultiModalProcessor() const {
  return std::make_shared<MultiModalProcessor>(*config_, session_info_);
}

std::shared_ptr<Model> CreateModel(OrtEnv& ort_env, const char* config_path, const RuntimeSettings* settings /*= nullptr*/) {
  std::string config_overlay;
  if (settings) {
    config_overlay = settings->GenerateConfigOverlay();
  }
  auto config = std::make_unique<Config>(fs::path(config_path), config_overlay);
  return CreateModel(ort_env, std::move(config));
}

std::shared_ptr<Model> CreateModel(OrtEnv& ort_env, std::unique_ptr<Config> config) {
  std::set<std::string> llm_types = {"chatglm", "decoder", "gemma", "gemma2", "gemma3_text",
                                     "granite", "llama", "mistral", "nemotron", "olmo",
                                     "phi", "phimoe", "phi3", "phi3small", "qwen2", "qwen3"};
  if (config->model.type == "gpt2")
    return std::make_shared<Gpt_Model>(std::move(config), ort_env);
  if (llm_types.find(config->model.type) != llm_types.end())
    return std::make_shared<DecoderOnly_Model>(std::move(config), ort_env);
  if (config->model.type == "whisper")
    return std::make_shared<Whisper_Model>(std::move(config), ort_env);
  if (config->model.type == "phi3v")
    return std::make_shared<MultiModalLanguageModel>(std::move(config), ort_env, true, false);
  if (config->model.type == "decoder-pipeline")
    return std::make_shared<DecoderOnlyPipelineModel>(std::move(config), ort_env);
  if (config->model.type == "phi4mm")
    return std::make_shared<MultiModalLanguageModel>(std::move(config), ort_env, true, true);
  if (config->model.type == "gemma3")
    return std::make_shared<MultiModalLanguageModel>(std::move(config), ort_env, true, false);

  throw std::runtime_error("Unsupported model_type in config.json: " + config->model.type);
}

std::shared_ptr<GeneratorParams> CreateGeneratorParams(const Model& model) {
  return std::make_shared<GeneratorParams>(model);
}

// Used by benchmarking tests only, should not be used normally
std::shared_ptr<GeneratorParams> CreateGeneratorParams(const Config& config) {
  return std::make_shared<GeneratorParams>(config);
}

void Cast(OrtValue& input, std::unique_ptr<OrtValue>& output, DeviceInterface& device, ONNXTensorElementDataType output_type) {
  auto input_info = input.GetTensorTypeAndShapeInfo();
  auto shape = input_info->GetShape();

  if (output && shape != output->GetTensorTypeAndShapeInfo()->GetShape())
    output = nullptr;
  if (!output)
    output = OrtValue::CreateTensor(device.GetAllocator(), shape, output_type);

  auto input_type = input_info->GetElementType();
  auto element_count = input_info->GetElementCount();

  if (element_count != output->GetTensorTypeAndShapeInfo()->GetElementCount())
    throw std::runtime_error("Cast: input and output element count mismatch");

  void* input_data = input.GetTensorMutableRawData();
  void* output_data = output->GetTensorMutableRawData();
  if (!device.Cast(input_data, output_data, input_type, output_type, element_count)) {
    auto input_span = ByteWrapTensor(device, input);
    auto output_span = ByteWrapTensor(device, *output);
    input_data = input_span.CopyDeviceToCpu().data();
    output_data = output_span.CopyDeviceToCpu().data();
    GetDeviceInterface(DeviceType::CPU)->Cast(input_data, output_data, input_type, output_type, element_count);
    output_span.CopyCpuToDevice();
  }
}

std::unique_ptr<OrtValue> Model::ExpandInputs(std::unique_ptr<OrtValue>& input, int num_beams) const {
  // Input shape (batch_size, sequence_length). The input is required with data type T.
  // Output shape (batch_size * num_beams, sequence_length)

  // When num_beams == 1, we don't need to expand the input, but the expand has a side effect of copying from
  // CPU memory to device memory, so we can skip if the p_device_inputs_ is the CPU device
  if (num_beams == 1 && p_device_inputs_ == GetDeviceInterface(DeviceType::CPU))
    return std::move(input);

  auto input_type_info = input->GetTensorTypeAndShapeInfo();
  auto element_type = input_type_info->GetElementType();
  auto input_shape = input_type_info->GetShape();
  const int64_t batch_size = input_shape[0];
  const int64_t data_size_bytes = input_type_info->GetElementCount() * SizeOf(element_type) / batch_size;

  input_shape[0] *= num_beams;

  auto input_span = ByteWrapTensor(*GetDeviceInterface(DeviceType::CPU), *input);
  auto expanded = OrtValue::CreateTensor(p_device_inputs_->GetAllocator(), input_shape, element_type);
  auto expanded_span = ByteWrapTensor(*p_device_inputs_, *expanded);

  // Detect fast & simple copy case
  if (num_beams == 1) {
    expanded_span.CopyFrom(input_span);
  } else {
    // TODO (RyanHill): To avoid cuda uninitialized memory warnings, we should copy input_span to device memory first
    for (int i = 0; i < batch_size; i++) {
      for (int j = 0; j < num_beams; j++) {
        expanded_span.subspan((i * num_beams + j) * data_size_bytes, data_size_bytes).CopyFrom(input_span.subspan(i * data_size_bytes, data_size_bytes));
      }
    }
  }
  return expanded;
}

MultiModalProcessor::MultiModalProcessor(Config& config, const SessionInfo& session_info)
    : tokenizer_{std::make_shared<Tokenizer>(config)},
      processor_factory_{
          {"phi3v", Processor::Create<PhiImageProcessor>},
          {"whisper", Processor::Create<WhisperProcessor>},
          {"phi4mm", Processor::Create<PhiMultiModalProcessor>},
          {"gemma3", Processor::Create<GemmaImageProcessor>}} {
  auto processor = processor_factory_.find(config.model.type);
  if (processor != processor_factory_.end()) {
    processor_ = processor->second(config, session_info);
  } else {
    throw std::runtime_error("MultiModalProcessor cannot be created. " + config.model.type + " is not a registered multi-modal model type.");
  }
}

std::unique_ptr<NamedTensors> MultiModalProcessor::Process(const std::string& prompt, const Images* images, const Audios* audios) const {
  Payload payload{prompt, images, audios};
  return processor_->Process(*tokenizer_, payload);
}
}  // namespace Generators<|MERGE_RESOLUTION|>--- conflicted
+++ resolved
@@ -748,15 +748,9 @@
     session_options.SetGraphOptimizationLevel(config_session_options.graph_optimization_level.value());
   }
 
-<<<<<<< HEAD
-  p_device_ = SetProviderSessionOptions(session_options, config_session_options.providers,
-                                        config_session_options.provider_options, is_primary_session_options,
-                                        disable_graph_capture, *config_);
-=======
   auto session_device = SetProviderSessionOptions(session_options, config_session_options.providers,
                                                   config_session_options.provider_options, is_primary_session_options,
-                                                  disable_graph_capture);
->>>>>>> 36d8e68f
+                                                  disable_graph_capture, *config_);
 
   if (!p_device_) {
     p_device_ = session_device;
