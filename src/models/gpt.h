#pragma once
#include "model.h"
#include "input_ids.h"
#include "logits.h"
#include "kv_cache.h"
#include "position_inputs.h"
#include "extra_inputs.h"

namespace Generators {

struct Gpt_Model : Model {
  Gpt_Model(std::unique_ptr<Config> config, OrtEnv& ort_env);

  std::unique_ptr<State> CreateState(DeviceSpan<int32_t> sequence_lengths, const GeneratorParams& params) const override;

  std::unique_ptr<OrtSession> session_decoder_;
};

struct Gpt_State : State {
<<<<<<< HEAD
  Gpt_State(const Gpt_Model& model, RoamingArray<int32_t> sequence_lengths, const GeneratorParams& params);
  RoamingArray<float> Run(int current_length, RoamingArray<int32_t> next_tokens, RoamingArray<int32_t> next_indices) override;
  
  void RewindTo(size_t index) override;

 private:
  void UpdateInputsOutputs(RoamingArray<int32_t>& next_tokens, RoamingArray<int32_t> beam_indices, int current_length);
=======
  Gpt_State(const Gpt_Model& model, DeviceSpan<int32_t> sequence_lengths, const GeneratorParams& params);
  DeviceSpan<float> Run(int current_length, DeviceSpan<int32_t> next_tokens, DeviceSpan<int32_t> next_indices) override;

 private:
  void UpdateInputsOutputs(DeviceSpan<int32_t>& next_tokens, DeviceSpan<int32_t> beam_indices, int current_length);
>>>>>>> dc9bc02c

  const Gpt_Model& model_;

  InputIDs input_ids_{*this};
  Logits logits_{*this};
  KV_Cache_Combined kv_cache_{*this};
  PositionInputs position_inputs_;
  ExtraInputs extra_inputs_{*this};
};
}  // namespace Generators<|MERGE_RESOLUTION|>--- conflicted
+++ resolved
@@ -17,21 +17,13 @@
 };
 
 struct Gpt_State : State {
-<<<<<<< HEAD
-  Gpt_State(const Gpt_Model& model, RoamingArray<int32_t> sequence_lengths, const GeneratorParams& params);
-  RoamingArray<float> Run(int current_length, RoamingArray<int32_t> next_tokens, RoamingArray<int32_t> next_indices) override;
+  Gpt_State(const Gpt_Model& model, DeviceSpan<int32_t> sequence_lengths_unk, const GeneratorParams& params);
+  DeviceSpan<float> Run(int current_length, DeviceSpan<int32_t> next_tokens, DeviceSpan<int32_t> next_indices) override;
   
   void RewindTo(size_t index) override;
 
  private:
-  void UpdateInputsOutputs(RoamingArray<int32_t>& next_tokens, RoamingArray<int32_t> beam_indices, int current_length);
-=======
-  Gpt_State(const Gpt_Model& model, DeviceSpan<int32_t> sequence_lengths, const GeneratorParams& params);
-  DeviceSpan<float> Run(int current_length, DeviceSpan<int32_t> next_tokens, DeviceSpan<int32_t> next_indices) override;
-
- private:
   void UpdateInputsOutputs(DeviceSpan<int32_t>& next_tokens, DeviceSpan<int32_t> beam_indices, int current_length);
->>>>>>> dc9bc02c
 
   const Gpt_Model& model_;
 
