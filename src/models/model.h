// Copyright (c) Microsoft Corporation. All rights reserved.
// Licensed under the MIT License.
#pragma once
#include "ortx_tokenizer.h"
#include "../generators.h"
#include "utils.h"
#include "phi_image_processor.h"
#include "whisper_processor.h"
#include "phi_multimodal_processor.h"
#include "adapters.h"
#include "extra_outputs.h"

namespace Generators {

struct Tokenizer;

void Cast(OrtValue& input, std::unique_ptr<OrtValue>& output, DeviceInterface& device, ONNXTensorElementDataType type);
void CheckResult(extError_t error);

struct State {
  State(const GeneratorParams& params, const Model& model_);
  virtual ~State();

  virtual DeviceSpan<float> Run(int total_length, DeviceSpan<int32_t>& next_tokens, DeviceSpan<int32_t> next_indices = {}) = 0;
  virtual void Finalize(int current_length) {}

  void SetTerminate();
  void UnsetTerminate();
<<<<<<< HEAD
  mutable bool session_terminated_{};
=======
  bool session_terminated_{};
  OrtValue* GetInput(const char* name);
>>>>>>> 1c357352

  virtual void RewindTo(size_t index) { (void)index; };
  virtual OrtValue* GetInput(const char* name);
  virtual OrtValue* GetOutput(const char* name);

  void ClearIO();  // Clear all inputs/outputs

  void SetActiveAdapter(Adapters* adapters, const std::string& adapter_name);

  const Model& model_;

  std::shared_ptr<const GeneratorParams> params_;

  std::vector<const char*> input_names_, output_names_;
  std::vector<std::string> adapter_names_;
  std::vector<OrtValue*> inputs_, outputs_;

 protected:
  void Run(OrtSession& session, bool graph_capture_this_run = false);  // Uses the inputs below to run
  bool first_run_{true};

  std::unique_ptr<OrtRunOptions> run_options_;

 private:
  std::string graph_id_{};
  std::shared_ptr<Adapters> adapters_;
  ExtraOutputs extra_outputs_;
};

struct TokenizerStream : LeakChecked<TokenizerStream> {
  TokenizerStream(const Tokenizer& tokenizer);

  const std::string& Decode(int32_t token);

 private:
  std::shared_ptr<const Tokenizer> tokenizer_;
  OrtxPtr<OrtxObject> cache_;
  std::string chunk_;
};

// Turn an array of ragged token sequences into a 2D input suitable for batching. Handles padding for the model
// Sequence length is vector.size()/count
std::vector<int32_t> PadInputs(std::span<std::span<const int32_t>> sequences, int32_t pad_token_id);

struct Tokenizer : std::enable_shared_from_this<Tokenizer>, LeakChecked<Tokenizer>, ExternalRefCounted<Tokenizer> {
  Tokenizer(Config& config);

  std::unique_ptr<TokenizerStream> CreateStream() const;

  std::vector<int32_t> Encode(const char* text) const;
  std::string Decode(std::span<const int32_t> tokens) const;

  std::vector<int32_t> EncodeBatch(std::span<const std::string> strings) const;
  std::shared_ptr<Tensor> EncodeBatch(std::span<const char*> strings) const;
  std::vector<std::string> DecodeBatch(std::span<const int32_t> sequences, size_t count) const;

  int32_t TokenToTokenId(const char* token) const;

  OrtxPtr<OrtxTokenizer> tokenizer_;

 private:
  int32_t pad_token_id_;
};

struct MultiModalProcessor : std::enable_shared_from_this<MultiModalProcessor>, ExternalRefCounted<MultiModalProcessor> {
  MultiModalProcessor(Config& config, const SessionInfo& session_info);

  std::unique_ptr<NamedTensors> Process(const std::string& prompt, const Images* images, const Audios* audios) const;

  std::shared_ptr<Tokenizer> tokenizer_;
  std::shared_ptr<Processor> processor_;
};

struct SessionInfo {
  SessionInfo(OrtSession& session);

  void Add(OrtSession& session);

  bool HasInput(const std::string& name) const;
  bool HasOutput(const std::string& name) const;

  ONNXTensorElementDataType GetInputDataType(const std::string& name) const;
  ONNXTensorElementDataType GetOutputDataType(const std::string& name) const;

  std::vector<std::string> GetInputNames() const;

 private:
  std::unordered_map<std::string, ONNXTensorElementDataType> inputs_, outputs_;
};

struct Model : std::enable_shared_from_this<Model>, LeakChecked<Model>, ExternalRefCounted<Model> {
  Model(std::unique_ptr<Config> config);
  virtual ~Model();

  std::shared_ptr<Tokenizer> CreateTokenizer() const;

  std::shared_ptr<MultiModalProcessor> CreateMultiModalProcessor() const;

  virtual std::unique_ptr<State> CreateState(DeviceSpan<int32_t> sequence_lengths, const GeneratorParams& params) const = 0;

  std::unique_ptr<OrtValue> ExpandInputs(std::unique_ptr<OrtValue>& input, int num_beams) const;

  OrtSessionOptions* GetSessionOptions(const std::string& model_id) const;

  std::unique_ptr<Config> config_;
  std::unique_ptr<OrtSessionOptions> session_options_;

  DeviceInterface* p_device_{};          // The device we're running on (matches device_type_) used for things that work the same on all devices
  DeviceInterface* p_device_inputs_{};   // For some model inputs, the device might be the CPU device (all but KV cache currently for WebGPU and DML)
  DeviceInterface* p_device_kvcache_{};  // The kvcache is always allocated in device memory  (TODO: Remove in favor of just p_device_?)

  Ort::Allocator& allocator_cpu_{GetDeviceInterface(DeviceType::CPU)->GetAllocator()};

  std::unique_ptr<SessionInfo> session_info_;

 protected:
  void InitDeviceAllocator(OrtSession& session);
  void CreateSessionOptions();

  void CreateSessionOptionsFromConfig(const Config::SessionOptions& config_session_options,
                                      OrtSessionOptions& session_options,
                                      bool is_primary_session_options,
                                      bool disable_graph_capture);

  std::map<std::string, std::unique_ptr<OrtSessionOptions>> pipeline_session_options_;
};

}  // namespace Generators<|MERGE_RESOLUTION|>--- conflicted
+++ resolved
@@ -26,12 +26,7 @@
 
   void SetTerminate();
   void UnsetTerminate();
-<<<<<<< HEAD
-  mutable bool session_terminated_{};
-=======
   bool session_terminated_{};
-  OrtValue* GetInput(const char* name);
->>>>>>> 1c357352
 
   virtual void RewindTo(size_t index) { (void)index; };
   virtual OrtValue* GetInput(const char* name);
