// Copyright (c) Microsoft Corporation. All rights reserved.
// Licensed under the MIT License.
#pragma once
#include "ortx_tokenizer.h"
#include "../generators.h"
#include "utils.h"
#include "phi_image_processor.h"
#include "whisper_processor.h"
#include "phi_multimodal_processor.h"
#include "adapters.h"
#include "extra_outputs.h"

namespace Generators {

struct Tokenizer;

void Cast(OrtValue& input, std::unique_ptr<OrtValue>& output, DeviceInterface& device, ONNXTensorElementDataType type);
void CheckResult(extError_t error);

struct State {
  State(const GeneratorParams& params, const Model& model_);
  virtual ~State();

  virtual DeviceSpan<float> Run(int total_length, DeviceSpan<int32_t>& next_tokens, DeviceSpan<int32_t> next_indices = {}) = 0;
<<<<<<< HEAD
  virtual const CapturedGraphInfo* GetCapturedGraphInfo() const { return nullptr; }
  virtual void Finalize(int current_length) {}
=======
  virtual void Finalize() {}
>>>>>>> 5f4fa86d

  void SetTerminate();
  void UnsetTerminate();
  mutable bool session_terminated_{};

  virtual void RewindTo(size_t index) { (void)index; };
  virtual OrtValue* GetInput(const char* name);
  virtual OrtValue* GetOutput(const char* name);

  void ClearIO();  // Clear all inputs/outputs

  void SetActiveAdapter(Adapters* adapters, const std::string& adapter_name);

  const Model& model_;

  std::shared_ptr<const GeneratorParams> params_;

  std::vector<const char*> input_names_, output_names_;
  std::vector<std::string> adapter_names_;
  std::vector<OrtValue*> inputs_, outputs_;

 protected:
  void Run(OrtSession& session, bool graph_capture_this_run = false);  // Uses the inputs below to run
  bool first_run_{true};

  std::unique_ptr<OrtRunOptions> run_options_;

 private:
  std::string graph_id_{};
  std::shared_ptr<Adapters> adapters_;
  ExtraOutputs extra_outputs_;
};

struct TokenizerStream : LeakChecked<TokenizerStream> {
  TokenizerStream(const Tokenizer& tokenizer);

  const std::string& Decode(int32_t token);

 private:
  std::shared_ptr<const Tokenizer> tokenizer_;
  OrtxPtr<OrtxObject> cache_;
  std::string chunk_;
};

// Turn an array of ragged token sequences into a 2D input suitable for batching. Handles padding for the model
// Sequence length is vector.size()/count
std::vector<int32_t> PadInputs(std::span<std::span<const int32_t>> sequences, int32_t pad_token_id);

struct Tokenizer : std::enable_shared_from_this<Tokenizer>, LeakChecked<Tokenizer>, ExternalRefCounted<Tokenizer> {
  Tokenizer(Config& config);

  std::unique_ptr<TokenizerStream> CreateStream() const;

  std::vector<int32_t> Encode(const char* text) const;
  std::string Decode(std::span<const int32_t> tokens) const;

  std::vector<int32_t> EncodeBatch(std::span<const std::string> strings) const;
  std::shared_ptr<Tensor> EncodeBatch(std::span<const char*> strings) const;
  std::vector<std::string> DecodeBatch(std::span<const int32_t> sequences, size_t count) const;

  int32_t TokenToTokenId(const char* token) const;

  OrtxPtr<OrtxTokenizer> tokenizer_;

 private:
  int32_t pad_token_id_;
};

struct MultiModalProcessor : std::enable_shared_from_this<MultiModalProcessor>, ExternalRefCounted<MultiModalProcessor> {
  MultiModalProcessor(Config& config, const SessionInfo& session_info);

  std::unique_ptr<NamedTensors> Process(const std::string& prompt, const Images* images, const Audios* audios) const;

  std::shared_ptr<Tokenizer> tokenizer_;
  std::shared_ptr<Processor> processor_;
};

struct SessionInfo {
  SessionInfo(OrtSession& session);

  void Add(OrtSession& session);

  bool HasInput(const std::string& name) const;
  bool HasOutput(const std::string& name) const;

  ONNXTensorElementDataType GetInputDataType(const std::string& name) const;
  ONNXTensorElementDataType GetOutputDataType(const std::string& name) const;

  std::vector<std::string> GetInputNames() const;

 private:
  std::unordered_map<std::string, ONNXTensorElementDataType> inputs_, outputs_;
};

struct Model : std::enable_shared_from_this<Model>, LeakChecked<Model>, ExternalRefCounted<Model> {
  Model(std::unique_ptr<Config> config);
  virtual ~Model();

  std::shared_ptr<Tokenizer> CreateTokenizer() const;

  std::shared_ptr<MultiModalProcessor> CreateMultiModalProcessor() const;

  virtual std::unique_ptr<State> CreateState(DeviceSpan<int32_t> sequence_lengths, const GeneratorParams& params) const = 0;

  std::unique_ptr<OrtValue> ExpandInputs(std::unique_ptr<OrtValue>& input, int num_beams) const;

  OrtSessionOptions* GetSessionOptions(const std::string& model_id) const;

  std::unique_ptr<Config> config_;
  std::unique_ptr<OrtSessionOptions> session_options_;

  mutable DeviceInterface* p_device_{};          // The device we're running on (matches device_type_) used for things that work the same on all devices
  mutable DeviceInterface* p_device_inputs_{};   // For some model inputs, the device might be the CPU device (all but KV cache currently for WebGPU and DML)
  mutable DeviceInterface* p_device_kvcache_{};  // The kvcache is always allocated in device memory  (TODO: Remove in favor of just p_device_?)

  Ort::Allocator& allocator_cpu_{GetDeviceInterface(DeviceType::CPU)->GetAllocator()};

  std::unique_ptr<SessionInfo> session_info_;

 protected:
  void InitDeviceAllocator(OrtSession& session);
  void CreateSessionOptions();

  void CreateSessionOptionsFromConfig(const Config::SessionOptions& config_session_options,
                                      OrtSessionOptions& session_options,
                                      bool is_primary_session_options,
                                      bool disable_graph_capture);

  std::map<std::string, std::unique_ptr<OrtSessionOptions>> pipeline_session_options_;
};

}  // namespace Generators<|MERGE_RESOLUTION|>--- conflicted
+++ resolved
@@ -22,12 +22,7 @@
   virtual ~State();
 
   virtual DeviceSpan<float> Run(int total_length, DeviceSpan<int32_t>& next_tokens, DeviceSpan<int32_t> next_indices = {}) = 0;
-<<<<<<< HEAD
-  virtual const CapturedGraphInfo* GetCapturedGraphInfo() const { return nullptr; }
   virtual void Finalize(int current_length) {}
-=======
-  virtual void Finalize() {}
->>>>>>> 5f4fa86d
 
   void SetTerminate();
   void UnsetTerminate();
