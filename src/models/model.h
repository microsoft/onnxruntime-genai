--- conflicted
+++ resolved
@@ -32,30 +32,20 @@
 
   virtual DeviceSpan<float> Run(int total_length, DeviceSpan<int32_t>& next_tokens, DeviceSpan<int32_t> next_indices = {}) = 0;
   virtual const CapturedGraphInfo* GetCapturedGraphInfo() const { return nullptr; }
-<<<<<<< HEAD
   virtual void Finalize(int current_length) {}
-
-  virtual OrtValue* GetInput(const char* name);
-=======
-  virtual void Finalize() {}
 
   void SetTerminate();
   void UnsetTerminate();
   mutable bool session_terminated_{};
-  OrtValue* GetInput(const char* name);
 
   virtual void RewindTo(size_t index) { (void)index; };
-
->>>>>>> daefc4f3
+  virtual OrtValue* GetInput(const char* name);
   virtual OrtValue* GetOutput(const char* name);
 
   void ClearIO();  // Clear all inputs/outputs
 
-<<<<<<< HEAD
+  void SetActiveAdapter(Adapters* adapters, const std::string& adapter_name);
   RoamingArray<float> MakeDummy() { return RoamingArray<float>(); }
-=======
-  void SetActiveAdapter(Adapters* adapters, const std::string& adapter_name);
->>>>>>> daefc4f3
 
   const Model& model_;
 
