--- conflicted
+++ resolved
@@ -28,20 +28,16 @@
 }
 
 DeviceSpan<float> DecoderOnly_State::Run(int total_length, DeviceSpan<int32_t>& next_tokens, DeviceSpan<int32_t> next_indices) {
-<<<<<<< HEAD
-  UpdateInputsOutputs(next_tokens, next_indices, total_length);
-  if (model_.config_->model.decoder.run_options.has_value()) {
-    State::SetRunOptions(model_.config_->model.decoder.run_options.value());
-  }
-=======
   size_t num_tokens = next_tokens.size();
   const auto& chunk_size_opt = model_.config_->search.chunk_size;
->>>>>>> a34c0984
 
   if (chunk_size_opt.has_value() && chunk_size_opt.value() > 0 && num_tokens > chunk_size_opt.value()) {
     return RunWithChunking(total_length, next_tokens, next_indices, chunk_size_opt.value());
   } else {
     UpdateInputsOutputs(next_tokens, next_indices, total_length);
+    if (model_.config_->model.decoder.run_options.has_value()) {
+      State::SetRunOptions(model_.config_->model.decoder.run_options.value());
+    }
 
     // Graph capture enabled for token generation case, allowing it to repeat the same graph for each token.
     bool graph_capture_this_run = params_->use_graph_capture && input_ids_.GetShape()[1] == 1;
@@ -67,6 +63,9 @@
 
     // Process this chunk - fills KV cache progressively
     UpdateInputsOutputs(chunk_tokens, next_indices, length);
+    if (model_.config_->model.decoder.run_options.has_value()) {
+      State::SetRunOptions(model_.config_->model.decoder.run_options.value());
+    }
 
     // Graph capture is typically disabled during context phase chunking
     bool graph_capture_this_run = false;  // Disable graph capture during chunking
