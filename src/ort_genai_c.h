// Copyright (c) Microsoft Corporation. All rights reserved.
// Licensed under the MIT License.

#pragma once

#include <stdint.h>

#ifdef __cplusplus
#include <cstddef>
#else
#include <stddef.h>
#include <stdbool.h>
#endif

#ifdef __cplusplus
extern "C" {
#endif

#ifdef _WIN32
#ifdef BUILDING_ORT_GENAI_C
#define OGA_EXPORT __declspec(dllexport)
#else
#define OGA_EXPORT __declspec(dllimport)
#endif
#define OGA_API_CALL _stdcall
#else
// To make symbols visible on macOS/iOS
#ifdef __APPLE__
#define OGA_EXPORT __attribute__((visibility("default")))
#else
#define OGA_EXPORT
#endif
#define OGA_API_CALL
#endif

/** \addtogroup Global
 * ONNX Runtime Generative AI C API
 * This API is not thread safe.
 * @{
 */

typedef enum OgaElementType {
  OgaElementType_undefined,
  OgaElementType_float32,     // maps to c type float
  OgaElementType_uint8,       // maps to c type uint8_t
  OgaElementType_int8,        // maps to c type int8_t
  OgaElementType_uint16,      // maps to c type uint16_t
  OgaElementType_int16,       // maps to c type int16_t
  OgaElementType_int32,       // maps to c type int32_t
  OgaElementType_int64,       // maps to c type int64_t
  OgaElementType_string,      // string type (not currently supported by Oga)
  OgaElementType_bool,        // maps to c type bool
  OgaElementType_float16,     // IEEE 752-2008 binary16 format, 1 sign bit, 5 bit exponent, 10 bit fraction
  OgaElementType_float64,     // maps to c type double
  OgaElementType_uint32,      // maps to c type uint32_t
  OgaElementType_uint64,      // maps to c type uint64_t
  OgaElementType_complex64,   // complex with float32 real and imaginary components
  OgaElementType_complex128,  // complex with float64 real and imaginary components
  OgaElementType_bfloat16,    // Non-IEEE floating-point format based on IEEE754 single-precision
} OgaElementType;

typedef struct OgaResult OgaResult;
typedef struct OgaGeneratorParams OgaGeneratorParams;
typedef struct OgaGenerator OgaGenerator;
typedef struct OgaRuntimeSettings OgaRuntimeSettings;
typedef struct OgaConfig OgaConfig;
typedef struct OgaModel OgaModel;
// OgaSequences is an array of token arrays where the number of token arrays can be obtained using
// OgaSequencesCount and the number of tokens in each token array can be obtained using OgaSequencesGetSequenceCount.
typedef struct OgaSequences OgaSequences;
typedef struct OgaTokenizer OgaTokenizer;
typedef struct OgaTokenizerStream OgaTokenizerStream;
typedef struct OgaTensor OgaTensor;
typedef struct OgaImages OgaImages;
typedef struct OgaNamedTensors OgaNamedTensors;
typedef struct OgaMultiModalProcessor OgaMultiModalProcessor;
typedef struct OgaAudios OgaAudios;
typedef struct OgaStringArray OgaStringArray;
typedef struct OgaAdapters OgaAdapters;

//! @}

/** \addtogroup Global
 * @{
 */

/**
 * \brief Call this on process exit to cleanly shutdown the genai library & its onnxruntime usage
 */
OGA_EXPORT void OGA_API_CALL OgaShutdown();

/**
 * \param[in] result OgaResult that contains the error message.
 * \return Error message contained in the OgaResult. The const char* is owned by the OgaResult
 *         and can will be freed when the OgaResult is destroyed.
 */
OGA_EXPORT const char* OGA_API_CALL OgaResultGetError(const OgaResult* result);

/**
 * \param[in] name logging option name, see logging.h 'struct LogItems' for the list of available options
 * \param[in] value logging option value.
 */
OGA_EXPORT OgaResult* OGA_API_CALL OgaSetLogBool(const char* name, bool value);
OGA_EXPORT OgaResult* OGA_API_CALL OgaSetLogString(const char* name, const char* value);

/**
 * \param[in] result OgaResult to be destroyed.
 */
OGA_EXPORT void OGA_API_CALL OgaDestroyResult(OgaResult* result);
OGA_EXPORT void OGA_API_CALL OgaDestroyString(const char*);
OGA_EXPORT void OGA_API_CALL OgaDestroyNamedTensors(OgaNamedTensors*);

OGA_EXPORT OgaResult* OGA_API_CALL OgaCreateSequences(OgaSequences** out);

/**
 * \param[in] sequences OgaSequences to be destroyed.
 */
OGA_EXPORT void OGA_API_CALL OgaDestroySequences(OgaSequences* sequences);

/**
 * \brief Returns the number of sequences in the OgaSequences
 * \param[in] sequences
 * \return The number of sequences in the OgaSequences
 */
OGA_EXPORT size_t OGA_API_CALL OgaSequencesCount(const OgaSequences* sequences);

/**
 * \brief Appends token_cnt number of tokens from token_ptr to sequence
 * \param[in] token_ptr constant pointer to int32 tokens
 * \param[in] token_cnt number of tokens to read from token_ptr
 * \param[in] sequences OgaSequences object to append the tokens to
 * \return OgaResult containing the error message when tokens could not been added, else nullptr.
 */
OGA_EXPORT OgaResult* OGA_API_CALL OgaAppendTokenSequence(const int32_t* token_ptr, size_t token_cnt, OgaSequences* sequences);

/**
 * \brief Appends the given token to the sequence at the given index.
          If the sequence at the given index does not exist, a new sequence is
          created at the given index if sequence_idx is equal to the current sequences count.
 * \param[in] token token to append to the sequence
 * \param[in] sequences OgaSequences object to append the token to
 * \param[in] sequence_index index of the sequence to append the token to
 * \return OgaResult containing the error message when tokens could not been added, else nullptr.
 */
OGA_EXPORT OgaResult* OGA_API_CALL OgaAppendTokenToSequence(int32_t token, OgaSequences* sequences, size_t sequence_index);

/**
 * \brief Returns the number of tokens in the sequence at the given index.
 * \param[in] sequences OgaSequences to use.
 * \param[in] sequence_index index of the sequence to use.
 * \return The number of tokens in the sequence at the given index
 */
OGA_EXPORT size_t OGA_API_CALL OgaSequencesGetSequenceCount(const OgaSequences* sequences, size_t sequence_index);

/**
 * \brief Returns a pointer to the sequence data at the given index. The number of tokens in the sequence
 *        is given by OgaSequencesGetSequenceCount
 * \param[in] sequences OgaSequences to use.
 * \param[in] sequence_index index of the sequence to use.
 * \return The pointer to the sequence data at the given index. The pointer is valid until the OgaSequences is destroyed.
 */
OGA_EXPORT const int32_t* OGA_API_CALL OgaSequencesGetSequenceData(const OgaSequences* sequences, size_t sequence_index);

OGA_EXPORT OgaResult* OGA_API_CALL OgaLoadImage(const char* image_path, OgaImages** images);
OGA_EXPORT OgaResult* OGA_API_CALL OgaLoadImages(const OgaStringArray* image_paths, OgaImages** images);

/**
 * \brief Load multiple images from an array of byte buffers
 * \param[in] image_data Array of byte buffers containing the image data.
 * \param[in] image_data_sizes Array of sizes of the byte buffers.
 * \param[in] count Number of images to load.
 * \param[out] images The loaded images.
 * \return OgaResult containing the error message if the loading of the images failed.
 */
OGA_EXPORT OgaResult* OGA_API_CALL OgaLoadImagesFromBuffers(const void** image_data, const size_t* image_data_sizes, size_t count, OgaImages** images);

OGA_EXPORT void OGA_API_CALL OgaDestroyImages(OgaImages* images);

OGA_EXPORT OgaResult* OGA_API_CALL OgaLoadAudio(const char* audio_path, OgaAudios** audios);

OGA_EXPORT OgaResult* OGA_API_CALL OgaLoadAudios(const OgaStringArray* audio_paths, OgaAudios** audios);

/**
 * \brief Load multiple audios from an array of byte buffers
 * \param[in] audio_data Array of byte buffers containing the audio data.
 * \param[in] audio_data_sizes Array of sizes of the byte buffers.
 * \param[in] count Number of audios to load.
 * \param[out] audios The loaded audios.
 * \return OgaResult containing the error message if the loading of the audios failed.
 */
OGA_EXPORT OgaResult* OGA_API_CALL OgaLoadAudiosFromBuffers(const void** audio_data, const size_t* audio_data_sizes, size_t count, OgaAudios** audios);

OGA_EXPORT void OGA_API_CALL OgaDestroyAudios(OgaAudios* audios);

/**
 * \brief Creates a runtime settings instance to be used to create a model.
 * \param[out] out The created runtime settings.
 * \return OgaResult containing the error message if the creation of the runtime settings failed.
 */
OGA_EXPORT OgaResult* OGA_API_CALL OgaCreateRuntimeSettings(OgaRuntimeSettings** out);
/**
 * \brief Destroys the given runtime settings.
 * \param[in] settings The runtime settings to be destroyed.
 */
OGA_EXPORT void OGA_API_CALL OgaDestroyRuntimeSettings(OgaRuntimeSettings* settings);

/**
 * \brief Sets a specific runtime handle for the runtime settings.
 * \param[in] settings The runtime settings to set the device type.
 * \param[in] handle_name The name of the handle to set for the runtime settings.
 * \param[in] handle The value of handle to set for the runtime settings.
 * \return OgaResult containing the error message if the setting of the device type failed.
 */
OGA_EXPORT OgaResult* OGA_API_CALL OgaRuntimeSettingsSetHandle(OgaRuntimeSettings* settings, const char* handle_name, void* handle);

/**
 * \brief Creates an OgaConfig from the given configuration directory.
 * \param[in] config_path The path to the configuration directory. The path is expected to be encoded in UTF-8.
 * \param[out] out The created config.
 * \return OgaResult containing the error message if the creation of the config failed.
 */
OGA_EXPORT OgaResult* OGA_API_CALL OgaCreateConfig(const char* config_path, OgaConfig** out);

/**
 * \brief Clear the list of providers in the given config
 * \param[in] config The config to clear the providers from.
 * \return OgaResult containing the error message if the clearing of the providers failed.
 */
OGA_EXPORT OgaResult* OGA_API_CALL OgaConfigClearProviders(OgaConfig* config);

/**
 * \brief Add the provider at the end of the list of providers in the given config if it doesn't already exist
 * if it already exists, does nothing.
 * \param[in] config The config to set the provider on.
 * \param[in] provider The provider to set on the config.
 * \return OgaResult containing the error message if the setting of the provider failed.
 */
OGA_EXPORT OgaResult* OGA_API_CALL OgaConfigAppendProvider(OgaConfig* config, const char* provider);

/**
 * \brief Set a provider option
 * \param[in] config The config to set the provider option on.
 * \param[in] provider The provider to set the option on.
 * \param[in] key The key of the option to set.
 * \param[in] value The value of the option to set.
 * \return OgaResult containing the error message if the setting of the provider option failed.
 */
OGA_EXPORT OgaResult* OGA_API_CALL OgaConfigSetProviderOption(OgaConfig* config, const char* provider, const char* key, const char* value);

/**
 * \brief Overlay JSON on top of config file
 * \param[in] config The config to overlay the JSON on.
 * \param[in] json The JSON to overlay on the config.
 * \return OgaResult containing the error message if the overlaying of the JSON failed.
 */
OGA_EXPORT OgaResult* OGA_API_CALL OgaConfigOverlay(OgaConfig* config, const char* json);

/**
 * \brief Creates a model from the given configuration directory.
 * \param[in] config_path The path to the model configuration directory. The path is expected to be encoded in UTF-8.
 * \param[out] out The created model.
 * \return OgaResult containing the error message if the model creation failed.
 */
OGA_EXPORT OgaResult* OGA_API_CALL OgaCreateModel(const char* config_path, OgaModel** out);

/**
 * \brief Creates a model from the given configuration.
 * \param[in] config The configuration to use for the model.
 * \param[out] out The created model.
 * \return OgaResult containing the error message if the model creation failed.
 */
OGA_EXPORT OgaResult* OGA_API_CALL OgaCreateModelFromConfig(const OgaConfig* config, OgaModel** out);

/**
 * \brief Creates a model from the given configuration directory, runtime settings and device type.
 * \param[in] config_path The path to the model configuration directory. The path is expected to be encoded in UTF-8.
 * \param[in] settings The runtime settings to use for the model.
 * \param[out] out The created model.
 * \return OgaResult containing the error message if the model creation failed.
 */
OGA_EXPORT OgaResult* OGA_API_CALL OgaCreateModelWithRuntimeSettings(const char* config_path, const OgaRuntimeSettings* settings, OgaModel** out);

/**
 * \brief Returns the type of the model.
 * \param[in] model The model to get the type from.
 * \param[out] out The type of the model. Must be destroyed with OgaDestroyString
 * \return OgaResult containing the error message if the getting of the model type failed.
 */
OGA_EXPORT OgaResult* OGA_API_CALL OgaModelGetType(const OgaModel* model, const char** out);

/**
 * \brief Returns the device type of the model.
 * \param[in] model The model to get the device type from.
 * \param[out] out The device type of the model. Must be destroyed with OgaDestroyString
 * \return OgaResult containing the error message if the getting of the device type failed.
 */
OGA_EXPORT OgaResult* OGA_API_CALL OgaModelGetDeviceType(const OgaModel* model, const char** out);

/**
 * \brief Destroys the given config
 * \param[in] config The config to be destroyed.
 */
OGA_EXPORT void OGA_API_CALL OgaDestroyConfig(OgaConfig* config);

/**
 * \brief Destroys the given model.
 * \param[in] model The model to be destroyed.
 */
OGA_EXPORT void OGA_API_CALL OgaDestroyModel(OgaModel* model);

/**
 * \brief Creates a OgaGeneratorParams from the given model.
 * \param[in] model The model to use for generation.
 * \param[out] out The created generator params.
 * \return OgaResult containing the error message if the generator params creation failed.
 */
OGA_EXPORT OgaResult* OGA_API_CALL OgaCreateGeneratorParams(const OgaModel* model, OgaGeneratorParams** out);

/**
 * \brief Destroys the given generator params.
 * \param[in] generator_params The generator params to be destroyed.
 */
OGA_EXPORT void OGA_API_CALL OgaDestroyGeneratorParams(OgaGeneratorParams* generator_params);

OGA_EXPORT OgaResult* OGA_API_CALL OgaGeneratorParamsSetSearchNumber(OgaGeneratorParams* generator_params, const char* name, double value);
OGA_EXPORT OgaResult* OGA_API_CALL OgaGeneratorParamsSetSearchBool(OgaGeneratorParams* generator_params, const char* name, bool value);
OGA_EXPORT OgaResult* OGA_API_CALL OgaGeneratorParamsTryGraphCaptureWithMaxBatchSize(OgaGeneratorParams* generator_params, int32_t max_batch_size);

OGA_EXPORT OgaResult* OGA_API_CALL OgaGeneratorParamsSetInputs(OgaGeneratorParams* generator_params, const OgaNamedTensors* named_tensors);

/**
 * \brief For additional model inputs that genai does not handle, this lets the user set their values. For example LoRA models handle
 * fine tuning through model inputs. This lets the user supply the fine tuning inputs, while genai handles the standard inputs.
 * \param[in] generator_params The generator params to set the input on
 * \param[in] name Name of the model input (this must match the model's input name)
 * \param[in] tensor The OgaTensor of the input data
 */
OGA_EXPORT OgaResult* OGA_API_CALL OgaGeneratorParamsSetModelInput(OgaGeneratorParams* generator_params, const char* name, OgaTensor* tensor);

<<<<<<< HEAD
=======
OGA_EXPORT OgaResult* OGA_API_CALL OgaGeneratorParamsSetWhisperInputFeatures(OgaGeneratorParams* generator_params, OgaTensor* tensor);

/**
 * \brief Sets the guidance type and data for the Generator params
 * \param[in] generator_params The generator params to set the guidance on
 * \param[in] type The type of the guidance. Currently, we support json_schema, regex and lark_grammar
 * \param[in] data The input string, which is the guidance data. Examples are present in test/test_models/grammars folder
 * \return OgaResult containing the error message if the setting of the guidance failed
 */
OGA_EXPORT OgaResult* OGA_API_CALL OgaGeneratorParamsSetGuidance(OgaGeneratorParams* generator_params, const char* type, const char* data);

>>>>>>> bfc8027c
/**
 * \brief Creates a generator from the given model and generator params.
 * \param[in] model The model to use for generation.
 * \param[in] params The parameters to use for generation.
 * \param[out] out The created generator.
 * \return OgaResult containing the error message if the generator creation failed.
 */
OGA_EXPORT OgaResult* OGA_API_CALL OgaCreateGenerator(const OgaModel* model, const OgaGeneratorParams* params, OgaGenerator** out);

/**
 * \brief Destroys the given generator.
 * \param[in] generator The generator to be destroyed.
 */
OGA_EXPORT void OGA_API_CALL OgaDestroyGenerator(OgaGenerator* generator);

/**
 * \brief Returns true if the generator has finished generating all the sequences.
 * \param[in] generator The generator to check if it is done with generating all sequences.
 * \return True if the generator has finished generating all the sequences, false otherwise.
 */
OGA_EXPORT bool OGA_API_CALL OgaGenerator_IsDone(const OgaGenerator* generator);
OGA_EXPORT bool OGA_API_CALL OgaGenerator_IsSessionTerminated(const OgaGenerator* generator);

/**
 * \brief Adds the input ids to the generator. The input ids are used to seed the generation.
 * \param[in] oga_generator The generator to add the input ids to.
 * \param[in] p_sequences The input id sequences.
 * \return OgaResult containing the error message if the setting of the input ids failed.
 */
OGA_EXPORT OgaResult* OGA_API_CALL OgaGenerator_AppendTokenSequences(OgaGenerator* oga_generator, const OgaSequences* p_sequences);

/**
 * \brief Adds the input ids to the generator. The input ids are used to seed the generation.
 * \param[in] oga_generator The generator to add the input ids to.
 * \param[in] input_ids The input ids to add.
 * \param[in] input_ids_count The number of input ids to add (batch_size * sequence_length).
 * \return OgaResult containing the error message if the setting of the input ids failed.
 */
OGA_EXPORT OgaResult* OGA_API_CALL OgaGenerator_AppendTokens(OgaGenerator* oga_generator, const int32_t* input_ids, size_t input_ids_count);

/**
 * \brief Computes the logits from the model based on the input ids and the past state. The computed logits are stored in the generator.
 * \param[in] generator The generator to compute the logits for.
 * \return OgaResult containing the error message if the computation of the logits failed.
 */
OGA_EXPORT OgaResult* OGA_API_CALL OgaGenerator_GenerateNextToken(OgaGenerator* generator);

/**
 * \brief Returns a pointer to the next tokens generated by the model. The out_count will match the batch size
 * \param[in] generator The generator to get the next tokens from.
 * \param[out] out The pointer to the next tokens generated by the model. The pointer is valid until the next OgaGenerator call
 * \param[out] out_count The number of tokens in the out array.
 * \return OgaResult containing the error message if the getting of the next tokens failed.
 */
OGA_EXPORT OgaResult* OGA_API_CALL OgaGenerator_GetNextTokens(const OgaGenerator* generator, const int32_t** out, size_t* out_count);

OGA_EXPORT OgaResult* OGA_API_CALL OgaGenerator_SetRuntimeOption(OgaGenerator* generator, const char* key, const char* value);

/**
 * \brief Rewinds the generator to the given length. This is useful when the user wants to rewind the generator to a specific length
 *        and continue generating from that point.
 * \param[in] generator The generator to rewind to the given length.
 * \param[in] new_length The desired length in tokens after rewinding.
 * \return OgaResult containing the error message if the rewinding failed.
 */
OGA_EXPORT OgaResult* OGA_API_CALL OgaGenerator_RewindTo(OgaGenerator* generator, size_t new_length);

/**
 * \brief Returns a copy of the model input identified by the given name as an OgaTensor on CPU. The buffer is owned by returned OgaTensor
 *       and will be released when the OgaTensor is destroyed
 * \param[in] generator The generator to run the GetInput on the name provided and the out pointer to store the input.
 * \param[in] name The name of the input tensor.
 * \param[out] out The returned OgaTensor.
 * \return OgaResult containing the error message if the computation failed.
 */
 OGA_EXPORT OgaResult* OGA_API_CALL OgaGenerator_GetInput(const OgaGenerator* generator, const char* name, OgaTensor** out);

/**
 * \brief Returns a copy of the model output identified by the given name as an OgaTensor on CPU. The buffer is owned by returned OgaTensor
 *       and will be released when the OgaTensor is destroyed
 * \param[in] generator The generator to run the GetOutput on the name provided and the out pointer to store the output.
 * \param[in] name The name of the output tensor.
 * \param[out] out The returned OgaTensor.
 * \return OgaResult containing the error message if the computation failed.
 */
OGA_EXPORT OgaResult* OGA_API_CALL OgaGenerator_GetOutput(const OgaGenerator* generator, const char* name, OgaTensor** out);

/**
 * \brief Returns a copy of the logits from the model as an OgaTensor on CPU. The buffer is owned by returned OgaTensor
 *        and will be released when the OgaTensor is destroyed
 * \param[in] generator The generator get the logits from
 * \param[out] out The OgaTensor containing the logits, it only contains the last token logits even in prompt processing
 * \return OgaResult containing the error message if the computation failed.
 */
OGA_EXPORT OgaResult* OGA_API_CALL OgaGenerator_GetLogits(OgaGenerator* generator, OgaTensor** out);

/**
 * \brief Sets the logits to the generator. This is useful when the user wants to set the logits to a specific value
 *        for example when doing guided generation.
 * \param[in] generator The generator to set the logits on
 * \param[in] tensor The OgaTensor containing the logits, it must have the same shape as the logits returned by GetLogits
 * which is the last token logits.
 * \return OgaResult containing the error message if the setting of the logits failed.
 */
OGA_EXPORT OgaResult* OGA_API_CALL OgaGenerator_SetLogits(OgaGenerator* generator, OgaTensor* tensor);

/*
 * \brief Returns the number of tokens in the sequence at the given index.
 * \param[in] generator The generator to get the count of the tokens for the sequence at the given index.
 * \param[in] index The given index.
 * \return The number tokens in the sequence at the given index.
 */
OGA_EXPORT size_t OGA_API_CALL OgaGenerator_GetSequenceCount(const OgaGenerator* generator, size_t index);

/**
 * \brief Returns a pointer to the sequence data at the given index. The number of tokens in the sequence
 *        is given by OgaGenerator_GetSequenceCount
 * \param[in] generator The generator to get the sequence data for the sequence at the given index.
 * \param[in] index The given index.
 * \return The pointer to the sequence data at the given index. The sequence data is owned by the OgaGenerator
 *         and will be freed when the OgaGenerator is destroyed. The caller must copy the data if it needs to
 *         be used after the OgaGenerator is destroyed.
 */
OGA_EXPORT const int32_t* OGA_API_CALL OgaGenerator_GetSequenceData(const OgaGenerator* generator, size_t index);

OGA_EXPORT OgaResult* OGA_API_CALL OgaCreateTokenizer(const OgaModel* model, OgaTokenizer** out);
OGA_EXPORT void OGA_API_CALL OgaDestroyTokenizer(OgaTokenizer*);

OGA_EXPORT OgaResult* OGA_API_CALL OgaCreateMultiModalProcessor(const OgaModel* model, OgaMultiModalProcessor** out);

OGA_EXPORT void OGA_API_CALL OgaDestroyMultiModalProcessor(OgaMultiModalProcessor* processor);

/**
 * Encodes a single string and adds the encoded sequence of tokens to the OgaSequences. The OgaSequences must be freed with OgaDestroySequences
 * when it is no longer needed.
 */
OGA_EXPORT OgaResult* OGA_API_CALL OgaTokenizerEncode(const OgaTokenizer*, const char* str, OgaSequences* sequences);

/**
 * Batch encode an array of strings and return a single tensor output
 */
OGA_EXPORT OgaResult* OGA_API_CALL OgaTokenizerEncodeBatch(const OgaTokenizer*, const char** strings, size_t count, OgaTensor** out);

/**
 * Batch decode a tensor of token ids and return an array of strings
 */
OGA_EXPORT OgaResult* OGA_API_CALL OgaTokenizerDecodeBatch(const OgaTokenizer*, const OgaTensor* tensor, OgaStringArray** out);

/**
 * \brief Converts the given string to a single token id.
 * \param[in] tokenizer The tokenizer to use to convert the string to a token id.
 * \param[in] str The string to convert to a token id.
 * \param[in] token_id The converted token id.
 * \return OgaResult containing the error message if the conversion of the string to a token id failed.
 */
OGA_EXPORT OgaResult* OGA_API_CALL OgaTokenizerToTokenId(const OgaTokenizer* tokenizer, const char* str, int32_t* token_id);

OGA_EXPORT OgaResult* OGA_API_CALL OgaProcessorProcessImages(const OgaMultiModalProcessor*, const char* prompt, const OgaImages* images, OgaNamedTensors** input_tensors);

OGA_EXPORT OgaResult* OGA_API_CALL OgaProcessorProcessAudios(const OgaMultiModalProcessor*, const OgaAudios* audios, OgaNamedTensors** input_tensors);

OGA_EXPORT OgaResult* OGA_API_CALL OgaProcessorProcessImagesAndAudios(const OgaMultiModalProcessor*, const char* prompt, const OgaImages* images,
                                                                      const OgaAudios* audios, OgaNamedTensors** input_tensors);

/** Decode a single token sequence and returns a null terminated utf8 string. out_string must be freed with OgaDestroyString
 */
OGA_EXPORT OgaResult* OGA_API_CALL OgaTokenizerDecode(const OgaTokenizer*, const int32_t* tokens, size_t token_count, const char** out_string);
OGA_EXPORT OgaResult* OGA_API_CALL OgaProcessorDecode(const OgaMultiModalProcessor*, const int32_t* tokens, size_t token_count, const char** out_string);

/**
 * @brief Applies a chat template to input messages
 *
 * This function processes the specified template with the provided input using the
 * tokenizer, and outputs the resulting string. Optionally, it can include a
 * generation prompt in the output.
 *
 * \param[in] tokenizer OgaTokenizer used for template processing.
 * \param[in] template_str Null-terminated string representing the chat template. Use nullptr to fall back to the default chat template from the tokenizer config.
 * \param[in] messages Null-terminated string containing the input messages to be processed.
 * \param[in] tools Null-terminated string containing the chat function calls if any. Use nullptr if none.
 * \param[in] add_generation_prompt Indicates whether to add a generation prompt to the output.
 * \param[out] out_string Pointer to where the output will be stored. The returned pointer must be freed with OgaDestroyString
 * \return OgaResult* containing the error message if the function fails
 */
OGA_EXPORT OgaResult* OGA_API_CALL OgaTokenizerApplyChatTemplate(const OgaTokenizer*, const char* template_str, const char* messages, const char* tools, bool add_generation_prompt, const char** out_string);

/** OgaTokenizerStream is to decoded token strings incrementally, one token at a time.
 */
OGA_EXPORT OgaResult* OGA_API_CALL OgaCreateTokenizerStream(const OgaTokenizer*, OgaTokenizerStream** out);
OGA_EXPORT OgaResult* OGA_API_CALL OgaCreateTokenizerStreamFromProcessor(const OgaMultiModalProcessor*, OgaTokenizerStream** out);
OGA_EXPORT void OGA_API_CALL OgaDestroyTokenizerStream(OgaTokenizerStream*);

/**
 * Decode a single token in the stream. If this results in a word being generated, it will be returned in 'out'.
 * The caller is responsible for concatenating each chunk together to generate the complete result.
 * 'out' is valid until the next call to OgaTokenizerStreamDecode or when the OgaTokenizerStream is destroyed
 */
OGA_EXPORT OgaResult* OGA_API_CALL OgaTokenizerStreamDecode(OgaTokenizerStream*, int32_t token, const char** out);

/** Create an OgaTensor from an optional user owned buffer. If a user owned buffer is supplied, the OgaTensor does
 * not own the memory (as it has no way to free it) so the 'data' parameter must be valid for the lifetime of the OgaTensor.
 *  If the 'data' parameter is nullptr, the OgaTensor will allocate its own memory.
 *
 * \param[in] data User supplied memory pointer, if non nullptr it must remain valid for lifetime of the OgaTensor
 * \param[in] shape_dims Pointer to array of int64_t values that define the tensor shape, example [1 20 30] would be equivalent to a C array of [1][20][30]
 * \param[in] shape_dims_count Count of elements in the shape_dims array
 * \param[in] element_type The data type that 'data' points to.
 * \param[out] out Writes the newly created OgaTensor into this, must be destroyed with OgaDestroyTensor
 */
OGA_EXPORT OgaResult* OGA_API_CALL OgaCreateTensorFromBuffer(void* data, const int64_t* shape_dims, size_t shape_dims_count, OgaElementType element_type, OgaTensor** out);

OGA_EXPORT void OGA_API_CALL OgaDestroyTensor(OgaTensor* tensor);

/** Get the OgaElementType of the data stored in the OgaTensor
 */
OGA_EXPORT OgaResult* OGA_API_CALL OgaTensorGetType(OgaTensor*, OgaElementType* out);

/** Get the number of dimensions of the OgaTensor's shape, typically used to allocate a buffer of this size then calling OgaTensorGetShape with it
 */
OGA_EXPORT OgaResult* OGA_API_CALL OgaTensorGetShapeRank(OgaTensor*, size_t* out);

/** Copies the shape dimensions into the shape_dims parameters. shape_dims_count must match the value returned by OgaTensorGetShapeRank
 */
OGA_EXPORT OgaResult* OGA_API_CALL OgaTensorGetShape(OgaTensor*, int64_t* shape_dims, size_t shape_dims_count);

/** A pointer to the tensor data, it is typically cast into the actual data type of the tensor
 */
OGA_EXPORT OgaResult* OGA_API_CALL OgaTensorGetData(OgaTensor*, void** out);

/** \brief Create an OgaNamedTensors
 * \param[out] out The created OgaNamedTensors
 * \return OgaResult containing the error message if the creation of the OgaNamedTensors failed.
 */
OGA_EXPORT OgaResult* OGA_API_CALL OgaCreateNamedTensors(OgaNamedTensors** out);

/** \brief Lookup a tensor in a NamedTensor set by name
 * \param[in] named_tensors The named tensors to search
 * \param[in] name The name of the tensor to find
 * \param[out] out The tensor with the given name
 * \return OgaResult containing the error message if the tensor with the given name could not be found.
 */
OGA_EXPORT OgaResult* OGA_API_CALL OgaNamedTensorsGet(OgaNamedTensors* named_tensors, const char* name, OgaTensor** out);

/** \brief Set a tensor in a NamedTensor set by name
 * \param[in] named_tensors The named tensors to set the tensor
 * \param[in] name The name of the tensor to set
 * \param[in] tensor The tensor to set
 * \return OgaResult containing the error message if the tensor with the given name could not be set.
 */
OGA_EXPORT OgaResult* OGA_API_CALL OgaNamedTensorsSet(OgaNamedTensors* named_tensors, const char* name, OgaTensor* tensor);

/** \brief Delete a tensor in a NamedTensor set by name
 * \param[in] named_tensors The named tensors to remove the tensor
 * \param[in] name The name of the tensor to remove
 * \return OgaResult containing the error message if the tensor with the given name could not be removed.
 */
OGA_EXPORT OgaResult* OGA_API_CALL OgaNamedTensorsDelete(OgaNamedTensors* named_tensors, const char* name);

/** \brief Get the number of tensors in the NamedTensors
 * \param[in] named_tensors The named tensors to get the count of the tensors
 * \param[out] out The number of tensors in the NamedTensors
 * \return OgaResult containing the error message if the getting of the count of the tensors failed.
 */
OGA_EXPORT OgaResult* OGA_API_CALL OgaNamedTensorsCount(const OgaNamedTensors* named_tensors, size_t* out);

/** \brief Return an OgaStringArray of the names of the tensors in an OgaNamedTensors object
 * \param[in] named_tensors The named tensors to get the names of the tensors
 * \param[out] out The OgaStringArray containing the names of the tensors
 * \return OgaResult containing the error message if the getting of the names of the tensors failed.
 */
OGA_EXPORT OgaResult* OGA_API_CALL OgaNamedTensorsGetNames(const OgaNamedTensors* named_tensors, OgaStringArray** out);

OGA_EXPORT OgaResult* OGA_API_CALL OgaSetCurrentGpuDeviceId(int device_id);
OGA_EXPORT OgaResult* OGA_API_CALL OgaGetCurrentGpuDeviceId(int* device_id);

/**
 * \brief Creates an object of type OgaStringArray.
 * \return The result of the operation. If the operation is successful, a nullptr is returned.
 */
OGA_EXPORT OgaResult* OGA_API_CALL OgaCreateStringArray(OgaStringArray** out);

/**
 * \brief Creates an object of type OgaStringArray from the given strings.
 * \return The result of the operation. If the operation is successful, a nullptr is returned.
 */
OGA_EXPORT OgaResult* OGA_API_CALL OgaCreateStringArrayFromStrings(const char* const* strs, size_t count, OgaStringArray** out);

/**
 * \brief Destroys OgaStringArray.
 */
OGA_EXPORT void OGA_API_CALL OgaDestroyStringArray(OgaStringArray* string_array);

/**
 * \brief Adds the given string to the string_array.
 * \param[inout] string_array The string array to which the string is to be added
 * \param[in] str The string to be added to the string_array.
 * \return The result of the operation. If the operation is successful, a nullptr is returned.
 */
OGA_EXPORT OgaResult* OGA_API_CALL OgaStringArrayAddString(OgaStringArray* string_array, const char* str);

/**
 * \brief Gets the number of strings in the string_array.
 * \param[in] string_array The OgaStringArray object to get the count of the strings.
 * \param[out] out The number of strings in the string_array.
 * \return The result of the operation. If the operation is successful, a nullptr is returned.
 */
OGA_EXPORT OgaResult* OGA_API_CALL OgaStringArrayGetCount(const OgaStringArray* string_array, size_t* out);

/**
 * \brief Get a string from a string_array
 * \param[in] string_array The OgaStringArray object to get the string from.
 * \param[in] index The index of the string to get.
 * \return The string at the given index.
 */
OGA_EXPORT OgaResult* OGA_API_CALL OgaStringArrayGetString(const OgaStringArray* string_array, size_t index, const char** out);

/**
 * \brief Creates the OgaAdapters object that manages the adapters.
          - The OgaAdapters object is used to load all the model adapters.
          - It is responsible for reference counting the loaded adapters.
 */
OGA_EXPORT OgaResult* OGA_API_CALL OgaCreateAdapters(const OgaModel* model, OgaAdapters** out);

/**
 * \brief Destroys the OgaAdapters object.
 */
OGA_EXPORT void OGA_API_CALL OgaDestroyAdapters(OgaAdapters* adapters);

/**
 * \brief Loads the model adapter from the given adapter file path and adapter name.
 * \param[in] adapters The OgaAdapters object to load the adapter.
 * \param[in] adapter_file_path The file path of the adapter to load.
 * \param[in] adapter_name A unique identifier for the adapter chosed by the function invoker.
 *                         This name is used for querying the adapter.
 */
OGA_EXPORT OgaResult* OGA_API_CALL OgaLoadAdapter(OgaAdapters* adapters, const char* adapter_file_path,
                                                  const char* adapter_name);

/**
 * \brief Unloads the adapter with the given identifier from the previosly loaded adapters.
          If the adapter is not found, or if it cannot be unloaded (when it is in use), an error is returned.
 * \param[in] adapters The OgaAdapters object to unload the adapter.
 * \param[in] adapter_name The name of the adapter to unload.
 */
OGA_EXPORT OgaResult* OGA_API_CALL OgaUnloadAdapter(OgaAdapters* adapters, const char* adapter_name);

/**
 * \brief Sets the adapter with the given adapter name as active for the given OgaGenerator object.
 * \param[in] generator The OgaGenerator object to set the active adapter.
 * \param[in] adapters The OgaAdapters object that manages the model adapters.
 * \param[in] adapter_name The name of the adapter to set as active.
 */
OGA_EXPORT OgaResult* OGA_API_CALL OgaSetActiveAdapter(OgaGenerator* generator, OgaAdapters* adapters,
                                                       const char* adapter_name);
#ifdef __cplusplus
}
#endif
//! @}<|MERGE_RESOLUTION|>--- conflicted
+++ resolved
@@ -337,10 +337,6 @@
  */
 OGA_EXPORT OgaResult* OGA_API_CALL OgaGeneratorParamsSetModelInput(OgaGeneratorParams* generator_params, const char* name, OgaTensor* tensor);
 
-<<<<<<< HEAD
-=======
-OGA_EXPORT OgaResult* OGA_API_CALL OgaGeneratorParamsSetWhisperInputFeatures(OgaGeneratorParams* generator_params, OgaTensor* tensor);
-
 /**
  * \brief Sets the guidance type and data for the Generator params
  * \param[in] generator_params The generator params to set the guidance on
@@ -350,7 +346,6 @@
  */
 OGA_EXPORT OgaResult* OGA_API_CALL OgaGeneratorParamsSetGuidance(OgaGeneratorParams* generator_params, const char* type, const char* data);
 
->>>>>>> bfc8027c
 /**
  * \brief Creates a generator from the given model and generator params.
  * \param[in] model The model to use for generation.
