--- conflicted
+++ resolved
@@ -34,11 +34,7 @@
   /** The short name of the ONNX runtime shared library */
   static final String ONNXRUNTIME_LIBRARY_NAME = "onnxruntime";
 
-<<<<<<< HEAD
-  /** The value of the system property */
-=======
   /** The value of the GENAI_NATIVE_PATH system property */
->>>>>>> 10932c11
   private static String libraryDirPathProperty;
 
   /** The OS & CPU architecture string */
@@ -272,11 +268,7 @@
 
   /**
    * Maps the library name into a platform dependent library filename. Converts macOS's "jnilib" to
-<<<<<<< HEAD
-   * "dylib" but otherwise is the same as {\@link System#mapLibraryName(String)}.
-=======
    * "dylib" but otherwise is the same as System#mapLibraryName(String).
->>>>>>> 10932c11
    *
    * @param library The library name
    * @return The library filename.
