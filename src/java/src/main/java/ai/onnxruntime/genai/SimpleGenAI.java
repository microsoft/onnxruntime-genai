--- conflicted
+++ resolved
@@ -38,77 +38,11 @@
    * Create the generator parameters and add the prompt text. The user can set other search options
    * via the GeneratorParams object prior to running `generate`.
    *
-<<<<<<< HEAD
-   * @param prompt The prompt text to encode.
-   * @return The generator parameters.
-   * @throws GenAIException on failure
-   */
-  public GeneratorParams createGeneratorParams(String prompt) throws GenAIException {
-    GeneratorParams generatorParams = model.createGeneratorParams();
-
-    try (Sequences encodedPrompt = tokenizer.encode(prompt)) {
-      generatorParams.setInput(encodedPrompt);
-    } catch (GenAIException e) {
-      generatorParams.close();
-      throw e;
-    }
-
-    return generatorParams;
-  }
-
-  /**
-   * Create the generator parameters and add a batch of prompt texts. The user can set other search
-   * options via the GeneratorParams object prior to running `generate`.
-   *
-   * @param prompts The batch of prompt texts to encode.
-   * @return The generator parameters.
-   * @throws GenAIException on failure
-   */
-  public GeneratorParams createGeneratorParams(String[] prompts) throws GenAIException {
-    GeneratorParams generatorParams = model.createGeneratorParams();
-
-    try (Sequences encodedPrompt = tokenizer.encodeBatch(prompts)) {
-      generatorParams.setInput(encodedPrompt);
-    } catch (GenAIException e) {
-      generatorParams.close();
-      throw e;
-    }
-
-    return generatorParams;
-  }
-
-  /**
-   * Create the generator parameters and add the prompt text. The user can set other search options
-   * via the GeneratorParams object prior to running `generate`.
-   *
-   * @param tokenIds The encoded token ids for the prompt/s.
-   * @param sequenceLength The length of each sequence in tokenIds. All sequences must have the same
-   *     length.
-   * @param batchSize The number of batches in tokenIds.
-   * @return The generator parameters.
-   * @throws GenAIException on failure
-   */
-  public GeneratorParams createGeneratorParams(int[] tokenIds, int sequenceLength, int batchSize)
-      throws GenAIException {
-    GeneratorParams generatorParams = null;
-    try {
-      generatorParams = model.createGeneratorParams();
-      generatorParams.setInput(tokenIds, sequenceLength, batchSize);
-    } catch (GenAIException e) {
-      if (generatorParams != null) {
-        generatorParams.close();
-      }
-      throw e;
-    }
-
-    return generatorParams;
-=======
    * @return The generator parameters.
    * @throws GenAIException on failure
    */
   public GeneratorParams createGeneratorParams() throws GenAIException {
     return model.createGeneratorParams();
->>>>>>> e27e2b57
   }
 
   /**
@@ -135,11 +69,7 @@
             Generator generator = new Generator(model, generatorParams)) {
           // iterate (which calls computeLogits, generateNextToken, getLastTokenInSequence and
           // isDone)
-<<<<<<< HEAD
-
-=======
           generator.appendTokenSequences(tokenizer.encode(prompt));
->>>>>>> e27e2b57
           for (int token_id : generator) {
             // decode and call listener
             String token = stream.decode(token_id);
