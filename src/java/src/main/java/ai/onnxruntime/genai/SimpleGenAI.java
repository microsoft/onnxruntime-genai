--- conflicted
+++ resolved
@@ -60,12 +60,8 @@
    * via the GeneratorParams object prior to running `generate`.
    *
    * @param tokenIds The encoded token ids for the prompt/s.
-<<<<<<< HEAD
    * @param sequenceLength The length of each sequence in tokenIds. All sequences must have the same
    *     length.
-=======
-   * @param sequenceLength The length of each sequence in tokenIds. All sequences must have the same length.
->>>>>>> cb58c591
    * @param batchSize The number of batches in tokenIds.
    * @return The generator parameters.
    * @throws GenAIException on failure
