/*
 * Copyright (c) Microsoft Corporation. All rights reserved. Licensed under the MIT License.
 */
package ai.onnxruntime.genai;

<<<<<<< HEAD
/**
 * This class is an intermediate storage class that bridges the output of preprocessing and
 * the input of the ONNX model.
 */
public class NamedTensors implements AutoCloseable{
    private long nativeHandle;

    /**
     * Construct a NamedTensor from native handle.
     *
     * @param handle The native handle.
     */
    public NamedTensors(long handle) {
        nativeHandle = handle;
    }
=======
public class NamedTensors implements AutoCloseable {
  private long nativeHandle;

  public NamedTensors(long handle) {
    nativeHandle = handle;
  }
>>>>>>> 44a8f22b

  @Override
  public void close() {
    if (nativeHandle != 0) {
      destroyNamedTensors(nativeHandle);
      nativeHandle = 0;
    }
  }

  long nativeHandle() {
    return nativeHandle;
  }

  static {
    try {
      GenAI.init();
    } catch (Exception e) {
      throw new RuntimeException("Failed to load onnxruntime-genai native libraries", e);
    }
  }

  private native void destroyNamedTensors(long handle);
}<|MERGE_RESOLUTION|>--- conflicted
+++ resolved
@@ -3,30 +3,21 @@
  */
 package ai.onnxruntime.genai;
 
-<<<<<<< HEAD
 /**
  * This class is an intermediate storage class that bridges the output of preprocessing and
  * the input of the ONNX model.
  */
-public class NamedTensors implements AutoCloseable{
-    private long nativeHandle;
-
-    /**
-     * Construct a NamedTensor from native handle.
-     *
-     * @param handle The native handle.
-     */
-    public NamedTensors(long handle) {
-        nativeHandle = handle;
-    }
-=======
 public class NamedTensors implements AutoCloseable {
   private long nativeHandle;
 
+  /**
+   * Construct a NamedTensor from native handle.
+   *
+   * @param handle The native handle.
+   */
   public NamedTensors(long handle) {
     nativeHandle = handle;
   }
->>>>>>> 44a8f22b
 
   @Override
   public void close() {
