--- conflicted
+++ resolved
@@ -122,17 +122,18 @@
   public void testWithInputIds() throws GenAIException {
     // test using the HF model. input id values must be < 1000 so we use manually created input.
     // Input/expected output copied from the C# unit tests
-<<<<<<< HEAD
-    try (Model model = new Model(TestUtils.testModelPath());
-        GeneratorParams params = new GeneratorParams(model); ) {
-      int batchSize = 2;
-      int sequenceLength = 4;
-      int maxLength = 10;
-      int[] inputIDs =
-          new int[] {
-            0, 0, 0, 52,
-            0, 0, 195, 731
-          };
+    try (Config config = new Config(TestUtils.testModelPath());
+    Model model = new Model(config);
+    GeneratorParams params = new GeneratorParams(model);
+    ) {
+    int batchSize = 2;
+    int sequenceLength = 4;
+    int maxLength = 10;
+    int[] inputIDs =
+        new int[] {
+          0, 0, 0, 52,
+          0, 0, 195, 731
+        };
 
       params.setInput(inputIDs, sequenceLength, batchSize);
       params.setSearchOption("max_length", maxLength);
@@ -152,36 +153,6 @@
             assertEquals(outputIds[j], expectedOutput[i * maxLength + j]);
           }
         }
-=======
-    Config config = new Config(TestUtils.testModelPath());
-    Model model = new Model(config);
-    GeneratorParams params = new GeneratorParams(model);
-    int batchSize = 2;
-    int sequenceLength = 4;
-    int maxLength = 10;
-    int[] inputIDs =
-        new int[] {
-          0, 0, 0, 52,
-          0, 0, 195, 731
-        };
-
-    params.setInput(inputIDs, sequenceLength, batchSize);
-    params.setSearchOption("max_length", maxLength);
-
-    int[] expectedOutput =
-        new int[] {
-          0, 0, 0, 52, 204, 204, 204, 204, 204, 204,
-          0, 0, 195, 731, 731, 114, 114, 114, 114, 114
-        };
-
-    Sequences output = model.generate(params);
-    assertEquals(output.numSequences(), batchSize);
-
-    for (int i = 0; i < batchSize; i++) {
-      int[] outputIds = output.getSequence(i);
-      for (int j = 0; j < maxLength; j++) {
-        assertEquals(outputIds[j], expectedOutput[i * maxLength + j]);
->>>>>>> f66e4f58
       }
     }
   }
