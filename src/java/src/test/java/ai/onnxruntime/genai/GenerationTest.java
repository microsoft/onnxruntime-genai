/*
 * Copyright (c) Microsoft Corporation. All rights reserved.
 * Licensed under the MIT License.
 */
package ai.onnxruntime.genai;

import static org.junit.jupiter.api.Assertions.assertArrayEquals;
import static org.junit.jupiter.api.Assertions.assertEquals;
import static org.junit.jupiter.api.Assertions.assertNotNull;

import java.util.function.Consumer;
import java.util.logging.Logger;
import org.junit.jupiter.api.Test;
import org.junit.jupiter.api.condition.EnabledIf;

// Test the overall generation.
// Uses SimpleGenAI with phi-2 (if available) for text -> text generation.
// Uses the HF test model with pre-defined input tokens for token -> token generation
//
// This indirectly tests the majority of the bindings. Any gaps are covered in the class specific
// tests.
public class GenerationTest {
  private static final Logger logger = Logger.getLogger(GenerationTest.class.getName());

  // phi-2 can be used in full end-to-end testing but needs to be manually downloaded.
  // it's also used this way in the C# unit tests.
  private static final String phi2ModelPath() {
    return TestUtils.getFilePathFromResource("/phi-2/int4/cpu");
  }

  @SuppressWarnings("unused") // Used in EnabledIf
  private static boolean havePhi2() {
    return phi2ModelPath() != null;
  }

  @SuppressWarnings("unused") // Used in EnabledIf
  private static boolean haveAdapters() {
    return TestUtils.testAdapterTestModelPath() != null;
  }

  @Test
  @EnabledIf("havePhi2")
  public void testUsageNoListener() throws GenAIException {
<<<<<<< HEAD
    try (SimpleGenAI generator = new SimpleGenAI(phi2ModelPath());
        GeneratorParams params =
            generator.createGeneratorParams(
                TestUtils.applyPhi2ChatTemplate("What's 6 times 7?")); ) {
      params.setSearchOption("max_length", 20);

      String result = generator.generate(params, null);
      logger.info("Result: " + result);
      assertNotNull(result);
    }
=======
    SimpleGenAI generator = new SimpleGenAI(phi2ModelPath());
    GeneratorParams params = generator.createGeneratorParams();

    String result = generator.generate(params, "What's 6 times 7?", null);
    logger.info("Result: " + result);
    assertTrue(result.indexOf("Answer: 42") != -1);
>>>>>>> e27e2b57
  }

  @Test
  @EnabledIf("havePhi2")
  public void testUsageWithListener() throws GenAIException {
<<<<<<< HEAD
    try (SimpleGenAI generator = new SimpleGenAI(phi2ModelPath());
        GeneratorParams params =
            generator.createGeneratorParams(
                TestUtils.applyPhi2ChatTemplate("What's 6 times 7?")); ) {
      params.setSearchOption("max_length", 20);
=======
    SimpleGenAI generator = new SimpleGenAI(phi2ModelPath());
    GeneratorParams params = generator.createGeneratorParams();
    Consumer<String> listener = token -> logger.info("onTokenGenerate: " + token);
    String result = generator.generate(params, "What's 6 times 7?", listener);
>>>>>>> e27e2b57

      Consumer<String> listener = token -> logger.info("onTokenGenerate: " + token);
      String result = generator.generate(params, listener);

      logger.info("Result: " + result);
      assertNotNull(result);
    }
  }

  @Test
  @EnabledIf("haveAdapters")
  public void testUsageWithAdapters() throws GenAIException {
    try (Model model = new Model(TestUtils.testAdapterTestModelPath());
        Tokenizer tokenizer = model.createTokenizer()) {
      String[] prompts = {
        TestUtils.applyPhi2ChatTemplate("def is_prime(n):"),
        TestUtils.applyPhi2ChatTemplate("def compute_gcd(x, y):"),
        TestUtils.applyPhi2ChatTemplate("def binary_search(arr, x):"),
      };

      try (Sequences sequences = tokenizer.encodeBatch(prompts);
          GeneratorParams params = model.createGeneratorParams()) {
        params.setSearchOption("max_length", 200);
        params.setInput(sequences);

        long[] outputShape;

        try (Generator generator = new Generator(model, params); ) {
          while (!generator.isDone()) {
            generator.computeLogits();
            generator.generateNextToken();
          }

          try (Tensor logits = generator.getOutput("logits")) {
            outputShape = logits.getShape();
            assertEquals(logits.getType(), Tensor.ElementType.float32);
          }
        }

        try (Adapters adapters = new Adapters(model);
            Generator generator = new Generator(model, params); ) {
          adapters.loadAdapters(TestUtils.testAdapterTestAdaptersPath(), "adapters_a_and_b");
          generator.setActiveAdapter(adapters, "adapters_a_and_b");
          while (!generator.isDone()) {
            generator.computeLogits();
            generator.generateNextToken();
          }
          try (Tensor logits = generator.getOutput("logits")) {
            assertEquals(logits.getType(), Tensor.ElementType.float32);
            assertArrayEquals(outputShape, logits.getShape());
          }
        }
      }
    }
  }

  @Test
  public void testWithInputIds() throws GenAIException {
    // test using the HF model. input id values must be < 1000 so we use manually created input.
    // Input/expected output copied from the C# unit tests
<<<<<<< HEAD
    try (Config config = new Config(TestUtils.tinyGpt2ModelPath());
        Model model = new Model(config);
        GeneratorParams params = new GeneratorParams(model); ) {
      int batchSize = 2;
      int sequenceLength = 4;
      int maxLength = 10;
      int[] inputIDs =
          new int[] {
            0, 0, 0, 52,
            0, 0, 195, 731
          };

      params.setInput(inputIDs, sequenceLength, batchSize);
      params.setSearchOption("max_length", maxLength);

      int[] expectedOutput =
          new int[] {
            0, 0, 0, 52, 204, 204, 204, 204, 204, 204,
            0, 0, 195, 731, 731, 114, 114, 114, 114, 114
          };

      try (Sequences output = model.generate(params)) {
        assertEquals(output.numSequences(), batchSize);

        for (int i = 0; i < batchSize; i++) {
          int[] outputIds = output.getSequence(i);
          for (int j = 0; j < maxLength; j++) {
            assertEquals(outputIds[j], expectedOutput[i * maxLength + j]);
          }
        }
=======
    Config config = new Config(TestUtils.testModelPath());
    Model model = new Model(config);
    GeneratorParams params = new GeneratorParams(model);
    int batchSize = 2;
    int sequenceLength = 4;
    int maxLength = 10;
    int[] inputIDs =
        new int[] {
          0, 0, 0, 52,
          0, 0, 195, 731
        };

    params.setSearchOption("max_length", maxLength);
    params.setSearchOption("batch_size", batchSize);

    int[] expectedOutput =
        new int[] {
          0, 0, 0, 52, 204, 204, 204, 204, 204, 204,
          0, 0, 195, 731, 731, 114, 114, 114, 114, 114
        };

    Generator generator = new Generator(model, params);
    generator.appendTokens(inputIDs);
    while (!generator.isDone()) {
      generator.generateNextToken();
    }
    
    for (int i = 0; i < batchSize; i++) {
      int[] outputIds = generator.getSequence(i);
      for (int j = 0; j < maxLength; j++) {
        assertEquals(outputIds[j], expectedOutput[i * maxLength + j]);
>>>>>>> e27e2b57
      }
    }
  }
}<|MERGE_RESOLUTION|>--- conflicted
+++ resolved
@@ -6,7 +6,6 @@
 
 import static org.junit.jupiter.api.Assertions.assertArrayEquals;
 import static org.junit.jupiter.api.Assertions.assertEquals;
-import static org.junit.jupiter.api.Assertions.assertNotNull;
 
 import java.util.function.Consumer;
 import java.util.logging.Logger;
@@ -41,48 +40,27 @@
   @Test
   @EnabledIf("havePhi2")
   public void testUsageNoListener() throws GenAIException {
-<<<<<<< HEAD
     try (SimpleGenAI generator = new SimpleGenAI(phi2ModelPath());
-        GeneratorParams params =
-            generator.createGeneratorParams(
-                TestUtils.applyPhi2ChatTemplate("What's 6 times 7?")); ) {
+        GeneratorParams params = generator.createGeneratorParams(); ) {
       params.setSearchOption("max_length", 20);
-
-      String result = generator.generate(params, null);
+      String result =
+          generator.generate(params, TestUtils.applyPhi2ChatTemplate("What's 6 times 7?"), null);
       logger.info("Result: " + result);
-      assertNotNull(result);
     }
-=======
-    SimpleGenAI generator = new SimpleGenAI(phi2ModelPath());
-    GeneratorParams params = generator.createGeneratorParams();
-
-    String result = generator.generate(params, "What's 6 times 7?", null);
-    logger.info("Result: " + result);
-    assertTrue(result.indexOf("Answer: 42") != -1);
->>>>>>> e27e2b57
   }
 
   @Test
   @EnabledIf("havePhi2")
   public void testUsageWithListener() throws GenAIException {
-<<<<<<< HEAD
     try (SimpleGenAI generator = new SimpleGenAI(phi2ModelPath());
-        GeneratorParams params =
-            generator.createGeneratorParams(
-                TestUtils.applyPhi2ChatTemplate("What's 6 times 7?")); ) {
+        GeneratorParams params = generator.createGeneratorParams(); ) {
       params.setSearchOption("max_length", 20);
-=======
-    SimpleGenAI generator = new SimpleGenAI(phi2ModelPath());
-    GeneratorParams params = generator.createGeneratorParams();
-    Consumer<String> listener = token -> logger.info("onTokenGenerate: " + token);
-    String result = generator.generate(params, "What's 6 times 7?", listener);
->>>>>>> e27e2b57
-
       Consumer<String> listener = token -> logger.info("onTokenGenerate: " + token);
-      String result = generator.generate(params, listener);
+      String result =
+          generator.generate(
+              params, TestUtils.applyPhi2ChatTemplate("What's 6 times 7?"), listener);
 
       logger.info("Result: " + result);
-      assertNotNull(result);
     }
   }
 
@@ -100,13 +78,13 @@
       try (Sequences sequences = tokenizer.encodeBatch(prompts);
           GeneratorParams params = model.createGeneratorParams()) {
         params.setSearchOption("max_length", 200);
-        params.setInput(sequences);
+        params.setSearchOption("batch_size", prompts.length);
 
         long[] outputShape;
 
         try (Generator generator = new Generator(model, params); ) {
+          generator.appendTokenSequences(sequences);
           while (!generator.isDone()) {
-            generator.computeLogits();
             generator.generateNextToken();
           }
 
@@ -118,10 +96,10 @@
 
         try (Adapters adapters = new Adapters(model);
             Generator generator = new Generator(model, params); ) {
+          generator.appendTokenSequences(sequences);
           adapters.loadAdapters(TestUtils.testAdapterTestAdaptersPath(), "adapters_a_and_b");
           generator.setActiveAdapter(adapters, "adapters_a_and_b");
           while (!generator.isDone()) {
-            generator.computeLogits();
             generator.generateNextToken();
           }
           try (Tensor logits = generator.getOutput("logits")) {
@@ -137,7 +115,6 @@
   public void testWithInputIds() throws GenAIException {
     // test using the HF model. input id values must be < 1000 so we use manually created input.
     // Input/expected output copied from the C# unit tests
-<<<<<<< HEAD
     try (Config config = new Config(TestUtils.tinyGpt2ModelPath());
         Model model = new Model(config);
         GeneratorParams params = new GeneratorParams(model); ) {
@@ -150,8 +127,8 @@
             0, 0, 195, 731
           };
 
-      params.setInput(inputIDs, sequenceLength, batchSize);
       params.setSearchOption("max_length", maxLength);
+      params.setSearchOption("batch_size", batchSize);
 
       int[] expectedOutput =
           new int[] {
@@ -159,48 +136,18 @@
             0, 0, 195, 731, 731, 114, 114, 114, 114, 114
           };
 
-      try (Sequences output = model.generate(params)) {
-        assertEquals(output.numSequences(), batchSize);
+      try (Generator generator = new Generator(model, params); ) {
+        generator.appendTokens(inputIDs);
+        while (!generator.isDone()) {
+          generator.generateNextToken();
+        }
 
         for (int i = 0; i < batchSize; i++) {
-          int[] outputIds = output.getSequence(i);
+          int[] outputIds = generator.getSequence(i);
           for (int j = 0; j < maxLength; j++) {
             assertEquals(outputIds[j], expectedOutput[i * maxLength + j]);
           }
         }
-=======
-    Config config = new Config(TestUtils.testModelPath());
-    Model model = new Model(config);
-    GeneratorParams params = new GeneratorParams(model);
-    int batchSize = 2;
-    int sequenceLength = 4;
-    int maxLength = 10;
-    int[] inputIDs =
-        new int[] {
-          0, 0, 0, 52,
-          0, 0, 195, 731
-        };
-
-    params.setSearchOption("max_length", maxLength);
-    params.setSearchOption("batch_size", batchSize);
-
-    int[] expectedOutput =
-        new int[] {
-          0, 0, 0, 52, 204, 204, 204, 204, 204, 204,
-          0, 0, 195, 731, 731, 114, 114, 114, 114, 114
-        };
-
-    Generator generator = new Generator(model, params);
-    generator.appendTokens(inputIDs);
-    while (!generator.isDone()) {
-      generator.generateNextToken();
-    }
-    
-    for (int i = 0; i < batchSize; i++) {
-      int[] outputIds = generator.getSequence(i);
-      for (int j = 0; j < maxLength; j++) {
-        assertEquals(outputIds[j], expectedOutput[i * maxLength + j]);
->>>>>>> e27e2b57
       }
     }
   }
