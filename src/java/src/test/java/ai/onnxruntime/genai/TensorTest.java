--- conflicted
+++ resolved
@@ -16,12 +16,12 @@
   @Test
   public void testAddTensorInput() throws GenAIException {
     // test setting an invalid search option throws a GenAIException
-<<<<<<< HEAD
     try (SimpleGenAI generator = new SimpleGenAI(TestUtils.tinyGpt2ModelPath());
-        GeneratorParams params = generator.createGeneratorParams("Whatever"); ) {
+        GeneratorParams params = generator.createGeneratorParams(); ) {
       long[] shape = {2, 2};
       Tensor.ElementType elementType = Tensor.ElementType.float32;
       ByteBuffer data = ByteBuffer.allocateDirect(4 * Float.BYTES).order(ByteOrder.nativeOrder());
+      ;
 
       FloatBuffer floatBuffer = data.asFloatBuffer();
       floatBuffer.put(new float[] {1.0f, 2.0f, 3.0f, 4.0f});
@@ -33,22 +33,6 @@
         params.setInput("unknown_value", tensor);
       }
     }
-=======
-    SimpleGenAI generator = new SimpleGenAI(TestUtils.testModelPath());
-    GeneratorParams params = generator.createGeneratorParams();
-    long[] shape = {2, 2};
-    Tensor.ElementType elementType = Tensor.ElementType.float32;
-    ByteBuffer data = ByteBuffer.allocateDirect(4 * Float.BYTES);
-
-    FloatBuffer floatBuffer = data.asFloatBuffer();
-    floatBuffer.put(new float[] {1.0f, 2.0f, 3.0f, 4.0f});
-    Tensor tensor = new Tensor(data, shape, elementType);
-
-    // no error on setting.
-    // assuming there's an error on execution if an invalid input has been provided so the user is
-    // aware of the issue
-    params.setInput("unknown_value", tensor);
->>>>>>> e27e2b57
   }
 
   @Test
