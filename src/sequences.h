#pragma once
namespace Generators {

// This class keeps track of sequences generated.
struct Sequences {
<<<<<<< HEAD
  Sequences(int batch_size, int beam_size, int max_length);
=======
  Sequences(const GeneratorParams& params)
      : max_length_{params.search.max_length},
        current_length_{static_cast<int>(params.input_ids.size()) / params.batch_size} {
    assert(current_length_ * params.batch_size == params.input_ids.size());  // Ensure size divided perfectly

    const size_t sequences_size = static_cast<size_t>(params.BatchBeamSize()) * max_length_;
    sequences_ = params.p_device->Allocate<int32_t>(sequences_size);
    if (params.search.num_beams > 1)
      sequences_next_ = params.p_device->Allocate<int32_t>(sequences_size);
  }
>>>>>>> dc9bc02c

  // Returns a sequence of word IDs for a given beam index ( beam_index < batch_beam_size).
  DeviceSpan<int32_t> GetSequence(size_t batch_beam_index) {
    return sequences_.subspan(batch_beam_index * max_length_, current_length_);
  }

  DeviceSpan<int32_t> GetSequences() { return sequences_; }
  DeviceSpan<int32_t> GetNextSequences() { return sequences_next_; }

  // Returns current sequence length.
  int GetSequenceLength() const { return current_length_; }

  // After tokens are appended, this function must be called to update the state & log the tokens
  void AfterAppendNextTokens(DeviceSpan<int32_t> next_tokens);

  const int max_length_;

  // Return Token IDs of last token in each sequence
  void GetLastTokens(cpu_span<int32_t>& last_tokens);
  // Rewind sequences to ith token
  void RewindTo(size_t index);

 private:
  // Two buffers of shape (batch_size, num_beams, max_seq_length) to store sequences.
  // At each time, there is only one buffer is active. The other one will be active in next token.
  // Each AppendNextTokenToSequences call will trigger a rotation of active buffer.
  DeviceSpan<int32_t> sequences_;
  DeviceSpan<int32_t> sequences_next_;  // This only exists for beam search, to allow for the easy reordering of sequences

  int current_length_;
};

}  // namespace Generators<|MERGE_RESOLUTION|>--- conflicted
+++ resolved
@@ -3,20 +3,15 @@
 
 // This class keeps track of sequences generated.
 struct Sequences {
-<<<<<<< HEAD
-  Sequences(int batch_size, int beam_size, int max_length);
-=======
   Sequences(const GeneratorParams& params)
       : max_length_{params.search.max_length},
-        current_length_{static_cast<int>(params.input_ids.size()) / params.batch_size} {
-    assert(current_length_ * params.batch_size == params.input_ids.size());  // Ensure size divided perfectly
+        current_length_{0} {
 
     const size_t sequences_size = static_cast<size_t>(params.BatchBeamSize()) * max_length_;
     sequences_ = params.p_device->Allocate<int32_t>(sequences_size);
     if (params.search.num_beams > 1)
       sequences_next_ = params.p_device->Allocate<int32_t>(sequences_size);
   }
->>>>>>> dc9bc02c
 
   // Returns a sequence of word IDs for a given beam index ( beam_index < batch_beam_size).
   DeviceSpan<int32_t> GetSequence(size_t batch_beam_index) {
