// Copyright (c) Microsoft Corporation. All rights reserved.
// Licensed under the MIT License.
// Modifications Copyright(C) 2024-2025 Advanced Micro Devices, Inc. All rights reserved.
#pragma once

namespace Generators {

struct RuntimeSettings;

struct Config {
  Config() = default;
  Config(const fs::path& path, std::string_view json_overlay);

  struct Defaults {
    // Decoder names
    static constexpr std::string_view InputIdsName = "input_ids";
    static constexpr std::string_view AttentionMaskName = "attention_mask";
    static constexpr std::string_view PositionIdsName = "position_ids";
    static constexpr std::string_view PastKeyName = "past_key_values.%d.key";
    static constexpr std::string_view PastValueName = "past_key_values.%d.value";
    static constexpr std::string_view LogitsName = "logits";
    static constexpr std::string_view PresentKeyName = "present.%d.key";
    static constexpr std::string_view PresentValueName = "present.%d.value";

<<<<<<< HEAD
    // Speech encoder names
    static constexpr std::string_view AudioAttentionMaskName = "audio_attention_mask";
    static constexpr std::string_view AudioSizesName = "audio_sizes";
    static constexpr std::string_view AudioProjectionModeName = "audio_projection_mode";
    static constexpr std::string_view AudioFeaturesName = "audio_features";
    static constexpr std::string_view EncoderHiddenStatesName = "encoder_hidden_states";
    static constexpr std::string_view NumAudioTokens = "num_audio_tokens";
=======
    static constexpr std::string_view InputsEmbedsName = "inputs_embeds";
    static constexpr std::string_view CurrentSequenceLengthName = "current_sequence_length";
    static constexpr std::string_view PastSequenceLengthName = "past_sequence_length";
    static constexpr std::string_view TotalSequenceLengthName = "total_sequence_length";
    static constexpr std::string_view TokenTypeIdsName = "token_type_ids";
>>>>>>> 45f875b4

    // Vision encoder names
    static constexpr std::string_view PixelValuesName = "pixel_values";
    static constexpr std::string_view ImageSizesName = "image_sizes";
    static constexpr std::string_view ImageAttentionMaskName = "image_attention_mask";
    static constexpr std::string_view ImageFeaturesName = "image_features";
    static constexpr std::string_view NumImageTokens = "num_image_tokens";

    // Embedding names
    static constexpr std::string_view AudioEmbedsName = "audio_embeds";
    static constexpr std::string_view InputsEmbedsName = "inputs_embeds";

    // Generation names
    static constexpr std::string_view PastSequenceLengthName = "past_sequence_length";
    static constexpr std::string_view CurrentSequenceLengthName = "current_sequence_length";
    static constexpr std::string_view TotalSequenceLengthName = "total_sequence_length";
    static constexpr std::string_view CacheIndirectionName = "cache_indirection";
    static constexpr std::string_view AlignmentHeadsName = "alignment_heads";
    static constexpr std::string_view TokenTypeIdsName = "token_type_ids";

    static constexpr std::string_view PromptTemplateName = "{Content}";
  };

  fs::path config_path;  // Path of the config directory

  using NamedString = std::pair<std::string, std::string>;
  struct ProviderOptions {
    std::string name;
    std::vector<NamedString> options;
  };

  struct SessionOptions {
    std::optional<int> intra_op_num_threads;
    std::optional<int> inter_op_num_threads;
    std::optional<bool> enable_cpu_mem_arena;
    std::optional<bool> enable_mem_pattern;
    std::optional<bool> disable_cpu_ep_fallback;
    std::optional<bool> disable_quant_qdq;
    std::optional<bool> enable_quant_qdq_cleanup;
    std::optional<bool> ep_context_enable;
    std::optional<std::string> ep_context_embed_mode;
    std::optional<std::string> ep_context_file_path;
    std::optional<std::string> log_id;
    std::optional<int> log_severity_level;
    std::optional<std::string> enable_profiling;
    std::optional<std::string> custom_ops_library;
    // TODO(baijumeswani): Sharing env allocators across sessions leads to crashes on windows and iOS.
    //                     Identify the reason for the crash to enable allocator sharing by default.
    bool use_env_allocators{};
    std::vector<NamedString> config_entries;  // Entries go into OrtSessionOptions::AddConfigEntry

    std::vector<ProviderOptions> provider_options;
    std::vector<std::string> providers;  // List of providers to use at runtime, not persisted in the json currently
    std::optional<GraphOptimizationLevel> graph_optimization_level;
  };

  struct Model {
    std::string type;

    int pad_token_id{};              // The id of the padding token.
    int eos_token_id{};              // The id of the end-of-stream token.
    std::vector<int> eos_token_ids;  // If eos_token_id is passed as an array, this is where the values go (eos_token_id gets set to the first entry in the array)
    int bos_token_id{};              // The id of the beginning-of-stream token.
    int sep_token_id{};              // The id of the separation token.
    int decoder_start_token_id{};    // If an encoder-decoder model starts decoding with a different token than bos, the id of that token.
    int vocab_size{};
    int context_length{};

    struct Encoder {
      std::string filename;
      SessionOptions session_options;

      int hidden_size{};
      int num_attention_heads{};
      int num_hidden_layers{};
      int head_size{};

      struct Inputs {
        std::string input_ids{Defaults::InputIdsName};
        std::string embeddings{Defaults::InputsEmbedsName};
        std::string attention_mask{Defaults::AttentionMaskName};
        std::string position_ids{Defaults::PositionIdsName};
        std::string audio_features{Defaults::AudioFeaturesName};
      } inputs;

      struct Outputs {
        std::string hidden_states{Defaults::EncoderHiddenStatesName};
        std::string cross_present_key_names{"present_key_cross_%d"}, cross_present_value_names{"present_value_cross_%d"};
      } outputs;
    } encoder;

    struct Embedding {
      std::string filename;

      struct Inputs {
        std::string input_ids{Defaults::InputIdsName};
        std::string image_features{Defaults::ImageFeaturesName};
        std::string audio_features{Defaults::AudioFeaturesName};
      } inputs;

      struct Outputs {
        std::string embeddings{Defaults::InputsEmbedsName};
      } outputs;
    } embedding;

    struct Vision {
      std::string filename;
      std::string config_filename{"processor_config.json"};
      std::optional<std::string> adapter_filename{};

      struct Inputs {
        std::string pixel_values{Defaults::PixelValuesName};
        std::string image_sizes{Defaults::ImageSizesName};
        std::string attention_mask{Defaults::ImageAttentionMaskName};  // image attention mask
      } inputs;

      struct Outputs {
        std::string image_features{Defaults::ImageFeaturesName};
      } outputs;
    } vision;

    struct Speech {
      std::string filename;
      std::string config_filename{"audio_processor_config.json"};
      std::optional<std::string> adapter_filename{};

      struct Inputs {
        std::string audio_embeds{Defaults::AudioEmbedsName};
        std::string attention_mask{Defaults::AudioAttentionMaskName};
        std::string audio_sizes{Defaults::AudioSizesName};
        std::string audio_projection_mode{Defaults::AudioProjectionModeName};
      } inputs;

      struct Outputs {
        std::string audio_features{Defaults::AudioFeaturesName};
      } outputs;
    } speech;

    struct Decoder {
      std::string filename;
      SessionOptions session_options;

      int hidden_size{};          // Not currently used, potentially useful for embeddings in the future
      int num_attention_heads{};  // Not currently used, potentially useful if num_key_value_heads isn't set
      int num_key_value_heads{};
      int num_hidden_layers{};
      int head_size{};

      struct SlidingWindow {               // Sliding window parameters for models that process input prompt in chunks
        int window_size{};                 // The size of the window to slide over the input prompt
        int pad_value{};                   // The key-value cache padding value to use for the sliding window for inactive tokens
        std::string alignment{"right"};    // The alignment of the window, either "left" or "right"
        bool slide_key_value_cache{true};  // Whether to slide the key-value cache along with the input prompt
      };
      std::optional<SlidingWindow> sliding_window;

      struct Inputs {
        std::string input_ids{Defaults::InputIdsName};
        std::string embeddings{Defaults::InputsEmbedsName};
        std::string attention_mask{Defaults::AttentionMaskName};
        std::string position_ids{Defaults::PositionIdsName};
        std::string past_key_names{Defaults::PastKeyName};
        std::string past_value_names{Defaults::PastValueName};
        std::string past_names;  // When key/value pairs are combined
        std::string cross_past_key_names, cross_past_value_names;

        std::string past_sequence_length{Defaults::PastSequenceLengthName};
        std::string current_sequence_length{Defaults::CurrentSequenceLengthName};
        std::string total_sequence_length{Defaults::TotalSequenceLengthName};
        std::string cache_indirection{Defaults::CacheIndirectionName};
      } inputs;

      struct Outputs {
        std::string logits{Defaults::LogitsName};
        std::string present_key_names{Defaults::PresentKeyName};
        std::string present_value_names{Defaults::PresentValueName};
        std::string present_names;  // When key/value pairs are combined
        std::string output_cross_qk_names{"output_cross_qk_%d"};
      } outputs;

      struct PipelineModel {
        std::string model_id;
        std::string filename;
        std::optional<SessionOptions> session_options;

        std::vector<std::string> inputs;
        std::vector<std::string> outputs;
        std::unordered_map<std::string, std::string> output_names_forwarder;
        bool run_on_prompt{true};
        bool run_on_token_gen{true};
        int reset_session_idx{-1};  // Some models cannot keep all the ort sessions in memory at once due to memory constraints.
                                    // This is the index of the session that needs to be reset during the execution of the current session.
                                    // This is a temporary solution until the QNN driver updates are available.
                                    // Once the driver updates are available, this option will be deprecated.
      };

      std::vector<PipelineModel> pipeline;

    } decoder;

<<<<<<< HEAD
    struct PromptTemplates {
      std::string assistant{Defaults::PromptTemplateName};
      std::string prompt{Defaults::PromptTemplateName};
      std::string system{Defaults::PromptTemplateName};
      std::string user{Defaults::PromptTemplateName};
    };
    std::optional<PromptTemplates> prompt_templates;
=======
>>>>>>> 45f875b4
  } model;

  struct Search {
    bool do_sample{};                  // True to do randomized sampling through top_k and top_p, if false, the top logit score is chosen
    int min_length{};
    int max_length{};                  // If omitted or 0 in json file, will be set to model.context_length on load
    int batch_size{1};
    int num_beams{1};                  // 1 means no beam search.
    int num_return_sequences{1};
    float repetition_penalty{1.0f};    // 1.0 means no penalty.
    int top_k{};                       // Number of highest probability vocabulary tokens to keep for top-k-filtering that will be used by default in the generate method of the model.
    float top_p{};                     // If set to float >0 and <1, only the most probable tokens with probabilities that add up to top_p or higher are kept for generation.
    float temperature{1.0f};
    bool early_stopping{true};         //  Whether to stop the beam search when at least num_beams sentences are finished per batch or not.
    int no_repeat_ngram_size{};
    float diversity_penalty{};
    float length_penalty{1.0f};        // Exponential penalty to the length that is used with beam-based generation. length_penalty > 0.0 promotes longer sequences, while length_penalty < 0.0 encourages shorter sequences.
    bool past_present_share_buffer{};  // The past/present kv tensors are shared and allocated once to max_length (cuda only)
    int random_seed{-1};               // -1 = Seed with random device, otherwise use value to seed RNG
  } search;

  void AddMapping(const std::string& nominal_name, const std::string& graph_name);
  // Returns graph name and true if the nominal name is found in the mapping
  // otherwise returns the nominal name and false
  std::pair<std::string, bool> GetGraphName(const std::string& nominal_name) const;

  std::unordered_map<std::string, std::string> nominal_names_to_graph_names_;  // Mapping of nominal input/output names to graph input/output names
};

void SetSearchNumber(Config::Search& search, std::string_view name, double value);
void SetSearchBool(Config::Search& search, std::string_view name, bool value);
void ClearProviders(Config& config);
void SetProviderOption(Config& config, std::string_view provider_name, std::string_view option_name, std::string_view option_value);
void OverlayConfig(Config& config, std::string_view json);
bool IsGraphCaptureEnabled(Config::SessionOptions& session_options);

}  // namespace Generators<|MERGE_RESOLUTION|>--- conflicted
+++ resolved
@@ -22,7 +22,6 @@
     static constexpr std::string_view PresentKeyName = "present.%d.key";
     static constexpr std::string_view PresentValueName = "present.%d.value";
 
-<<<<<<< HEAD
     // Speech encoder names
     static constexpr std::string_view AudioAttentionMaskName = "audio_attention_mask";
     static constexpr std::string_view AudioSizesName = "audio_sizes";
@@ -30,13 +29,6 @@
     static constexpr std::string_view AudioFeaturesName = "audio_features";
     static constexpr std::string_view EncoderHiddenStatesName = "encoder_hidden_states";
     static constexpr std::string_view NumAudioTokens = "num_audio_tokens";
-=======
-    static constexpr std::string_view InputsEmbedsName = "inputs_embeds";
-    static constexpr std::string_view CurrentSequenceLengthName = "current_sequence_length";
-    static constexpr std::string_view PastSequenceLengthName = "past_sequence_length";
-    static constexpr std::string_view TotalSequenceLengthName = "total_sequence_length";
-    static constexpr std::string_view TokenTypeIdsName = "token_type_ids";
->>>>>>> 45f875b4
 
     // Vision encoder names
     static constexpr std::string_view PixelValuesName = "pixel_values";
@@ -56,8 +48,6 @@
     static constexpr std::string_view CacheIndirectionName = "cache_indirection";
     static constexpr std::string_view AlignmentHeadsName = "alignment_heads";
     static constexpr std::string_view TokenTypeIdsName = "token_type_ids";
-
-    static constexpr std::string_view PromptTemplateName = "{Content}";
   };
 
   fs::path config_path;  // Path of the config directory
@@ -237,16 +227,6 @@
 
     } decoder;
 
-<<<<<<< HEAD
-    struct PromptTemplates {
-      std::string assistant{Defaults::PromptTemplateName};
-      std::string prompt{Defaults::PromptTemplateName};
-      std::string system{Defaults::PromptTemplateName};
-      std::string user{Defaults::PromptTemplateName};
-    };
-    std::optional<PromptTemplates> prompt_templates;
-=======
->>>>>>> 45f875b4
   } model;
 
   struct Search {
