// Copyright (c) Microsoft Corporation. All rights reserved.
// Licensed under the MIT License.
// Modifications Copyright(C) 2024-2025 Advanced Micro Devices, Inc. All rights reserved.
#pragma once

namespace Generators {

struct RuntimeSettings;

struct Config {
  Config() = default;
  Config(const fs::path& path, std::string_view json_overlay);

  struct Defaults {
    // Decoder names
    static constexpr std::string_view InputIdsName = "input_ids";
    static constexpr std::string_view AttentionMaskName = "attention_mask";
    static constexpr std::string_view PositionIdsName = "position_ids";
    static constexpr std::string_view PastKeyName = "past_key_values.%d.key";
    static constexpr std::string_view PastValueName = "past_key_values.%d.value";
    static constexpr std::string_view LogitsName = "logits";
    static constexpr std::string_view PresentKeyName = "present.%d.key";
    static constexpr std::string_view PresentValueName = "present.%d.value";
    static constexpr std::string_view RnnStatesName = "rnn_states";
    static constexpr std::string_view RnnStatesPrevName = "rnn_states_prev";
    static constexpr std::string_view PastKeyValuesLengthName = "past_key_values_length";
    static constexpr std::string_view EncoderHiddenStatesName = "encoder_hidden_states";

    // Speech encoder names
    static constexpr std::string_view AudioAttentionMaskName = "audio_attention_mask";
    static constexpr std::string_view AudioSizesName = "audio_sizes";
    static constexpr std::string_view AudioProjectionModeName = "audio_projection_mode";
    static constexpr std::string_view AudioFeaturesName = "audio_features";
    static constexpr std::string_view EncoderHiddenStatesName = "encoder_hidden_states";
    static constexpr std::string_view NumAudioTokens = "num_audio_tokens";

    // Vision encoder names
    static constexpr std::string_view PixelValuesName = "pixel_values";
    static constexpr std::string_view ImageSizesName = "image_sizes";
    static constexpr std::string_view ImageAttentionMaskName = "image_attention_mask";
    static constexpr std::string_view ImageFeaturesName = "image_features";
    static constexpr std::string_view NumImageTokens = "num_image_tokens";

    // Embedding names
    static constexpr std::string_view AudioEmbedsName = "audio_embeds";
<<<<<<< HEAD
    static constexpr std::string_view InputsEmbedsName = "inputs_embeds";

    // Generation names
    static constexpr std::string_view PastSequenceLengthName = "past_sequence_length";
    static constexpr std::string_view CurrentSequenceLengthName = "current_sequence_length";
    static constexpr std::string_view TotalSequenceLengthName = "total_sequence_length";
    static constexpr std::string_view CacheIndirectionName = "cache_indirection";
    static constexpr std::string_view AlignmentHeadsName = "alignment_heads";
    static constexpr std::string_view TokenTypeIdsName = "token_type_ids";
=======
    static constexpr std::string_view AudioAttentionMaskName = "audio_attention_mask";
    static constexpr std::string_view AudioSizesName = "audio_sizes";
    static constexpr std::string_view AudioProjectionModeName = "audio_projection_mode";
    static constexpr std::string_view AudioFeaturesName = "audio_features";
    static constexpr std::string_view NumAudioTokens = "num_audio_tokens";

    // Encoder names
    static constexpr std::string_view EncoderOutputsName = "encoder_outputs";
    static constexpr std::string_view EncoderAttentionMaskName = "encoder_attention_mask";
>>>>>>> bfc8027c
  };

  fs::path config_path;  // Path of the config directory

  using NamedString = std::pair<std::string, std::string>;
  struct ProviderOptions {
    std::string name;
    std::vector<NamedString> options;
  };

  struct SessionOptions {
    std::optional<int> intra_op_num_threads;
    std::optional<int> inter_op_num_threads;
    std::optional<bool> enable_cpu_mem_arena;
    std::optional<bool> enable_mem_pattern;
    std::optional<bool> disable_cpu_ep_fallback;
    std::optional<bool> disable_quant_qdq;
    std::optional<bool> enable_quant_qdq_cleanup;
    std::optional<bool> ep_context_enable;
    std::optional<std::string> ep_context_embed_mode;
    std::optional<std::string> ep_context_file_path;
    std::optional<std::string> log_id;
    std::optional<int> log_severity_level;
    std::optional<std::string> enable_profiling;
    std::optional<std::string> custom_ops_library;
    // TODO(baijumeswani): Sharing env allocators across sessions leads to crashes on windows and iOS.
    //                     Identify the reason for the crash to enable allocator sharing by default.
    bool use_env_allocators{};
    std::vector<NamedString> config_entries;  // Entries go into OrtSessionOptions::AddConfigEntry

    std::vector<ProviderOptions> provider_options;
    std::vector<std::string> providers;  // List of providers to use at runtime, not persisted in the json currently
    std::optional<GraphOptimizationLevel> graph_optimization_level;
  };

  struct Model {
    std::string type;

    int pad_token_id{};             // The id of the padding token.
    std::vector<int> eos_token_id;  // The end-of-stream tokens (when set as a single value it is converted to a vector with one value).
    int bos_token_id{};             // The id of the beginning-of-stream token.
    int sep_token_id{};             // The id of the separation token.
    int decoder_start_token_id{};   // If an encoder-decoder model starts decoding with a different token than bos, the id of that token.
    int vocab_size{};
    int context_length{};

<<<<<<< HEAD
=======
    // For models like whisper
>>>>>>> bfc8027c
    struct Encoder {
      std::string filename;
      SessionOptions session_options;

      int hidden_size{};
      int num_attention_heads{};
      int num_hidden_layers{};
      int head_size{};

      int hidden_size{};
      int num_key_value_heads{};
      int num_hidden_layers{};
      int head_size{};

      struct Inputs {
<<<<<<< HEAD
        std::string input_ids{Defaults::InputIdsName};
        std::string embeddings{Defaults::InputsEmbedsName};
        std::string attention_mask{Defaults::AttentionMaskName};
        std::string position_ids{Defaults::PositionIdsName};
        std::string audio_features{Defaults::AudioFeaturesName};
      } inputs;

      struct Outputs {
        std::string hidden_states{Defaults::EncoderHiddenStatesName};
        std::string cross_present_key_names{"present_key_cross_%d"}, cross_present_value_names{"present_value_cross_%d"};
      } outputs;
=======
        std::string input_features{Defaults::InputFeaturesName};
        std::string input_ids{Defaults::InputIdsName};
        std::string attention_mask{Defaults::AttentionMaskName};
      } inputs;

      struct Outputs {
        std::string encoder_outputs{Defaults::EncoderOutputsName};
      } outputs;

>>>>>>> bfc8027c
    } encoder;

    struct Embedding {
      std::string filename;

      struct Inputs {
        std::string input_ids{Defaults::InputIdsName};
        std::string image_features{Defaults::ImageFeaturesName};
        std::string audio_features{Defaults::AudioFeaturesName};
      } inputs;

      struct Outputs {
        std::string embeddings{Defaults::InputsEmbedsName};
      } outputs;
    } embedding;

    struct Vision {
      std::string filename;
      std::string config_filename{"processor_config.json"};
      std::optional<std::string> adapter_filename{};

      struct Inputs {
        std::string pixel_values{Defaults::PixelValuesName};
        std::string image_sizes{Defaults::ImageSizesName};
        std::string attention_mask{Defaults::ImageAttentionMaskName};  // image attention mask
      } inputs;

      struct Outputs {
        std::string image_features{Defaults::ImageFeaturesName};
      } outputs;
    } vision;

    struct Speech {
      std::string filename;
      std::string config_filename{"audio_processor_config.json"};
      std::optional<std::string> adapter_filename{};

      struct Inputs {
        std::string audio_embeds{Defaults::AudioEmbedsName};
        std::string attention_mask{Defaults::AudioAttentionMaskName};
        std::string audio_sizes{Defaults::AudioSizesName};
        std::string audio_projection_mode{Defaults::AudioProjectionModeName};
      } inputs;

      struct Outputs {
        std::string audio_features{Defaults::AudioFeaturesName};
      } outputs;
    } speech;

    struct Decoder {
      std::string filename;
      SessionOptions session_options;

      int hidden_size{};          // Not currently used, potentially useful for embeddings in the future
      int num_attention_heads{};  // Not currently used, potentially useful if num_key_value_heads isn't set
      int num_key_value_heads{};
      int num_hidden_layers{};
      int head_size{};

      struct SlidingWindow {               // Sliding window parameters for models that process input prompt in chunks
        int window_size{};                 // The size of the window to slide over the input prompt
        int pad_value{};                   // The key-value cache padding value to use for the sliding window for inactive tokens
        std::string alignment{"right"};    // The alignment of the window, either "left" or "right"
        bool slide_key_value_cache{true};  // Whether to slide the key-value cache along with the input prompt
      };
      std::optional<SlidingWindow> sliding_window;

      struct Inputs {
        std::string input_ids{Defaults::InputIdsName};
        std::string embeddings{Defaults::InputsEmbedsName};
        std::string attention_mask{Defaults::AttentionMaskName};
        std::string position_ids{Defaults::PositionIdsName};
        std::string past_key_names{Defaults::PastKeyName};
        std::string past_value_names{Defaults::PastValueName};
        std::string past_names;  // When key/value pairs are combined
        std::string cross_past_key_names, cross_past_value_names;

        std::string past_sequence_length{Defaults::PastSequenceLengthName};
<<<<<<< HEAD
        std::string current_sequence_length{Defaults::CurrentSequenceLengthName};
        std::string total_sequence_length{Defaults::TotalSequenceLengthName};
        std::string cache_indirection{Defaults::CacheIndirectionName};
=======
        std::string past_key_values_length{Defaults::PastKeyValuesLengthName};
        std::string total_sequence_length{Defaults::TotalSequenceLengthName};
        std::string encoder_hidden_states{Defaults::EncoderHiddenStatesName};
        std::string rnn_prev_states{Defaults::RnnStatesPrevName};
        std::string encoder_attention_mask{Defaults::EncoderAttentionMaskName};
>>>>>>> bfc8027c
      } inputs;

      struct Outputs {
        std::string logits{Defaults::LogitsName};
        std::string present_key_names{Defaults::PresentKeyName};
        std::string present_value_names{Defaults::PresentValueName};
        std::string present_names;  // When key/value pairs are combined
<<<<<<< HEAD
        std::string output_cross_qk_names{"output_cross_qk_%d"};
=======
        std::string cross_present_key_names, cross_present_value_names;
        std::string rnn_states{Defaults::RnnStatesName};
>>>>>>> bfc8027c
      } outputs;

      struct PipelineModel {
        std::string model_id;
        std::string filename;
        std::optional<SessionOptions> session_options;

        std::vector<std::string> inputs;
        std::vector<std::string> outputs;
        std::unordered_map<std::string, std::string> output_names_forwarder;
        bool run_on_prompt{true};
        bool run_on_token_gen{true};
        int reset_session_idx{-1};  // Some models cannot keep all the ort sessions in memory at once due to memory constraints.
                                    // This is the index of the session that needs to be reset during the execution of the current session.
                                    // This is a temporary solution until the QNN driver updates are available.
                                    // Once the driver updates are available, this option will be deprecated.
      };

      std::vector<PipelineModel> pipeline;

    } decoder;

  } model;

  struct Search {
    bool do_sample{};                  // True to do randomized sampling through top_k and top_p, if false, the top logit score is chosen
    int min_length{};
    int max_length{};                  // If omitted or 0 in json file, will be set to model.context_length on load
    int batch_size{1};
    int num_beams{1};                  // 1 means no beam search.
    int num_return_sequences{1};
    float repetition_penalty{1.0f};    // 1.0 means no penalty.
    int top_k{};                       // Number of highest probability vocabulary tokens to keep for top-k-filtering that will be used by default in the generate method of the model.
    float top_p{};                     // If set to float >0 and <1, only the most probable tokens with probabilities that add up to top_p or higher are kept for generation.
    float temperature{1.0f};
    bool early_stopping{true};         //  Whether to stop the beam search when at least num_beams sentences are finished per batch or not.
    int no_repeat_ngram_size{};
    float diversity_penalty{};
    float length_penalty{1.0f};        // Exponential penalty to the length that is used with beam-based generation. length_penalty > 0.0 promotes longer sequences, while length_penalty < 0.0 encourages shorter sequences.
    bool past_present_share_buffer{};  // The past/present kv tensors are shared and allocated once to max_length (cuda only)
    int random_seed{-1};               // -1 = Seed with random device, otherwise use value to seed RNG
  } search;

  void AddMapping(const std::string& nominal_name, const std::string& graph_name);
  // Returns graph name and true if the nominal name is found in the mapping
  // otherwise returns the nominal name and false
  std::pair<std::string, bool> GetGraphName(const std::string& nominal_name) const;

  std::unordered_map<std::string, std::string> nominal_names_to_graph_names_;  // Mapping of nominal input/output names to graph input/output names
};

void SetSearchNumber(Config::Search& search, std::string_view name, double value);
void SetSearchBool(Config::Search& search, std::string_view name, bool value);
void ClearProviders(Config& config);
void SetProviderOption(Config& config, std::string_view provider_name, std::string_view option_name, std::string_view option_value);
void OverlayConfig(Config& config, std::string_view json);
bool IsGraphCaptureEnabled(Config::SessionOptions& session_options);
bool IsMultiProfileEnabled(const Config::SessionOptions& session_options);

}  // namespace Generators<|MERGE_RESOLUTION|>--- conflicted
+++ resolved
@@ -21,17 +21,15 @@
     static constexpr std::string_view LogitsName = "logits";
     static constexpr std::string_view PresentKeyName = "present.%d.key";
     static constexpr std::string_view PresentValueName = "present.%d.value";
+    static constexpr std::string_view PastKeyValuesLengthName = "past_key_values_length";
     static constexpr std::string_view RnnStatesName = "rnn_states";
     static constexpr std::string_view RnnStatesPrevName = "rnn_states_prev";
-    static constexpr std::string_view PastKeyValuesLengthName = "past_key_values_length";
-    static constexpr std::string_view EncoderHiddenStatesName = "encoder_hidden_states";
 
     // Speech encoder names
     static constexpr std::string_view AudioAttentionMaskName = "audio_attention_mask";
     static constexpr std::string_view AudioSizesName = "audio_sizes";
     static constexpr std::string_view AudioProjectionModeName = "audio_projection_mode";
     static constexpr std::string_view AudioFeaturesName = "audio_features";
-    static constexpr std::string_view EncoderHiddenStatesName = "encoder_hidden_states";
     static constexpr std::string_view NumAudioTokens = "num_audio_tokens";
 
     // Vision encoder names
@@ -43,7 +41,6 @@
 
     // Embedding names
     static constexpr std::string_view AudioEmbedsName = "audio_embeds";
-<<<<<<< HEAD
     static constexpr std::string_view InputsEmbedsName = "inputs_embeds";
 
     // Generation names
@@ -53,17 +50,11 @@
     static constexpr std::string_view CacheIndirectionName = "cache_indirection";
     static constexpr std::string_view AlignmentHeadsName = "alignment_heads";
     static constexpr std::string_view TokenTypeIdsName = "token_type_ids";
-=======
-    static constexpr std::string_view AudioAttentionMaskName = "audio_attention_mask";
-    static constexpr std::string_view AudioSizesName = "audio_sizes";
-    static constexpr std::string_view AudioProjectionModeName = "audio_projection_mode";
-    static constexpr std::string_view AudioFeaturesName = "audio_features";
-    static constexpr std::string_view NumAudioTokens = "num_audio_tokens";
 
     // Encoder names
+    static constexpr std::string_view EncoderHiddenStatesName = "encoder_hidden_states";
     static constexpr std::string_view EncoderOutputsName = "encoder_outputs";
     static constexpr std::string_view EncoderAttentionMaskName = "encoder_attention_mask";
->>>>>>> bfc8027c
   };
 
   fs::path config_path;  // Path of the config directory
@@ -110,10 +101,6 @@
     int vocab_size{};
     int context_length{};
 
-<<<<<<< HEAD
-=======
-    // For models like whisper
->>>>>>> bfc8027c
     struct Encoder {
       std::string filename;
       SessionOptions session_options;
@@ -121,15 +108,10 @@
       int hidden_size{};
       int num_attention_heads{};
       int num_hidden_layers{};
+      int num_key_value_heads{};
       int head_size{};
 
-      int hidden_size{};
-      int num_key_value_heads{};
-      int num_hidden_layers{};
-      int head_size{};
-
-      struct Inputs {
-<<<<<<< HEAD
+      struct Inputs {
         std::string input_ids{Defaults::InputIdsName};
         std::string embeddings{Defaults::InputsEmbedsName};
         std::string attention_mask{Defaults::AttentionMaskName};
@@ -141,17 +123,6 @@
         std::string hidden_states{Defaults::EncoderHiddenStatesName};
         std::string cross_present_key_names{"present_key_cross_%d"}, cross_present_value_names{"present_value_cross_%d"};
       } outputs;
-=======
-        std::string input_features{Defaults::InputFeaturesName};
-        std::string input_ids{Defaults::InputIdsName};
-        std::string attention_mask{Defaults::AttentionMaskName};
-      } inputs;
-
-      struct Outputs {
-        std::string encoder_outputs{Defaults::EncoderOutputsName};
-      } outputs;
-
->>>>>>> bfc8027c
     } encoder;
 
     struct Embedding {
@@ -230,17 +201,14 @@
         std::string cross_past_key_names, cross_past_value_names;
 
         std::string past_sequence_length{Defaults::PastSequenceLengthName};
-<<<<<<< HEAD
         std::string current_sequence_length{Defaults::CurrentSequenceLengthName};
+        std::string past_sequence_length{Defaults::PastSequenceLengthName};
+        std::string past_key_values_length{Defaults::PastKeyValuesLengthName};
         std::string total_sequence_length{Defaults::TotalSequenceLengthName};
         std::string cache_indirection{Defaults::CacheIndirectionName};
-=======
-        std::string past_key_values_length{Defaults::PastKeyValuesLengthName};
-        std::string total_sequence_length{Defaults::TotalSequenceLengthName};
         std::string encoder_hidden_states{Defaults::EncoderHiddenStatesName};
         std::string rnn_prev_states{Defaults::RnnStatesPrevName};
         std::string encoder_attention_mask{Defaults::EncoderAttentionMaskName};
->>>>>>> bfc8027c
       } inputs;
 
       struct Outputs {
@@ -248,12 +216,8 @@
         std::string present_key_names{Defaults::PresentKeyName};
         std::string present_value_names{Defaults::PresentValueName};
         std::string present_names;  // When key/value pairs are combined
-<<<<<<< HEAD
         std::string output_cross_qk_names{"output_cross_qk_%d"};
-=======
-        std::string cross_present_key_names, cross_present_value_names;
         std::string rnn_states{Defaults::RnnStatesName};
->>>>>>> bfc8027c
       } outputs;
 
       struct PipelineModel {
