--- conflicted
+++ resolved
@@ -23,12 +23,9 @@
     static constexpr std::string_view InputsEmbedsName = "inputs_embeds";
     static constexpr std::string_view LogitsName = "logits";
     static constexpr std::string_view PastSequenceLengthName = "past_sequence_length";
-<<<<<<< HEAD
     static constexpr std::string_view PixelValuesName = "pixel_values";
     static constexpr std::string_view PositionIdsName = "position_ids";
-=======
-    static constexpr std::string_view promptTemplate = "{Content}";
->>>>>>> daefc4f3
+    static constexpr std::string_view PromptTemplateName = "{Content}";
   };
 
   fs::path config_path;  // Path of the config directory
@@ -174,10 +171,10 @@
     } decoder;
 
     struct PromptTemplates {
-      std::string assistant{Defaults::promptTemplate};
-      std::string prompt{Defaults::promptTemplate};
-      std::string system{Defaults::promptTemplate};
-      std::string user{Defaults::promptTemplate};
+      std::string assistant{Defaults::PromptTemplateName};
+      std::string prompt{Defaults::PromptTemplateName};
+      std::string system{Defaults::PromptTemplateName};
+      std::string user{Defaults::PromptTemplateName};
     };
     std::optional<PromptTemplates> prompt_templates;
   } model;
