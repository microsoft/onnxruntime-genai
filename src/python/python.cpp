#include <pybind11/pybind11.h>
#include <pybind11/stl.h>
#include <pybind11/numpy.h>
#include <iostream>
#include "../generators.h"
#include "../search.h"
#include "../models/model.h"

using namespace pybind11::literals;

struct float16 {
  uint16_t v_;
  float AsFloat32() const { return Generators::Float16ToFloat32(v_); }
};

namespace pybind11 {
namespace detail {
template <>
struct npy_format_descriptor<float16> {
  static constexpr auto name = _("float16");
  static pybind11::dtype dtype() {
    handle ptr = npy_api::get().PyArray_DescrFromType_(23 /*NPY_FLOAT16*/); /* import numpy as np; print(np.dtype(np.float16).num */
    return reinterpret_borrow<pybind11::dtype>(ptr);
  }
  static std::string format() {
    // following: https://docs.python.org/3/library/struct.html#format-characters
    return "e";
  }
};
}  // namespace detail
}  // namespace pybind11

template <typename T>
std::span<T> ToSpan(pybind11::array_t<T> v) {
  if constexpr (std::is_const_v<T>)
    return {v.data(), static_cast<size_t>(v.size())};
  else
    return {v.mutable_data(), static_cast<size_t>(v.size())};
}

template <typename T>
pybind11::array_t<T> ToPython(std::span<T> v) {
  return pybind11::array_t<T>(v.size(), v.data());
}

template <typename T>
pybind11::array_t<T> ToUnownedPython(std::span<T> v) {
  return pybind11::array_t<T>({v.size()}, {sizeof(T)}, v.data(), pybind11::capsule(v.data(), [](void*) {}));
}

namespace Generators {

void TestFP32(pybind11::array_t<float> inputs) {
  pybind11::buffer_info buf_info = inputs.request();
  const float* p = static_cast<const float*>(buf_info.ptr);

  std::cout << "float32 values: ";

  for (unsigned i = 0; i < buf_info.size; i++)
    std::cout << p[i] << " ";
  std::cout << std::endl;
}

void TestFP16(pybind11::array_t<float16> inputs) {
  pybind11::buffer_info buf_info = inputs.request();
  const float16* p = static_cast<const float16*>(buf_info.ptr);

  std::cout << "float16 values: ";

  for (unsigned i = 0; i < buf_info.size; i++)
    std::cout << p[i].AsFloat32() << " ";
  std::cout << std::endl;
}

std::string ToString(const GeneratorParams& v) {
  std::ostringstream oss;
  oss << "SearchParams("
         "num_beams="
      << v.num_beams << ", batch_size=" << v.batch_size << ", sequence_length=" << v.sequence_length << ", max_length=" << v.max_length << ", pad_token_id=" << v.pad_token_id << ", eos_token_id=" << v.eos_token_id << ", vocab_size=" << v.vocab_size << ", length_penalty=" << v.length_penalty << ", early_stopping=" << v.early_stopping << ")";

  return oss.str();
}

std::unique_ptr<OrtEnv> g_ort_env;

OrtEnv& GetOrtEnv() {
  if (!g_ort_env) {
    g_ort_env = OrtEnv::Create();
  }
  return *g_ort_env;
}

// A roaming array is one that can be in CPU or GPU memory, and will copy the memory as needed to be used from anywhere
template <typename T>
struct PyRoamingArray : RoamingArray<T> {
  pybind11::array_t<T> GetNumpy() {
    auto v = this->GetCPU();
    py_cpu_array_ = pybind11::array_t<T>({v.size()}, {sizeof(T)}, v.data(), pybind11::capsule(v.data(), [](void*) {}));
    return py_cpu_array_;
  }

  pybind11::array_t<T> py_cpu_array_;
};

template <typename T>
void Declare_DeviceArray(pybind11::module& m, const char* name) {
  using Type = PyRoamingArray<T>;
  pybind11::class_<Type>(m, name)
      .def(
          "get_array", [](Type& t) -> pybind11::array_t<T> { return t.GetNumpy(); }, pybind11::return_value_policy::reference_internal);
}

struct PySearchParams : GeneratorParams {
  // Turn the python py_input_ids_ into the low level parameters
  void Prepare() {
    // TODO: This will switch to using the variant vs being ifs
    if (py_input_ids_.size() != 0) {
      if (py_input_ids_.ndim() == 1) {  // Just a 1D array
        batch_size = 1;
        sequence_length = static_cast<int>(py_input_ids_.shape(0));
      } else {
        if (py_input_ids_.ndim() != 2)
          throw std::runtime_error("Input IDs can only be 1 or 2 dimensional");

        batch_size = static_cast<int>(py_input_ids_.shape(0));
        sequence_length = static_cast<int>(py_input_ids_.shape(1));
      }
      input_ids = ToSpan(py_input_ids_);
    }

    if (py_whisper_input_features_.size() != 0) {
      GeneratorParams::Whisper& whisper = inputs.emplace<GeneratorParams::Whisper>();
      std::span<const int64_t> shape(py_whisper_input_features_.shape(), py_whisper_input_features_.ndim());
      whisper.input_features = OrtValue::CreateTensor<float>(Ort::Allocator::GetWithDefaultOptions().GetInfo(), ToSpan(py_whisper_input_features_), shape);
      whisper.decoder_input_ids = ToSpan(py_whisper_decoder_input_ids_);
      batch_size = 1;
      sequence_length = static_cast<int>(py_whisper_decoder_input_ids_.shape(1));
      input_ids = ToSpan(py_whisper_decoder_input_ids_);
    }
  }

  pybind11::array_t<int32_t> py_input_ids_;
  pybind11::array_t<float> py_whisper_input_features_;
  pybind11::array_t<int32_t> py_whisper_decoder_input_ids_;
};

struct PyGenerator {
  PyGenerator(Model& model, PySearchParams& search_params) {
    search_params.Prepare();
    generator_ = CreateGenerator(model, search_params);
  }

  PyRoamingArray<int32_t>& GetNextTokens() {
    py_tokens_.Assign(generator_->search_->GetNextTokens());
    return py_tokens_;
  }

  PyRoamingArray<int32_t>& GetSequence(int index) {
    py_sequence_.Assign(generator_->search_->GetSequence(index));
    return py_sequence_;
  }

  void ComputeLogits() {
    generator_->ComputeLogits();
  }

  void GenerateNextToken_TopK_TopP(int top_k, float top_p, float temperature) {
    generator_->GenerateNextToken_TopK_TopP(top_k, top_p, temperature);
  }

  void GenerateNextToken_TopP(float p, float temperature) {
    generator_->GenerateNextToken_TopP(p, temperature);
  }

  void GenerateNextToken_TopK(int k, float temperature) {
    generator_->GenerateNextToken_TopK(k, temperature);
  }

  void GenerateNextToken_Top() {
    generator_->GenerateNextToken_Top();
  }

  void GenerateNextToken() {
    generator_->GenerateNextToken();
  }

  bool IsDone() const {
    return generator_->IsDone();
  }

 private:
  std::unique_ptr<Generator> generator_;
  PyRoamingArray<int32_t> py_tokens_;
  PyRoamingArray<int32_t> py_indices_;
  PyRoamingArray<int32_t> py_sequence_;
  PyRoamingArray<int32_t> py_sequencelengths_;
};

PYBIND11_MODULE(onnxruntime_genai, m) {
  m.doc() = R"pbdoc(
        Ort Generators library
        ----------------------

        .. currentmodule:: cmake_example

        .. autosummary::
           :toctree: _generate

    )pbdoc";

  // So that python users can catch OrtExceptions specifically
  pybind11::register_exception<Ort::Exception>(m, "OrtException");

  Declare_DeviceArray<float>(m, "DeviceArray_float");
  Declare_DeviceArray<int32_t>(m, "DeviceArray_int32");

  pybind11::enum_<DeviceType>(m, "DeviceType")
      .value("Auto", DeviceType::Auto)
      .value("CPU", DeviceType::CPU)
      .value("CUDA", DeviceType::CUDA)
      .export_values();

  pybind11::class_<PySearchParams>(m, "SearchParams")
      .def(pybind11::init<const Model&>())
      .def_readonly("pad_token_id", &PySearchParams::pad_token_id)
      .def_readonly("eos_token_id", &PySearchParams::eos_token_id)
      .def_readonly("vocab_size", &PySearchParams::vocab_size)
      .def_readwrite("num_beams", &PySearchParams::num_beams)
      .def_readwrite("max_length", &PySearchParams::max_length)
      .def_readwrite("length_penalty", &PySearchParams::length_penalty)
      .def_readwrite("early_stopping", &PySearchParams::early_stopping)
      .def_readwrite("input_ids", &PySearchParams::py_input_ids_)
      .def_readwrite("whisper_input_features", &PySearchParams::py_whisper_input_features_)
      .def_readwrite("whisper_decoder_input_ids", &PySearchParams::py_whisper_decoder_input_ids_)
      .def("__repr__", [](PySearchParams& s) { return ToString(s); });

  // We need to init the OrtApi before we can use it
  Ort::InitApi();

  m.def("print", &TestFP32, "Test float32");
  m.def("print", &TestFP16, "Test float16");

  pybind11::class_<TokenizerStream>(m, "TokenizerStream")
      .def("decode", [](TokenizerStream& t, int32_t token) { return t.Decode(token); });

  pybind11::class_<Tokenizer>(m, "Tokenizer")
      .def("encode", &Tokenizer::Encode)
      .def("decode", [](const Tokenizer& t, pybind11::array_t<int32_t> tokens) { return t.Decode(ToSpan(tokens)); })
      .def("create_stream", [](const Tokenizer& t) { return t.CreateStream(); });

  pybind11::class_<Model>(m, "Model")
      .def(pybind11::init([](const std::string& config_path, DeviceType device_type) {
             auto provider_options = GetDefaultProviderOptions(device_type);
             return CreateModel(GetOrtEnv(), config_path.c_str(), &provider_options);
           }),
           "str"_a, "device_type"_a = DeviceType::Auto)
      .def("generate", [](Model& model, PySearchParams& search_params) { search_params.Prepare(); return Generate(model, search_params); })
      .def("create_tokenizer", [](Model& model) { return model.CreateTokenizer(); })
      .def_property_readonly("device_type", [](const Model& s) { return s.device_type_; });

  pybind11::class_<PyGenerator>(m, "Generator")
      .def(pybind11::init<Model&, PySearchParams&>())
      .def("is_done", &PyGenerator::IsDone)
      .def("compute_logits", &PyGenerator::ComputeLogits)
      .def("generate_next_token", &PyGenerator::GenerateNextToken)
      .def("generate_next_token_top", &PyGenerator::GenerateNextToken_Top)
      .def("generate_next_token_top_p", &PyGenerator::GenerateNextToken_TopP)
      .def("generate_next_token_top_k", &PyGenerator::GenerateNextToken_TopK)
      .def("generate_next_token_top_k_top_p", &PyGenerator::GenerateNextToken_TopK_TopP)
      .def("get_next_tokens", &PyGenerator::GetNextTokens)
      .def("get_sequence", &PyGenerator::GetSequence);
<<<<<<< HEAD
=======

#ifdef VERSION_INFO
  m.attr("__version__") = MACRO_STRINGIFY(VERSION_INFO);
#else
  m.attr("__version__") = "dev";
#endif

  m.def("is_cuda_available", []() {
#ifdef USE_CUDA
    return true;
#else
        return false;
#endif
  });
>>>>>>> 5a1ca7f0
}

}  // namespace Generators<|MERGE_RESOLUTION|>--- conflicted
+++ resolved
@@ -269,14 +269,6 @@
       .def("generate_next_token_top_k_top_p", &PyGenerator::GenerateNextToken_TopK_TopP)
       .def("get_next_tokens", &PyGenerator::GetNextTokens)
       .def("get_sequence", &PyGenerator::GetSequence);
-<<<<<<< HEAD
-=======
-
-#ifdef VERSION_INFO
-  m.attr("__version__") = MACRO_STRINGIFY(VERSION_INFO);
-#else
-  m.attr("__version__") = "dev";
-#endif
 
   m.def("is_cuda_available", []() {
 #ifdef USE_CUDA
@@ -285,7 +277,6 @@
         return false;
 #endif
   });
->>>>>>> 5a1ca7f0
 }
 
 }  // namespace Generators