--- conflicted
+++ resolved
@@ -6,20 +6,7 @@
 #define OGA_USE_SPAN 1
 #include "../models/onnxruntime_api.h"
 #include "../ort_genai.h"
-<<<<<<< HEAD
-#include "../json.h"
-#include "../search.h"
 #include "../logits_processor.h"
-#include "../models/model.h"
-#include "../logging.h"
-#include "../smartptrs.h"
-
-#if USE_CUDA
-#include "../cuda/cuda_common.h"
-#endif
-=======
-#include <iostream>
->>>>>>> 6f70febd
 
 using namespace pybind11::literals;
 
@@ -218,15 +205,10 @@
     std::cerr << "TryGraphCaptureWithMaxBatchSize is deprecated and will be removed in a future release" << std::endl;
   }
 
-<<<<<<< HEAD
   void SetGuidance(const std::string& type, const std::string& data) {
     params_->SetGuidance(type, data);
   }
-  pybind11::array py_whisper_input_features_;
-  pybind11::array py_alignment_heads_;
-
-=======
->>>>>>> 6f70febd
+
   std::vector<pybind11::object> refs_;  // References to data we want to ensure doesn't get garbage collected
 };
 
@@ -325,7 +307,8 @@
       .def("set_inputs", &PyGeneratorParams::SetInputs)
       .def("set_model_input", &PyGeneratorParams::SetModelInput)
       .def("try_graph_capture_with_max_batch_size", &PyGeneratorParams::TryGraphCaptureWithMaxBatchSize)
-      .def("set_search_options", &PyGeneratorParams::SetSearchOptions);  // See config.h 'struct Search' for the options
+      .def("set_search_options", &PyGeneratorParams::SetSearchOptions)  // See config.h 'struct Search' for the options
+      .def("set_guidance", &PyGeneratorParams::SetGuidance);
 
   pybind11::class_<OgaTokenizerStream>(m, "TokenizerStream")
       .def("decode", [](OgaTokenizerStream& t, int32_t token) { return t.Decode(token); });
@@ -373,25 +356,6 @@
         t.Encode(s.c_str(), *sequences);
         return ToPython(sequences->Get(0));
       })
-<<<<<<< HEAD
-      .def("set_model_input", &PyGeneratorParams::SetModelInput)
-      .def("set_search_options", &PyGeneratorParams::SetSearchOptions)                                     // See config.h 'struct Search' for the options
-      .def("try_use_cuda_graph_with_max_batch_size", &PyGeneratorParams::TryUseCudaGraphWithMaxBatchSize)  // will be deprecated
-      .def("try_graph_capture_with_max_batch_size", &PyGeneratorParams::TryGraphCaptureWithMaxBatchSize)
-      .def("set_guidance", &PyGeneratorParams::SetGuidance);
-
-  pybind11::class_<TokenizerStream>(m, "TokenizerStream")
-      .def("decode", [](TokenizerStream& t, int32_t token) { return t.Decode(token); });
-
-  pybind11::class_<Tokenizer, std::shared_ptr<Tokenizer>>(m, "Tokenizer")
-      .def(pybind11::init([](Model& model) { return model.CreateTokenizer(); }))
-      .def("encode", &Tokenizer::Encode)
-      .def("to_token_id", &Tokenizer::TokenToTokenId)
-      .def("decode", [](const Tokenizer& t, pybind11::array_t<int32_t> tokens) { return t.Decode(ToSpan(tokens)); })
-      .def("encode_batch", [](const Tokenizer& t, std::vector<std::string> strings) {
-        auto result = t.EncodeBatch(strings);
-        return pybind11::array_t<int32_t>({strings.size(), result.size() / strings.size()}, result.data());
-=======
       .def("to_token_id", &OgaTokenizer::ToTokenId)
       .def("decode", [](const OgaTokenizer& t, pybind11::array_t<int32_t> tokens) -> std::string { return t.Decode(ToSpan(tokens)).p_; })
       .def("encode_batch", [](const OgaTokenizer& t, std::vector<std::string> strings) {
@@ -399,7 +363,6 @@
         for (const auto& s : strings)
           c_strings.push_back(s.c_str());
         return t.EncodeBatch(c_strings.data(), c_strings.size());
->>>>>>> 6f70febd
       })
       .def("decode_batch", [](const OgaTokenizer& t, const OgaTensor& tokens) {
         std::vector<std::string> strings;
