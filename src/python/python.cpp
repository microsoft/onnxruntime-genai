--- conflicted
+++ resolved
@@ -311,19 +311,18 @@
     return ToNumpy(generator_->state_->GetOutput(name.c_str()), *(generator_->model_));
   }
 
-<<<<<<< HEAD
   void AddTokens(pybind11::array_t<int32_t> tokens) {
     generator_->AddTokens(ToSpan(tokens));
-=======
+  }
+
   pybind11::array_t<float> GetLogits() {
-    py_logits_.Assign(generator_->search_->GetLogits());
+    py_logits_.Assign(generator_->GetLogits());
     return ToPython(py_logits_.GetCPU());
   }
 
   void SetLogits(pybind11::array_t<float> logits) {
     logits_ = logits;
     generator_->search_->SetLogits(cpu_span<float>{ToSpan(logits_)});
->>>>>>> 603c993a
   }
 
   void GenerateNextToken() {
@@ -450,12 +449,9 @@
       .def(pybind11::init<Model&, PyGeneratorParams&>())
       .def("is_done", &PyGenerator::IsDone)
       .def("get_output", &PyGenerator::GetOutput)
-<<<<<<< HEAD
       .def("append_tokens", &PyGenerator::AddTokens)
-=======
       .def("get_logits", &PyGenerator::GetLogits)
       .def("set_logits", &PyGenerator::SetLogits)
->>>>>>> 603c993a
       .def("generate_next_token", &PyGenerator::GenerateNextToken)
       .def("rewind_to", &PyGenerator::RewindToLength)
       .def("get_next_tokens", &PyGenerator::GetNextTokens)
