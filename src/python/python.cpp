--- conflicted
+++ resolved
@@ -262,13 +262,8 @@
     params_->TryGraphCapture(max_batch_size.cast<int>());
   }
 
-<<<<<<< HEAD
-  pybind11::array_t<float> py_whisper_input_features_;
-=======
-  pybind11::array_t<int32_t> py_input_ids_;
   pybind11::array py_whisper_input_features_;
   pybind11::array py_alignment_heads_;
->>>>>>> bcf55a6d
 
   std::vector<pybind11::object> refs_;  // References to data we want to ensure doesn't get garbage collected
 };
@@ -367,18 +362,11 @@
 
   pybind11::class_<PyGeneratorParams>(m, "GeneratorParams")
       .def(pybind11::init<const Model&>())
-<<<<<<< HEAD
-      .def_property_readonly("pad_token_id", [](const PyGeneratorParams& v) { return v.params_->pad_token_id; })
-      .def_property_readonly("eos_token_id", [](const PyGeneratorParams& v) { return v.params_->eos_token_id; })
-      .def_property_readonly("vocab_size", [](const PyGeneratorParams& v) { return v.params_->vocab_size; })
-=======
       // TODO(ryanhill): Remove these entirely or replace with a single property that returns the entire config?
       .def_property_readonly("pad_token_id", [](const PyGeneratorParams& v) { return v.params_->config.model.pad_token_id; })
       .def_property_readonly("eos_token_id", [](const PyGeneratorParams& v) { return v.params_->config.model.eos_token_id; })
       .def_property_readonly("vocab_size", [](const PyGeneratorParams& v) { return v.params_->config.model.vocab_size; })
-      .def_readwrite("input_ids", &PyGeneratorParams::py_input_ids_)
       // TODO(baijumeswani): Rename/redesign the whisper_input_features to be more generic
->>>>>>> bcf55a6d
       .def_readwrite("whisper_input_features", &PyGeneratorParams::py_whisper_input_features_)
       .def_readwrite("alignment_heads", &PyGeneratorParams::py_alignment_heads_)
       .def("set_inputs", [](PyGeneratorParams& generator_params, PyNamedTensors* named_tensors) {
