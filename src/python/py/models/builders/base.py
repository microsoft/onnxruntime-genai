# -------------------------------------------------------------------------
# Copyright (c) Microsoft Corporation.  All rights reserved.
# Licensed under the MIT License.  See License.txt in the project root for
# license information.
#
# Copyright(C) 2024 Advanced Micro Devices, Inc. All rights reserved.
# --------------------------------------------------------------------------
from __future__ import annotations

import ast
import json
import os
from collections.abc import Sequence

import numpy as np
import onnx_ir as ir
import torch
from onnx_ir.tensor_adapters import TorchTensor, to_torch_dtype
from onnxruntime.quantization.matmul_nbits_quantizer import (
    MatMulNBitsQuantizer,
    QuantFormat,
    RTNWeightOnlyQuantConfig,
    KQuantWeightOnlyQuantConfig,
)
from tqdm import tqdm
from transformers import (
    AutoConfig,
    AutoModelForCausalLM,
    AutoTokenizer,
    GenerationConfig,
)


def parse_hf_token(hf_token):
    """
    Returns the authentication token needed for Hugging Face.
    Token is obtained either from the user or the environment.
    """
    if hf_token.lower() in {"false", "0"}:
        # Default is `None` for disabling authentication
        return None

    if hf_token.lower() in {"true", "1"}:
        # Return token in environment
        return True

    # Return user-provided token as string
    return hf_token


class Model:
    def __init__(self, config, io_dtype, onnx_dtype, ep, cache_dir, extra_options):
        self.context_length = config.seq_length if hasattr(config, "seq_length") else config.max_position_embeddings
        self.original_context_length = (
            config.original_max_position_embeddings
            if hasattr(config, "original_max_position_embeddings")
            else config.rope_scaling["original_max_position_embeddings"]
            if hasattr(config, "rope_scaling") and hasattr(config.rope_scaling, "original_max_position_embeddings")
            else self.context_length
        )
        self.window_size = (
            config.sliding_window if hasattr(config, "sliding_window") else -1
        )  # default is -1 in GroupQueryAttention kernel
        self.intermediate_size = (
            config.ffn_hidden_size if hasattr(config, "ffn_hidden_size") else config.intermediate_size
        )
        self.hidden_size = config.hidden_size
        self.num_kv_heads = (
            config.num_key_value_heads
            if hasattr(config, "num_key_value_heads")
            else config.multi_query_group_num
            if hasattr(config, "multi_query_group_num")
            else config.num_attention_heads
        )
        self.num_attn_heads = config.num_attention_heads
        self.head_size = (
            config.head_dim
            if hasattr(config, "head_dim") and config.head_dim is not None
            else config.hidden_size // config.num_attention_heads
        )
        self.num_layers = (
            int(extra_options["num_hidden_layers"])
            if "num_hidden_layers" in extra_options
            else config.num_hidden_layers
            if hasattr(config, "num_hidden_layers")
            else config.num_layers
        )
        self.vocab_size = config.vocab_size
        self.activation = (
            config.hidden_activation
            if hasattr(config, "hidden_activation") and config.hidden_activation is not None
            else config.hidden_act
        )

        self.model_name_or_path = config._name_or_path
        self.model_type = config.architectures[0]
        self.io_dtype = ir.DataType(io_dtype)
        self.onnx_dtype = ir.DataType(onnx_dtype)
        self.quant_type = config.quantization_config["quant_method"] if hasattr(config, "quantization_config") else None
        self.adapter_path = extra_options.get("adapter_path", None)

        self.cache_dir = cache_dir
        self.filename = extra_options.get("filename", "model.onnx")
        self.hf_token = parse_hf_token(extra_options.get("hf_token", "true"))
        self.hf_remote = extra_options.get("hf_remote", True)
        self.extra_options = extra_options

        # States for building the model
        self.graph = ir.Graph(
            inputs=(),
            outputs=(),
            nodes=(),
            opset_imports={"": 21, "com.microsoft": 1},
            name="main_graph",
        )
        self.model = ir.Model(self.graph, ir_version=10, producer_name="onnxruntime-genai")
        self.values = {}

        # EP-specific variables
        self.ep = ep
        self.ep_attrs = {
            "cpu": {},
            "cuda": {
                "enable_cuda_graph": "1"
                if extra_options.get("enable_cuda_graph", False)
                else "0",  # "1" if the model is able to enable cuda graph, "0" otherwise
                "enable_skip_layer_norm_strict_mode": "1",
            },
            "dml": {},
            # TODO: Enable graph capture for webgpu once supported both in onnxruntime-genai and onnxruntime.
            "webgpu": {},
            "trt-rtx": {"enable_cuda_graph": "1"},
        }

        # Map input names to their types and shapes
        self.input_names = ["input_ids", "attention_mask", "position_ids"]
        self.input_types = {
            "input_ids": ir.DataType.INT64,  # For standard models
            "attention_mask": ir.DataType.INT64,  # For standard models
            "position_ids": ir.DataType.INT64,  # For standard models
            "inputs_embeds": self.io_dtype,  # For standard models where you want to remove the embedding layer from the model (note that `inputs_embeds` is written this way to match Hugging Face format)
            "past_key_values.key": self.io_dtype,  # For standard models (note that `past_key_values.key` is written this way to match Hugging Face format)
            "past_key_values.value": self.io_dtype,  # For standard models (note that `past_key_values.value` is written this way to match Hugging Face format)
        }
        self.input_shapes = {
            "input_ids": ["batch_size", "sequence_length"],  # For standard models
            "attention_mask": ["batch_size", "total_sequence_length"],  # For standard models
            "position_ids": ["batch_size", "sequence_length"],  # For standard models
            "inputs_embeds": [
                "batch_size",
                "sequence_length",
                self.hidden_size,
            ],  # For standard models where you want to remove the embedding layer from the model (note that `inputs_embeds` is written this way to match Hugging Face format)
            "past_key_values.key": [
                "batch_size",
                self.num_kv_heads,
                "past_sequence_length",
                self.head_size,
            ],  # For standard models (note that `past_key_values.key` is written this way to match Hugging Face format)
            "past_key_values.value": [
                "batch_size",
                self.num_kv_heads,
                "past_sequence_length",
                self.head_size,
            ],  # For standard models (note that `past_key_values.value` is written this way to match Hugging Face format)
        }
        self.exclude_embeds = extra_options.get("exclude_embeds", False)
        if self.exclude_embeds:
            self.input_names = [name.replace("input_ids", "inputs_embeds") for name in self.input_names]

        # Map output names to their types and shapes
        self.output_names = ["logits"]
        self.output_types = {
            "hidden_states": self.io_dtype,  # For standard models where you want to remove the language modeling head from the model (note that `hidden_states` is written this way to match Hugging Face format)
            "logits": self.io_dtype,  # For standard models
            "present.key": self.io_dtype,  # For standard models (note that `present.key` is written this way to match Hugging Face format)
            "present.value": self.io_dtype,  # For standard models (note that `present.value` is written this way to match Hugging Face format)
        }
        self.output_shapes = {
            "hidden_states": [
                "batch_size",
                "sequence_length",
                self.hidden_size,
            ],  # For standard models where you want to remove the language modeling head from the model (note that `hidden_states` is written this way to match Hugging Face format)
            "logits": ["batch_size", "sequence_length", self.vocab_size],  # For standard models
            "present.key": [
                "batch_size",
                self.num_kv_heads,
                "total_sequence_length",
                self.head_size,
            ],  # For standard models (note that `present.key` is written this way to match Hugging Face format)
            "present.value": [
                "batch_size",
                self.num_kv_heads,
                "total_sequence_length",
                self.head_size,
            ],  # For standard models (note that `present.value` is written this way to match Hugging Face format)
        }
        self.make_outputs_init()

        # Store names of nodes already created
        self.node_names = set()

        # Mask-specific variables
        # TODO: Reconcile differences between `seqlens_k` and `key_total_seq_lens` in the GroupQueryAttention and SparseAttention implementations. Ideally the same subgraph can be shared for both.
        self.mask_attrs = {
            "mask_name": "",  # Name of node that outputs 4D causal attention mask (used as add_qk in MultiHeadAttention)
            "seqlens_k": "",  # Sum of each row in attention mask - 1 (used as input to GroupQueryAttention)
            "total_seq_len": "",  # Size of total sequence length in attention mask (used as input to GroupQueryAttention and SparseAttention)
            "block_row_indices": "",  # Row indices of CSR format of block mask (used as input to SparseAttention)
            "block_col_indices": "",  # Col indices of CSR format of block mask (used as input to SparseAttention)
            "key_total_seq_lens": "",  # Sum of each row in attention mask (used as input to SparseAttention)
        }

        # Embedding-specific variables
        self.embed_attrs = {
            "scale": 1,  # Scale value to multiply output of Embedding layer by
        }

        # LayerNorm-specific variables
        epsilon = config.rms_norm_eps if hasattr(config, "rms_norm_eps") else 1e-06
        self.layernorm_attrs = {
            "simple": True,  # Use SimplifiedLayerNorm/SkipSimplifiedLayerNorm vs. LayerNorm/SkipLayerNorm
            "first_layernorm": True,  # 1st LayerNorm = LayerNorm, then SkipLayerNorm for all subsequent LayerNorms
            "last_layernorm": False,  # Last LayerNorm = SkipLayerNorm with only output 0 (no output 3)
            "root_input": "",  # Root input from parent node for LayerNorm and SkipLayerNorm
            "skip_input": "",  # Skip input from parent node for SkipLayerNorm
            "output_0": "",  # Output 0 for LayerNorm and SkipLayerNorm
            "output_3": "",  # Output 3 for SkipLayerNorm
            "add_offset": 0,  # Offset value for LayerNorm weight
            "epsilon": epsilon,  # Epsilon value to avoid `sqrt(0)` in LayerNorm
            "cast": {  # Casting LayerNorm-specific variables
                "use_fp32": False,  # Use float32 precision to compute LayerNorm
                "root_input": False,  # Cast root_input
                "skip_input": False,  # Cast skip_input
                "output_0": False,  # Cast output_0
                "output_3": False,  # Cast output_3
            },
        }

        # MatMul-specific variables
        is_lora = hasattr(config, "peft_type") and config.peft_type == "LORA"
        self.matmul_attrs = {
            "use_lora": is_lora,  # Use LoRA/QLoRA format
        }

        # RotaryEmbedding-specific variables
        position_scale = config.rope_position_scale if hasattr(config, "rope_position_scale") else 1
        partial_rotary_factor = config.partial_rotary_factor if hasattr(config, "partial_rotary_factor") else 1.0
        rotemb_dim = int(self.head_size * partial_rotary_factor) if partial_rotary_factor != 1.0 else 0
        rope_theta = (
            config.rope_theta
            if hasattr(config, "rope_theta")
            else config.rope_embedding_base
            if hasattr(config, "rope_embedding_base")
            else 10000
        )
        self.rope_attrs = {
            "create_caches": True,  # Create cos/sin caches for rotary embeddings
            "save_caches": True,  # Auto-save cos/sin caches for rotary embeddings after creation
            "cache_length": self.context_length,  # Cache length to use when creating cos/sin caches for rotary embeddings
            "theta": rope_theta,  # Base value if calculating cos/sin caches from scratch
            "partial_rotary_factor": partial_rotary_factor,  # Factor for partial rotary embeddings
            "interleaved": 0,  # Interleave the rotary embeddings (e.g. [0, 0, 0, 1, 1, 1] to [0, 1, 0, 1, 0, 1], RotaryEmbedding kernel expects a default value of 0)
            "rotary_embedding_dim": rotemb_dim,  # For partial rotary embeddings (RotaryEmbedding kernel expects a default value of 0)
            "rescale_factors": 1,  # Rescale factors when calculating `inv_freq` in rotary embeddings
            "t_dtype": torch.int64,  # Torch dtype when calculating `t` in rotary embeddings
            "position_scale": position_scale,  # Scale value when calculating `t` in rotary embeddings
            "mscale": 1,  # Magnitude scaling factor when scaling `emb.cos()/emb.sin()` in rotary embeddings
            "mscale_policy": "",  # Magnitude scaling policy when scaling `emb.cos()/emb.sin()` in rotary embeddings
        }
        if hasattr(config, "rope_scaling") and config.rope_scaling is not None:
            self.make_rope_init(config)

        # Attention-specific variables (MHA, GQA, GQA + Rot.Emb., etc.)
        attn_softcap = (
            config.attn_logit_softcapping
            if hasattr(config, "attn_logit_softcapping") and config.attn_logit_softcapping is not None
            else 0.0
        )  # default is 0.0 in GroupQueryAttention kernel

        # Block-sparse attention-specific variables
        sparse_block_size = config.blocksparse_block_size if hasattr(config, "blocksparse_block_size") else 0
        kernel_block_size = (
            config.blocksparse_triton_kernel_block_size
            if hasattr(config, "blocksparse_triton_kernel_block_size")
            else 0
        )
        local_blocks = config.blocksparse_num_local_blocks if hasattr(config, "blocksparse_num_local_blocks") else 0
        vert_block_stride = config.blocksparse_vert_stride if hasattr(config, "blocksparse_vert_stride") else 0
        homo_head = config.blocksparse_homo_head_pattern if hasattr(config, "blocksparse_homo_head_pattern") else False
        self.attention_attrs = {
            "q_path": "",  # Q path to attention
            "k_path": "",  # K path to attention
            "v_path": "",  # V path to attention
            "op_type": "MultiHeadAttention",  # Attention op to use
            "scale": 1 / np.sqrt(self.head_size),  # Scale value after calculating Q x K' in attention
            "softcap": attn_softcap,  # Softcap value to prevent values from exploding in attention
            "use_rope_in_attn": False,  # Use rotary embeddings within attention (instead of a separate RotaryEmbedding op)
            "use_packed_matmul": False,  # Use packed MatMul (instead of 3 separate MatMuls for Q/K/V)
            "block_sparse": {  # Block-sparse attention-specific variables
                "sparse_block_size": sparse_block_size,  # Sparse block size for SparseAttention op
                "kernel_block_size": kernel_block_size,  # Kernel block size for sparse attention
                "local_blocks": local_blocks,  # Number of local blocks for sparse attention
                "vert_stride": vert_block_stride,  # Vertical stride to use for sparse attention
                "homo_head": homo_head,  # Use homo head pattern for sparse attention
            },
            "q_norm": False,  # LayerNorm after MatMul in Q path
            "k_norm": False,  # LayerNorm after MatMul in K path
            "sinks": False,  # Sink values for softmax in attention
        }
        self.make_attention_init()

        # MLP-specific variables
        self.mlp_attrs = {
            "use_proj": True,  # Use projection style for MLP (GateProj/UpProj/DownProj)
            "use_fc": False,  # Use fully-connected style for MLP (FC1/FC2)
            "output_0": "",  # Output 0 for MLP layer
        }

        # MoE-specific variables
        moe_op_type = "QMoE" if self.onnx_dtype == ir.DataType.INT4 else "MoE"
        num_experts = config.num_local_experts if hasattr(config, "num_local_experts") else 0
        top_k_experts = config.num_experts_per_tok if hasattr(config, "num_experts_per_tok") else 0
        expert_weight_bits = 8 if extra_options.get("use_8bits_moe", False) else 4
        swiglu_limit = config.swiglu_limit if hasattr(config, "swiglu_limit") else None
        self.moe_attrs = {
            "op_type": moe_op_type,  # MoE op to use
            "num_experts": num_experts,  # Number of experts in MoE layer
            "top_k": top_k_experts,  # Number of experts to select in MoE layer
            "activation_alpha": 1.0,  # Alpha parameter used in activation function
            "activation_beta": 0.0,  # Beta parameter used in activation function
            "activation_type": self.activation,  # Activation function for MoE layer
            "expert_weight_bits": expert_weight_bits,  # Number of bits used in quantized MoE weights (only INT4 or INT8 are supported).
            "normalize_routing_weights": False,  # Normalize routing weights in MoE layer
            "swiglu_fusion": 0,  # Fusion level for SwiGLU activation function
            "swiglu_limit": swiglu_limit,  # Value used to clamp results into a certain range in SwiGLU activation function
            "use_sparse_mixer": False,  # Use SparseMixer in MoE layer (used in Phi-3.5 MoE)
        }

        # LM head-specific variables
        lm_head_softcap = (
            config.final_logit_softcapping
            if hasattr(config, "final_logit_softcapping") and config.final_logit_softcapping is not None
            else 0.0
        )  # default is 0.0 in GroupQueryAttention kernel
        self.lm_head_attrs = {
            "scale": 1,  # Scale value to multiply output of LM head by
            "mask": None,  # LM head mask for tokens in the vocabulary
            "softcap": lm_head_softcap,  # Softcap value to prevent values from exploding in LM head
        }
        if hasattr(config, "dummy_token_indices"):
            # Create LM head mask for tokens in the vocabulary
            dummy_tokens_mask = torch.zeros(self.vocab_size).bool()
            dummy_tokens_mask[config.dummy_token_indices] = True
            self.lm_head_attrs["mask"] = dummy_tokens_mask

        # Quantization-specific variables (INT4, INT8, etc.)
        int4_algo_config = self.make_int4_algo_config(extra_options.get("int4_algo_config", "default"))
        self.int4_block_size = extra_options.get("int4_block_size", 32)
        self.quant_attrs = {
            "int4": {
                "accuracy_level": int(
                    extra_options.get("int4_accuracy_level", 4 if self.ep in ["cpu", "webgpu"] else 0)
                ),
                "block_size": int(self.int4_block_size),
                "is_symmetric": extra_options.get("int4_is_symmetric", True),
                "op_types_to_quantize": extra_options.get("int4_op_types_to_quantize", ("MatMul",)),
                "nodes_to_exclude": extra_options.get("int4_nodes_to_exclude", []),
                "algo_config": int4_algo_config,
            },
            "use_qdq": extra_options.get("use_qdq", False),
        }
        if self.quant_type is not None:
            # Create quantized attributes from quantization config
            self.quant_attrs["config"] = config.quantization_config
            self.quant_attrs["use_g_idx"] = (
                config.quantization_config["desc_act"] if "desc_act" in config.quantization_config else False
            )

<<<<<<< HEAD
        # Determine if lm_head is unquantized. int4/8 can have options to int4_nodes_to_exclude. FP models are always unquantized.
        self.unquantized_lm_head = "/lm_head/MatMul" in self.quant_attrs["int4"]["nodes_to_exclude"] or self.onnx_dtype in {ir.DataType.FLOAT, ir.DataType.FLOAT16, ir.DataType.BFLOAT16}
        self.shared_embeddings = extra_options.get("shared_embeddings", config.tie_word_embeddings if hasattr(config, "tie_word_embeddings") and config.tie_word_embeddings is not None else False)
        self.int8_lm_head = extra_options.get("int4_algo_config", "default") in {"k_quant_mixed", "k_quant_last", "rtn_last"}
        
        # shared_embeddings conflicts with exclude_embeds and exclude_lm_head
        if self.shared_embeddings and (self.exclude_embeds or self.exclude_lm_head):
            self.shared_embeddings = False
        elif self.shared_embeddings and not self.unquantized_lm_head:
=======
        self.int4_tied_embeddings = (
            config.tie_word_embeddings
            if hasattr(config, "tie_word_embeddings") and config.tie_word_embeddings is not None
            else False
        )
        self.int4_tied_embeddings = extra_options.get("int4_tied_embeddings", self.int4_tied_embeddings)
        self.int8_lm_head = extra_options.get("int4_algo_config", "default") in {"k_quant_mixed", "k_quant_last"}
        if not self.int8_lm_head:
>>>>>>> da58e20d
            # matmul_nbits_quantizer.py has a different naming for default quantization, so lm_head.MatMul.weight_Q{}G{} does not match.
            self.shared_embeddings = self.int8_lm_head or extra_options.get("int4_algo_config", "default") in {"rtn", "k_quant"}

    def to_str_dtype(self, dtype: ir.DataType) -> str:
        return dtype.name

    def make_outputs_init(self):
        # Always use float32 logits to improve accuracy in the case of bf16 models.
        if self.io_dtype == ir.DataType.BFLOAT16:
            self.output_types["logits"] = ir.DataType.FLOAT

        self.exclude_lm_head = self.extra_options.get("exclude_lm_head", False)
        self.include_hidden_states = self.extra_options.get("include_hidden_states", False)

        if self.exclude_lm_head:
            self.output_names = [name.replace("logits", "hidden_states") for name in self.output_names]
        elif self.include_hidden_states:
            self.output_names = ["hidden_states"] + self.output_names

    def make_rope_init(self, config):
        if "short_factor" in config.rope_scaling:
            # For models with multiple rotary embedding caches (e.g. Phi-3 mini 128K)
            self.rope_attrs["mscale_policy"] = config.rope_scaling["type"]
            short_factor = torch.tensor(config.rope_scaling["short_factor"], dtype=torch.float32)
            long_factor = torch.tensor(config.rope_scaling["long_factor"], dtype=torch.float32)

            short_mscale = config.rope_scaling["short_mscale"] if "short_mscale" in config.rope_scaling else 0
            long_mscale = config.rope_scaling["long_mscale"] if "long_mscale" in config.rope_scaling else 0
            short_mscale = (
                short_mscale
                if short_mscale > 0
                else self.make_mscale(self.context_length / self.original_context_length)
            )
            long_mscale = (
                long_mscale if long_mscale > 0 else self.make_mscale(self.context_length / self.original_context_length)
            )

            self.rope_attrs["multi_cache"] = {
                "short_factor": short_factor,  # Short factor when calculating `inv_freq` in rotary embeddings
                "long_factor": long_factor,  # Long factor when calculating `inv_freq` in rotary embeddings
                "short_mscale": short_mscale,  # Magnitude scaling for short factor when scaling `emb.cos()/emb.sin()` in rotary embeddings
                "long_mscale": long_mscale,  # Magnitude scaling for long factor when scaling `emb.cos()/emb.sin()` in rotary embeddings
            }

        elif "low_freq_factor" in config.rope_scaling:
            # For models that rescale `inv_freq` using `low_freq_factor` and `high_freq_factor` (e.g. LLaMA-3.1)
            factor = config.rope_scaling["factor"] if "factor" in config.rope_scaling else 0
            low_freq_factor = config.rope_scaling["low_freq_factor"] if "low_freq_factor" in config.rope_scaling else 0
            high_freq_factor = (
                config.rope_scaling["high_freq_factor"] if "high_freq_factor" in config.rope_scaling else 0
            )

            self.rope_attrs["rescale_inv_freq"] = {
                "factor": factor,  # Scale factor when calculating `new_freq` in rotary embeddings
                "low_freq_factor": low_freq_factor,  # Low freq factor when calculating `low_freq_wavelen` in rotary embeddings
                "high_freq_factor": high_freq_factor,  # High freq factor when calculating `high_freq_wavelen` in rotary embeddings
            }

        elif "beta_fast" in config.rope_scaling:
            # For models that use YARN (e.g. OpenAI OS-minier)
            factor = config.rope_scaling["factor"] if "factor" in config.rope_scaling else 0
            beta_slow = config.rope_scaling["beta_slow"] if "beta_slow" in config.rope_scaling else 0
            beta_fast = config.rope_scaling["beta_fast"] if "beta_fast" in config.rope_scaling else 0

            self.rope_attrs["mscale_policy"] = config.rope_scaling["rope_type"]
            self.rope_attrs["mscale"] = self.make_mscale(config.rope_scaling["factor"])
            self.rope_attrs["rescale_inv_freq"] = {
                "factor": factor,
                "ntk_alpha": beta_slow,
                "ntk_beta": beta_fast,
            }

    def make_attention_init(self):
        valid_gqa_configurations = {
            ("cpu", ir.DataType.FLOAT),
            ("cuda", ir.DataType.FLOAT16),
            ("cuda", ir.DataType.BFLOAT16),
            ("dml", ir.DataType.FLOAT16),
            ("webgpu", ir.DataType.FLOAT16),
            ("webgpu", ir.DataType.FLOAT),
            ("trt-rtx", ir.DataType.FLOAT16),
        }
        if (self.ep, self.io_dtype) in valid_gqa_configurations:
            # Change model settings for GroupQueryAttention
            self.attention_attrs["op_type"] = "GroupQueryAttention"
            print("GroupQueryAttention (GQA) is used in this model.")

            # Some EPs don't support packed Q/K/V for GQA yet
            # Packed MatMul with LoRA/QLoRA is not currently supported
            self.attention_attrs["use_packed_matmul"] = (
                self.ep not in ["dml"]
                and not self.matmul_attrs["use_lora"]
                and not self.attention_attrs["q_norm"]
                and not self.attention_attrs["k_norm"]
            )

            # Allow extra_options to override use_packed_matmul
            if "unpack_matmul" in self.extra_options:
                self.attention_attrs["use_packed_matmul"] = not self.extra_options.get("unpack_matmul", False)

            # Some EPs don't support fusing rotary embeddings inside GQA yet
            self.attention_attrs["use_rope_in_attn"] = self.ep not in ["dml"]
            if self.attention_attrs["use_rope_in_attn"]:
                # GQA + Rot.Emb. does not require `position_ids` as input
                self.input_names.remove("position_ids")

        self.past_present_share_buffer = self.attention_attrs["op_type"] == "GroupQueryAttention"

    def make_genai_config(self, model_name_or_path, extra_kwargs, out_dir):
        # Create config with attributes from config.json and generation_config.json (if latter file exists)
        config = AutoConfig.from_pretrained(
            model_name_or_path, token=self.hf_token, trust_remote_code=self.hf_remote, **extra_kwargs
        )
        try:
            # Override search attributes in config based on values in generation_config.json
            gen_config = GenerationConfig.from_pretrained(
                model_name_or_path, token=self.hf_token, trust_remote_code=self.hf_remote, **extra_kwargs
            )
            defaults = {
                "bos_token_id": None,
                "do_sample": False,
                "eos_token_id": None,
                "pad_token_id": None,
                "temperature": 1.0,
                "top_k": 50,
                "top_p": 1.0,
            }
            for key, default_val in defaults.items():
                val = getattr(gen_config, key)
                if val != default_val:
                    setattr(config, key, getattr(gen_config, key))
        except:
            pass

        inputs = dict(zip(self.input_names, self.input_names, strict=False))
        inputs.update(
            {
                "past_key_names": "past_key_values.%d.key",
                "past_value_names": "past_key_values.%d.value",
            }
        )
        outputs = dict(zip(self.output_names, self.output_names, strict=False))
        outputs.update(
            {
                "present_key_names": "present.%d.key",
                "present_value_names": "present.%d.value",
            }
        )
        if "hidden_states" in outputs:
            # Remove 'hidden_states' from 'outputs' entry in config since ORT GenAI doesn't use it
            del outputs["hidden_states"]

        bos_token_id = config.bos_token_id if hasattr(config, "bos_token_id") and config.bos_token_id is not None else 1
        eos_token_id = config.eos_token_id
        pad_token_id = (
            config.pad_token_id
            if hasattr(config, "pad_token_id") and config.pad_token_id is not None
            else config.eos_token_id[0]
            if isinstance(config.eos_token_id, list)
            else config.eos_token_id
        )
        genai_config = {
            "model": {
                "bos_token_id": bos_token_id,
                "context_length": self.context_length,
                "decoder": {
                    "session_options": {
                        "log_id": "onnxruntime-genai",
                        "provider_options": [],
                    },
                    "filename": self.filename,
                    "head_size": self.head_size,
                    "hidden_size": self.hidden_size,
                    "inputs": inputs,
                    "outputs": outputs,
                    "num_attention_heads": self.num_attn_heads,
                    "num_hidden_layers": self.num_layers,
                    "num_key_value_heads": self.num_kv_heads,
                },
                "eos_token_id": eos_token_id,
                "pad_token_id": pad_token_id,
                "type": self.model_type[
                    : self.model_type.find("For") if "For" in self.model_type else len(self.model_type)
                ].lower(),
                "vocab_size": self.vocab_size,
            },
            "search": {
                "diversity_penalty": config.diversity_penalty if hasattr(config, "diversity_penalty") else 0.0,
                "do_sample": config.do_sample if hasattr(config, "do_sample") else False,
                "early_stopping": True,
                "length_penalty": config.length_penalty if hasattr(config, "length_penalty") else 1.0,
                "max_length": self.context_length,
                "min_length": 0,
                "no_repeat_ngram_size": config.no_repeat_ngram_size if hasattr(config, "no_repeat_ngram_size") else 0,
                "num_beams": config.num_beams if hasattr(config, "num_beams") else 1,
                "num_return_sequences": config.num_return_sequences if hasattr(config, "num_return_sequences") else 1,
                "past_present_share_buffer": False
                if "config_only" in self.extra_options
                else self.past_present_share_buffer,
                "repetition_penalty": config.repetition_penalty if hasattr(config, "repetition_penalty") else 1.0,
                "temperature": config.temperature if hasattr(config, "temperature") else 1.0,
                "top_k": config.top_k if hasattr(config, "top_k") else 50,
                "top_p": config.top_p if hasattr(config, "top_p") else 1.0,
            },
        }

        if self.ep == "trt-rtx" and self.window_size is not None and self.window_size > 0:
            # Compute layer indices that use sliding window attention
            layer_idxs = [
                layer_id for layer_id in range(self.num_layers) if hasattr(self, "is_local") and self.is_local(layer_id)
            ]

            genai_config["model"]["decoder"]["sliding_window"] = {
                "window_size": self.window_size,
                "slide_key_value_cache": False,
                "slide_inputs": False,
                "layers": layer_idxs,
            }

        if self.ep != "cpu":
            ep_name = self.ep.replace("trt-rtx", "NvTensorRtRtx")
            ep_options = {ep_name: self.ep_attrs[self.ep]}
            genai_config["model"]["decoder"]["session_options"]["provider_options"].append(ep_options)

        print(f"Saving GenAI config in {out_dir}")
        with open(os.path.join(out_dir, "genai_config.json"), "w") as f:
            json.dump(genai_config, f, indent=4)

    def make_key_value_cache_shape(self, layer_id, shape):
        """
        Modifies KV cache shape dimension names for models with alternating attention patterns.
        For TensorRT EP with sliding window layers, replaces 'sequence' with 'sliding' in dimension name.
        """
        if self.ep == "trt-rtx" and hasattr(self, "is_local") and self.is_local(layer_id):
            return [shape[0], shape[1], shape[2].replace("sequence", "sliding"), shape[3]]
        return shape

    def save_processing(self, model_name_or_path, extra_kwargs, out_dir):
        tokenizer = AutoTokenizer.from_pretrained(
            model_name_or_path, token=self.hf_token, trust_remote_code=self.hf_remote, **extra_kwargs
        )
        print(f"Saving processing files in {out_dir} for GenAI")
        tokenizer.save_pretrained(out_dir)

    def make_int4_algo_config(self, quant_method: str):
        customized_weight_config = {}
        int4_algo_config = None

        if quant_method in {"rtn", "rtn_last"}:
            if quant_method == "rtn_last":
                customized_weight_config["/lm_head/MatMul"] = {"bits": 8}
            int4_algo_config = RTNWeightOnlyQuantConfig(customized_weight_config=customized_weight_config)

        elif quant_method in {"k_quant", "k_quant_mixed", "k_quant_last"}:

            if quant_method != "k_quant":
                customized_weight_config["/lm_head/MatMul"] = {"bits": 8}

            if quant_method == "k_quant_mixed":
                # k_quant_mixed is from llama.cpp.
                # Reference: https://github.com/ggml-org/llama.cpp/blob/36667c8edcded08063ed51c7d57e9e086bbfc903/src/llama-quant.cpp#L136
                # We also consider some MatMuls are more senstive to quantization than other MatMuls.
                layers_to_exclude = [
                    i
                    for i in range(self.num_layers)
                    if i < self.num_layers / 8
                    or i >= 7 * self.num_layers / 8
                    or (i - (round)(self.num_layers / 8)) % 3 == 2
                ]
                for i in layers_to_exclude:
                    customized_weight_config["/model/layers." + str(i) + "/attn/qkv_proj/MatMul"] = {"bits": 8}
                    customized_weight_config["/model/layers." + str(i) + "/attn/v_proj/MatMul"] = {"bits": 8}
                    customized_weight_config["/model/layers." + str(i) + "/mlp/down_proj/MatMul"] = {"bits": 8}

            customized_weight_config["/lm_head/MatMul"] = {"bits": 8}
            int4_algo_config = KQuantWeightOnlyQuantConfig(customized_weight_config=customized_weight_config)

        return int4_algo_config

    def to_int4(self) -> ir.Model:
        quant = MatMulNBitsQuantizer(
            model=ir.to_proto(self.model),
            block_size=self.quant_attrs["int4"]["block_size"],
            is_symmetric=self.quant_attrs["int4"]["is_symmetric"],
            accuracy_level=self.quant_attrs["int4"]["accuracy_level"],
            nodes_to_exclude=self.quant_attrs["int4"]["nodes_to_exclude"],
            quant_format=QuantFormat.QDQ if self.quant_attrs["use_qdq"] else QuantFormat.QOperator,
            op_types_to_quantize=self.quant_attrs["int4"]["op_types_to_quantize"],
            algo_config=self.quant_attrs["int4"]["algo_config"],
        )
        quant.process()
        return ir.from_proto(quant.model.model)

    def save_model(self, out_dir):
        print(f"Saving ONNX model in {out_dir}")

        already_quantized_in_qdq_format = (
            self.quant_type is not None and self.quant_attrs["use_qdq"]
        )  # Skip quantizing `MatMul` in `DequantizeLinear --> Transpose --> MatMul` path
        if self.onnx_dtype in {ir.DataType.INT4, ir.DataType.UINT4} and not already_quantized_in_qdq_format:
            model = self.to_int4()
        else:
            model = self.model

        # Make sure all nodes are topologically sorted
        model.graph.sort()

        # Save ONNX model with only one external data file and delete any existing duplicate copies
        out_path = os.path.join(out_dir, self.filename)
        data_path = os.path.join(out_dir, os.path.basename(out_path) + ".data")
        if os.path.exists(out_path):
            print(f"Overwriting {out_path}")
            os.remove(out_path)
        if os.path.exists(data_path):
            print(f"Overwriting {data_path}")
            os.remove(data_path)

        with tqdm() as pbar:
            total_set = False

            def callback(tensor: ir.TensorProtocol, metadata: dict):
                nonlocal total_set
                if not total_set:
                    pbar.total = metadata.total
                    total_set = True

                pbar.update()
                pbar.set_description(f"Saving {tensor.name} ({tensor.dtype.short_name()}, {tensor.shape})")

            ir.save(
                model,
                out_path,
                external_data=os.path.basename(data_path),
                size_threshold_bytes=0,
                callback=callback,
            )

        # Delete temporary cache dir if empty
        if not os.listdir(self.cache_dir):
            os.rmdir(self.cache_dir)

    def make_initializer(
        self, tensor: torch.Tensor | np.ndarray | ir.TensorProtocol, /, name: str, to: ir.DataType | None = None
    ):
        if to is not None:
            # Cast the tensor lazily if `to` is provided
            def tensor_func():
                nonlocal tensor
                tensor = tensor.to(to_torch_dtype(to))
                return TorchTensor(tensor, name=name)

            ir_tensor = ir.LazyTensor(tensor_func, dtype=to, shape=ir.Shape(tensor.shape), name=name)
        elif isinstance(tensor, torch.nn.parameter.Parameter):
            ir_tensor = TorchTensor(tensor, name=name)
        else:
            ir_tensor = ir.tensor(tensor, name=name)
        value = self.make_value(name, ir_tensor.dtype, ir_tensor.shape)
        value.const_value = ir_tensor
        self.model.graph.register_initializer(value)

    def make_node(self, op_type, inputs: Sequence[str], outputs: Sequence[str], *, name: str, domain="", **kwargs):
        assert name, "Node name must be provided"
        if name in self.node_names:
            # Note:
            #
            # This approach allows functions that make similar subgraphs with the same naming schema
            # to share existing nodes without needing to know whether the nodes already exist or not
            # (e.g. attention mask subgraphs).
            #
            # This means that the nodes can be created in those functions regardless of their actual
            # status in the graph. This checks can then decide whether the proposed node actually
            # needs to be added into the graph or not.
            return

        # Save any constants as nodes
        for input_name in inputs:
            if input_name.startswith("/model/constants") and input_name not in self.node_names:
                self.make_constant(input_name)

        # Resolve values from names
        input_values = [self.make_value(name) for name in inputs]
        output_values = [self.make_value(name) for name in outputs]
        node = ir.node(op_type, inputs=input_values, attributes=kwargs, domain=domain, outputs=output_values, name=name)
        self.model.graph.append(node)
        self.node_names.add(name)

    def make_value(
        self, name, dtype: ir.DataType | int | None = None, shape: Sequence[int | str] | ir.Shape | None = None
    ) -> ir.Value:
        """Obtain or create an IR value by value name.

        If the value does not exist a new one is created.
        If dtype or shape is provided, it will be set on the value.

        Args:
            name: The name of the value.
            output: Whether the value is an output value.
        """
        if name == "":
            # None value
            return ir.Value(name="")
        value = self.values.setdefault(name, ir.Value(name=name))
        if dtype is not None:
            value.dtype = ir.DataType(dtype)
        if shape is not None:
            value.shape = ir.Shape(shape)
        return value

    def make_inputs_and_outputs(self):
        # Add model-specific inputs to list of model inputs
        inputs = self.model.graph.inputs
        for name in self.input_names:
            dtype = self.input_types[name]
            shape = self.input_shapes[name]
            inputs.append(self.make_value(name, dtype=dtype, shape=shape))

        # Add model-specific outputs to list of model outputs
        outputs = self.model.graph.outputs
        for name in self.output_names:
            dtype = self.output_types[name]
            shape = self.output_shapes[name]
            outputs.append(self.make_value(name, dtype=dtype, shape=shape))

        # Add KV cache to inputs and outputs
        for i in range(self.num_layers):
            # Add KV cache to inputs
            key_name = f"past_key_values.{i}.key"
            key_shape = self.make_key_value_cache_shape(i, self.input_shapes["past_key_values.key"])
            inputs.append(self.make_value(key_name, dtype=self.input_types["past_key_values.key"], shape=key_shape))

            value_name = f"past_key_values.{i}.value"
            value_shape = self.make_key_value_cache_shape(i, self.input_shapes["past_key_values.value"])
            inputs.append(
                self.make_value(value_name, dtype=self.input_types["past_key_values.value"], shape=value_shape)
            )

            # Add KV cache to outputs
            key_name = f"present.{i}.key"
            key_shape = self.make_key_value_cache_shape(i, self.output_shapes["present.key"])
            outputs.append(self.make_value(key_name, dtype=self.output_types["present.key"], shape=key_shape))

            value_name = f"present.{i}.value"
            value_shape = self.make_key_value_cache_shape(i, self.output_shapes["present.value"])
            outputs.append(self.make_value(value_name, dtype=self.output_types["present.value"], shape=value_shape))

    def make_constant(self, name):
        # Make constant ops for 0, 1, 2, 3, etc.
        # Format of name is "/model/constants/{dtype}/{num}"

        path = name.split("/")
        onnx_dtype = ir.DataType[path[-2]]
        num = ast.literal_eval(path[-1])
        assert isinstance(num, (int, float, list, tuple)), f"Invalid constant value: {num}"
        tensor = ir.tensor(num, dtype=onnx_dtype, name=name)

        node_name = name.replace("constants", "constant_nodes")
        self.make_node("Constant", inputs=[], outputs=[name], name=node_name, value=tensor)
        self.make_value(name, onnx_dtype, shape=[])

    def make_gather(self, name, inputs, dtype, shape, axis):
        output = f"{name}/output_0"
        self.make_node("Gather", inputs=inputs, outputs=[output], name=name, axis=axis)
        self.make_value(output, dtype, shape=shape)

    def make_reshape(self, name, inputs, dtype, shape):
        output = f"{name}/output_0"
        self.make_node("Reshape", inputs=inputs, outputs=[output], name=name)
        self.make_value(output, dtype, shape=shape)

    def make_shape(self, name, root_input, shape):
        output = f"{name}/output_0"
        self.make_node("Shape", inputs=[root_input], outputs=[output], name=name)
        self.make_value(output, ir.DataType.INT64, shape=shape)

    def make_constant_of_shape(self, name, root_input, value, dtype, shape):
        output = f"{name}/output_0"
        self.make_node("ConstantOfShape", inputs=[root_input], outputs=[output], name=name, value=value)
        self.make_value(output, dtype, shape=shape)

    def make_unsqueeze(self, name, inputs, dtype, shape):
        output = f"{name}/output_0"
        self.make_node("Unsqueeze", inputs=inputs, outputs=[output], name=name)
        self.make_value(output, dtype, shape=shape)

    def make_squeeze(self, name, inputs, dtype, shape):
        output = f"{name}/output_0"
        self.make_node("Squeeze", inputs=inputs, outputs=[output], name=name)
        self.make_value(output, dtype, shape=shape)

    def make_concat(self, name, inputs, dtype, shape, axis=0):
        output = f"{name}/output_0"
        self.make_node("Concat", inputs=inputs, outputs=[output], name=name, axis=axis)
        self.make_value(output, dtype, shape=shape)

    def make_tile(self, name, inputs, dtype, shape):
        output = f"{name}/output_0"
        self.make_node("Tile", inputs=inputs, outputs=[output], name=name)
        self.make_value(output, dtype, shape=shape)

    def make_equal(self, name, inputs, shape):
        output = f"{name}/output_0"
        self.make_node("Equal", inputs=inputs, outputs=[output], name=name)
        self.make_value(output, ir.DataType.BOOL, shape=shape)

    def make_greater(self, name, inputs, shape):
        output = f"{name}/output_0"
        self.make_node("Greater", inputs=inputs, outputs=[output], name=name)
        self.make_value(output, ir.DataType.BOOL, shape=shape)

    def make_greater_or_equal(self, name, inputs, shape):
        output = f"{name}/output_0"
        self.make_node("GreaterOrEqual", inputs=inputs, outputs=[output], name=name)
        self.make_value(output, ir.DataType.BOOL, shape=shape)

    def make_isinf(self, name, root_input, shape):
        output = f"{name}/output_0"
        self.make_node("IsInf", inputs=[root_input], outputs=[output], name=name)
        self.make_value(output, ir.DataType.BOOL, shape=shape)

    def make_clip(self, name, inputs, dtype, shape):
        output = f"{name}/output_0"
        self.make_node("Clip", inputs=inputs, outputs=[output], name=name)
        self.make_value(output, dtype, shape=shape)

    def make_where(self, name, inputs, dtype, shape):
        output = f"{name}/output_0"
        self.make_node("Where", inputs=inputs, outputs=[output], name=name)
        self.make_value(output, dtype, shape=shape)

    def make_expand(self, name, inputs, dtype, shape):
        output = f"{name}/output_0"
        self.make_node("Expand", inputs=inputs, outputs=[output], name=name)
        self.make_value(output, dtype, shape=shape)

    def make_reduce_sum(self, name, inputs, dtype, shape, keepdims=True):
        output = f"{name}/output_0"
        self.make_node("ReduceSum", inputs=inputs, outputs=[output], name=name, keepdims=keepdims)
        self.make_value(output, dtype, shape=shape)

    def make_reduce_max(self, name, inputs, dtype, shape, keepdims=False):
        output = f"{name}/output_0"
        self.make_node("ReduceMax", inputs=inputs, outputs=[output], name=name, keepdims=keepdims)
        self.make_value(output, dtype, shape=shape)

    def make_reduce_mean(self, name, inputs, dtype, shape, keepdims=False):
        output = f"{name}/output_0"
        self.make_node("ReduceMean", inputs=inputs, outputs=[output], name=name, keepdims=keepdims)
        self.make_value(output, dtype, shape=shape)

    def make_sqrt(self, name, inputs, dtype, shape):
        output = f"{name}/output_0"
        self.make_node("Sqrt", inputs=inputs, outputs=[output], name=name)
        self.make_value(output, dtype, shape=shape)

    def make_cast(self, name, root_input, dtype, shape):
        output = f"{name}/output_0"
        self.make_node("Cast", inputs=[root_input], outputs=[output], name=name, to=dtype)
        self.make_value(output, dtype, shape=shape)

    def make_add(self, name, inputs, dtype, shape):
        output = f"{name}/output_0"
        self.make_node("Add", inputs=inputs, outputs=[output], name=name)
        self.make_value(output, dtype, shape=shape)

    def make_sub(self, name, inputs, dtype, shape):
        output = f"{name}/output_0"
        self.make_node("Sub", inputs=inputs, outputs=[output], name=name)
        self.make_value(output, dtype, shape=shape)

    def make_less(self, name, inputs):
        output = f"{name}/output_0"
        self.make_node("Less", inputs=inputs, outputs=[output], name=name)
        self.make_value(output, ir.DataType.BOOL, shape=None)

    def make_range(self, name, inputs):
        output = f"{name}/output_0"
        self.make_node("Range", inputs=inputs, outputs=[output], name=name)
        self.make_value(output, ir.DataType.INT64, shape=["unk"])

    def make_slice(self, name, inputs, dtype, shape):
        output = f"{name}/output_0"
        self.make_node("Slice", inputs=inputs, outputs=[output], name=name)
        self.make_value(output, dtype, shape=shape)

    def make_mul(self, name, inputs, dtype, shape):
        output = f"{name}/output_0"
        self.make_node("Mul", inputs=inputs, outputs=[output], name=name)
        self.make_value(output, dtype, shape=shape)

    def make_transpose(self, name, root_input, dtype, shape, perm):
        output = f"{name}/output_0"
        self.make_node("Transpose", inputs=[root_input], outputs=[output], name=name, perm=perm)
        self.make_value(output, dtype, shape=shape)

    def make_div(self, name, inputs, dtype, shape):
        output = f"{name}/output_0"
        self.make_node("Div", inputs=inputs, outputs=[output], name=name)
        self.make_value(output, dtype, shape=shape)

    def make_tanh(self, name, root_input, dtype, shape):
        output = f"{name}/output_0"
        self.make_node("Tanh", inputs=[root_input], outputs=[output], name=name)
        self.make_value(output, dtype, shape=shape)

    def make_softmax(self, name, root_input, dtype, shape, axis=-1):
        output = f"{name}/output_0"
        self.make_node("Softmax", inputs=[root_input], outputs=[output], name=name, axis=axis)
        self.make_value(output, dtype, shape=shape)

    def make_sigmoid(self, name, root_input, dtype, shape):
        output = f"{name}/output_0"
        self.make_node("Sigmoid", inputs=[root_input], outputs=[output], name=name)
        self.make_value(output, dtype, shape=shape)

    def make_matmul(self, matmul, basename, root_input, **kwargs):
        if hasattr(matmul, "base_layer"):
            # For LoRA `MatMul`
            return self.make_matmul_lora(matmul, basename, root_input, **kwargs)
        else:
            # For regular `MatMul`
            return self.make_matmul_op(matmul, basename, root_input, **kwargs)

    def make_matmul_op(self, matmul, basename, root_input, **kwargs):
        if self.onnx_dtype in {ir.DataType.FLOAT16, ir.DataType.BFLOAT16, ir.DataType.FLOAT}:
            return self.make_matmul_float(matmul, basename, root_input, **kwargs)
        elif self.onnx_dtype in {ir.DataType.INT4, ir.DataType.UINT4}:
            if self.quant_attrs["use_qdq"]:
                return self.make_matmul_int4_qdq(matmul, basename, root_input, **kwargs)
            else:
                return self.make_matmul_int4(matmul, basename, root_input, **kwargs)
        else:
            raise NotImplementedError(f"The {self.onnx_dtype} precision is not currently supported.")

    def make_matmul_float(self, matmul, name, root_input, **kwargs):
        weight = name[1:].replace("/", ".") + ".weight"
        self.make_initializer(matmul.weight.T, weight, to=self.io_dtype)

        last_dim = matmul.weight.shape[0]
        output = "logits" if kwargs.get("logits", False) else f"{name}/output_0"
        self.make_node("MatMul", inputs=[root_input, weight], outputs=[output], name=name)
        self.make_value(output, self.io_dtype, shape=["batch_size", "sequence_length", last_dim])

        return name

    def make_matmul_int4(self, matmul, basename, root_input, **kwargs):
        if not hasattr(matmul, "qweight"):
            # TODO: quantize weights, then save new MatMul weights for onnx model
            # print(f"Quantizing to {self.onnx_dtype} on-the-fly is not currently supported.")
            # print(f"Saving as {self.io_dtype} on-the-fly and quantizing to {self.onnx_dtype} at the end.")
            return self.make_matmul_float(matmul, basename, root_input, **kwargs)

        name = f"{basename}NBits"

        # Input weights are quantized, save quantized MatMul weights for onnx model
        weight = name[1:].replace("/", ".") + ".qweight"
        self.make_initializer(matmul.qweight, weight)
        scales = name[1:].replace("/", ".") + ".scales"
        self.make_initializer(matmul.scales, scales, to=self.io_dtype)

        inputs = [root_input, weight, scales]

        if hasattr(matmul, "qzeros") and matmul.qzeros is not None:
            zeros = name[1:].replace("/", ".") + ".qzeros"
            self.make_initializer(matmul.qzeros, zeros)
            inputs.append(zeros)

        if hasattr(matmul, "g_idx") and matmul.g_idx is not None:
            g_idx = name[1:].replace("/", ".") + ".g_idx"
            self.make_initializer(matmul.g_idx, g_idx, to=ir.DataType.INT32)
            inputs.append(g_idx)

        output = "logits" if kwargs.get("logits", False) else f"{name}/output_0"
        self.make_node(
            "MatMulNBits",
            inputs=inputs,
            outputs=[output],
            name=name,
            domain="com.microsoft",
            accuracy_level=self.quant_attrs["int4"]["accuracy_level"],
            bits=matmul.bits,
            block_size=matmul.group_size,
            K=matmul.in_features,
            N=matmul.out_features,
        )
        self.make_value(output, self.io_dtype, shape=["batch_size", "sequence_length", matmul.out_features])

        return name

    def make_dequantize_linear(self, dequantize_name, quantized_op):
        # Input weights are quantized, save quantized MatMul weights for onnx model
        qweight = dequantize_name[1:].replace("/", ".") + ".qweight"
        qweight_shape = quantized_op.qweight.shape
        self.make_initializer(
            ir.PackedTensor(
                quantized_op.qweight,
                self.onnx_dtype,
                shape=[*qweight_shape[:-2], qweight_shape[-2] * qweight_shape[-1] * 2],
            ),
            qweight,
        )

        scales = dequantize_name[1:].replace("/", ".") + ".scales"
        scales_target_shape = [
            *qweight_shape[:-2],
            qweight_shape[-2] * qweight_shape[-1] * 2 // quantized_op.group_size,
        ]
        scales_pt = quantized_op.scales.to(to_torch_dtype(self.io_dtype))
        scales_pt = scales_pt.reshape(scales_target_shape)
        self.make_initializer(scales_pt, scales)

        dequantize_inputs = [qweight, scales]

        if hasattr(quantized_op, "qzeros") and quantized_op.qzeros is not None:
            zeros = dequantize_name[1:].replace("/", ".") + ".qzeros"
            self.make_initializer(
                ir.PackedTensor(quantized_op.qzeros, self.onnx_dtype, shape=scales_target_shape),
                zeros,
            )
            dequantize_inputs.append(zeros)

        dequantize_output = f"{dequantize_name}/output_0"
        self.make_node(
            "DequantizeLinear",
            inputs=dequantize_inputs,
            outputs=[dequantize_output],
            name=dequantize_name,
            block_size=quantized_op.group_size,
            axis=-1,
        )
        self.make_value(
            dequantize_output,
            self.io_dtype,
            shape=[*scales_pt.shape[:-1], scales_pt.shape[-1] * quantized_op.group_size],
        )

        return dequantize_output

    def make_matmul_int4_qdq(self, matmul, matmul_name, root_input, **kwargs):
        if not hasattr(matmul, "qweight"):
            # TODO: quantize weights, then save new MatMul weights for onnx model
            # print(f"Quantizing to {self.onnx_dtype} on-the-fly is not currently supported.")
            # print(f"Saving as {self.io_dtype} on-the-fly and quantizing to {self.onnx_dtype} at the end.")
            return self.make_matmul_float(matmul, matmul_name, root_input, **kwargs)

        if matmul.bits != 4:
            # Code below assume 4 bits with hard coded shapes (* 2)
            raise NotImplementedError(f"{matmul.bits} bits precision is not currently supported in QDQ format.")

        dequantize_output = self.make_dequantize_linear(f"{matmul_name}/DequantizeLinear", matmul)

        # Add a transpose instead of transposing the weights offline. The reason for this is that it is more natural and usually more performant to
        # compute quantized matmul when the weights are transposed. In most implementations, the transpose should usually be converted to a "transposeB"
        # attribute on the MatMul itself. A more natural way to represent this would have been to use Gemm since it already supports a transB attribute,
        # but unfortunately Gemm doesn't support batches.
        qweight_shape = matmul.qweight.shape
        transposed_shape = [qweight_shape[1] * qweight_shape[2] * 2, qweight_shape[0]]
        transpose_name = f"{matmul_name}/Transpose"
        self.make_transpose(transpose_name, dequantize_output, self.io_dtype, transposed_shape, [1, 0])

        matmul_output = "logits" if kwargs.get("logits", False) else f"{matmul_name}/output_0"
        self.make_node(
            "MatMul", inputs=[root_input, f"{transpose_name}/output_0"], outputs=[matmul_output], name=matmul_name
        )
        self.make_value(matmul_output, self.io_dtype, shape=["batch_size", "sequence_length", matmul.out_features])

        return matmul_name

    def make_matmul_lora(self, matmul, basename, root_input, **kwargs):
        # Make nodes for the MatMul-LoRA subgraph
        #
        #            root_input
        #                |
        #         +------+------+
        #         |             |
        #   MatMul_LoRA_A     MatMul
        #         |             |
        #   MatMul_LoRA_B       |
        #         |             |
        #         +------+------+
        #                |
        #           Add_LoRA_Add

        basename_parts = basename.split("/")

        # Make LoRA MatMul path
        matmul_A_basename = "/".join(basename_parts[:-1] + ["lora_A"] + basename_parts[-1:])
        matmul_A_name = self.make_matmul_op(matmul.lora_A.default, matmul_A_basename, root_input=root_input)
        lora_A = f"{matmul_A_name}/output_0"

        matmul.lora_B.default.weight.requires_grad = False  # since a leaf variable is updated in-place
        matmul.lora_B.default.weight *= matmul.scaling["default"]
        matmul_B_basename = "/".join(basename_parts[:-1] + ["lora_B"] + basename_parts[-1:])
        matmul_B_name = self.make_matmul_op(matmul.lora_B.default, matmul_B_basename, root_input=lora_A)
        lora_B = f"{matmul_B_name}/output_0"

        # Make regular MatMul path
        last_dim = matmul.base_layer.weight.shape[0]
        matmul_name = self.make_matmul_op(matmul.base_layer, basename, root_input, **kwargs)

        # Make LoRA Add node
        add_name = "/".join(basename_parts[:-1] + ["lora", "Add"])
        add_inputs = [f"{matmul_name}/output_0", lora_B]
        add_shape = ["batch_size", "sequence_length", last_dim]
        self.make_add(add_name, add_inputs, dtype=self.io_dtype, shape=add_shape)

        return add_name

    def make_packed_matmul(self, q_matmul, k_matmul, v_matmul, basename, root_input, **kwargs):
        if self.onnx_dtype in {ir.DataType.FLOAT, ir.DataType.FLOAT16, ir.DataType.BFLOAT16}:
            return self.make_packed_matmul_float(q_matmul, k_matmul, v_matmul, basename, root_input, **kwargs)
        elif self.onnx_dtype in {ir.DataType.INT4, ir.DataType.UINT4}:
            return self.make_packed_matmul_int4(q_matmul, k_matmul, v_matmul, basename, root_input, **kwargs)
        else:
            raise NotImplementedError(f"The {self.onnx_dtype} precision is not currently supported.")

    def make_packed_matmul_float(self, q_matmul, k_matmul, v_matmul, basename, root_input, **kwargs):
        # N_q = num_attention_heads * head_size, N_kv = num_key_value_heads * head_size, H = hidden_size
        # Combine 3 MatMuls of shape N_q x H, N_kv x H, N_kv x H into 1 packed MatMul of shape (N_q+N_kv+N_kv)xH
        # Note: Packed MatMul is of shape (N_q+N_kv+N_kv)xH instead of Hx(N_q+N_kv+N_kv) because `make_matmul` will
        # apply a transpose before saving
        N_q, H = q_matmul.weight.shape
        N_kv, _ = k_matmul.weight.shape

        # Create dummy PackedMatMul class
        class PackedMatMul:
            def __init__(self):
                self.weight = torch.cat([q_matmul.weight, k_matmul.weight, v_matmul.weight], dim=0).reshape(
                    N_q + N_kv + N_kv, H
                )

        matmul = PackedMatMul()
        new_name = self.make_matmul(matmul, basename, root_input, **kwargs)

        return new_name

    def make_packed_matmul_int4(self, q_matmul, k_matmul, v_matmul, basename, root_input, **kwargs):
        if not hasattr(q_matmul, "qweight"):
            # TODO: quantize weights, then save new MatMul weights for onnx model
            # print(f"Quantizing to {self.onnx_dtype} on-the-fly is not currently supported.")
            # print(f"Saving as {self.io_dtype} on-the-fly and quantizing to {self.onnx_dtype} at the end.")
            return self.make_packed_matmul_float(q_matmul, k_matmul, v_matmul, basename, root_input, **kwargs)

        # Create dummy PackedMatMul class
        class PackedMatMul:
            def __init__(self):
                if q_matmul.bits != k_matmul.bits or q_matmul.bits != v_matmul.bits:
                    raise ValueError("All MatMuls must have the same bits for packed MatMul.")
                if q_matmul.group_size != k_matmul.group_size or q_matmul.group_size != v_matmul.group_size:
                    raise ValueError("All MatMuls must have the same group size for packed MatMul.")
                self.qweight = torch.cat([q_matmul.qweight, k_matmul.qweight, v_matmul.qweight], dim=0)
                self.scales = torch.cat([q_matmul.scales, k_matmul.scales, v_matmul.scales], dim=0)
                self.qzeros = torch.cat([q_matmul.qzeros, k_matmul.qzeros, v_matmul.qzeros], dim=0)
                self.g_idx = q_matmul.g_idx

                self.in_features = q_matmul.in_features
                self.out_features = q_matmul.out_features + k_matmul.out_features + v_matmul.out_features
                self.bits = q_matmul.bits
                self.group_size = q_matmul.group_size

        matmul = PackedMatMul()
        new_name = self.make_matmul_int4(matmul, basename, root_input, **kwargs)

        return new_name

    def make_add_bias(self, add, name, root_input, **kwargs):
        bias = name[1:].replace("/", ".") + ".bias"
        self.make_initializer(add, bias, to=self.io_dtype)

        add_bias_inputs = [root_input, bias]
        shape = ["batch_size", "sequence_length", add.shape[0]]

        if kwargs.get("logits", False):
            output = "logits"
            self.make_node("Add", inputs=add_bias_inputs, outputs=[output], name=name)
            self.make_value(output, dtype=self.io_dtype, shape=shape)
        else:
            self.make_add(name, add_bias_inputs, dtype=self.io_dtype, shape=shape)

    def make_packed_add(self, q_add, k_add, v_add, name, root_input, **kwargs):
        # Combine 3 Adds of shape N_q, N_kv, and N_kv into 1 packed Add of shape N_q + N_kv + N_kv
        add = torch.cat([q_add, k_add, v_add], dim=0).flatten()
        self.make_add_bias(add, name, root_input, **kwargs)

    def make_embedding(self, embedding):
        basename = "/model/embed_tokens"
        # Use GatherBlockQuantized if and only if tied embeddings are enabled and export model is quantized. quantized d_type in set_onnx_dtype is INT4/UINT4
        if self.shared_embeddings and self.onnx_dtype in {ir.DataType.INT4, ir.DataType.UINT4}:
            gather_name = f"{basename}/GatherBlockQuantized"
            gather_output = f"{gather_name}/output_0"

            weight_reshape_name = f"{basename}/Reshape"
            bits = 8 if self.int8_lm_head else 4
<<<<<<< HEAD
            flat_dim = self.hidden_size * bits // 8
            weight_reshape_inputs = [f"lm_head.MatMul.weight_Q{bits}G{self.int4_block_size}", f"/model/constants/INT64/[{self.vocab_size}, {flat_dim}]"]
            weight_reshape_output = f"{weight_reshape_name}/output_0"
            # quantized weight dtype is uint8, see here
            # https://github.com/microsoft/onnxruntime/blob/0c9356cb986fd4cd2c5d510909d31186010ba226/onnxruntime/python/tools/quantization/neural_compressor/weight_only.py#L73        
            self.make_reshape(weight_reshape_name, weight_reshape_inputs, dtype=ir.DataType.UINT8, shape=[self.vocab_size, flat_dim])
            self.make_node('GatherBlockQuantized', inputs=[weight_reshape_output, 'input_ids', 'lm_head.MatMul.weight_scale', 'lm_head.MatMul.weight_zp'], outputs=[gather_output], name=gather_name, domain="com.microsoft", bits=bits, block_size=int(self.int4_block_size), gather_axis=0, quantize_axis=1)
        # Use Transpose + Gather for tied embeddings for float embedding layers
        elif self.shared_embeddings and self.unquantized_lm_head:
            transpose_name = f"{basename}/Transpose"
            transpose_output = f"{transpose_name}/output_0"
            self.make_transpose(transpose_name, "lm_head.MatMul.weight", self.io_dtype, shape=[self.vocab_size, self.hidden_size], perm=[1, 0])

            gather_name = f"{basename}/Gather"
            gather_output = f"{gather_name}/output_0"
            self.make_node('Gather', inputs=[transpose_output, 'input_ids'], outputs=[gather_output], name=gather_name)
=======
            weight_reshape_inputs = [
                f"lm_head.MatMul.weight_Q{bits}G{self.int4_block_size}",
                f"/model/constants/INT64/[{self.vocab_size}, {self.hidden_size}]",
            ]
            weight_reshape_output = f"{weight_reshape_name}/output_0"
            # quantized weight dtype is uint8, see here
            # https://github.com/microsoft/onnxruntime/blob/0c9356cb986fd4cd2c5d510909d31186010ba226/onnxruntime/python/tools/quantization/neural_compressor/weight_only.py#L73
            self.make_reshape(
                weight_reshape_name, weight_reshape_inputs, dtype=ir.DataType.UINT8, shape=["vocab_size", "hidden_size"]
            )

            self.make_node(
                "GatherBlockQuantized",
                inputs=[weight_reshape_output, "input_ids", "lm_head.MatMul.weight_scale", "lm_head.MatMul.weight_zp"],
                outputs=[gather_output],
                name=gather_name,
                domain="com.microsoft",
                bits=bits,
                block_size=int(self.int4_block_size),
            )
>>>>>>> da58e20d
        else:
            weight = "model.embed_tokens.weight"
            self.make_initializer(embedding, weight, to=self.io_dtype)

            gather_name = f"{basename}/Gather"
            gather_output = f"{gather_name}/output_0"
            self.make_node("Gather", inputs=[weight, "input_ids"], outputs=[gather_output], name=gather_name)

        self.make_value(gather_output, self.io_dtype, shape=["batch_size", "sequence_length", self.hidden_size])

        if self.embed_attrs["scale"] != 1:
            # Scale the embeddings
            mul_name = f"{basename}/Mul"
            mul_inputs = [
                gather_output,
                f"/model/constants/{self.to_str_dtype(self.io_dtype)}/{self.embed_attrs['scale']}",
            ]
            mul_output = f"{mul_name}/output_0"
            self.make_node("Mul", inputs=mul_inputs, outputs=[mul_output], name=mul_name)
            self.make_value(mul_output, self.io_dtype, shape=["batch_size", "sequence_length", self.hidden_size])

            layernorm_attrs_value = mul_output
        else:
            layernorm_attrs_value = gather_output

        if self.layernorm_attrs["cast"]["use_fp32"] and self.io_dtype != ir.DataType.FLOAT:
            # Insert output Cast node
            cast_name = f"{basename}/Cast"
            self.make_cast(
                cast_name,
                layernorm_attrs_value,
                ir.DataType.FLOAT,
                shape=["batch_size", "sequence_length", self.hidden_size],
            )
            layernorm_attrs_value = f"{cast_name}/output_0"

        self.layernorm_attrs["root_input"] = layernorm_attrs_value
        self.layernorm_attrs["skip_input"] = layernorm_attrs_value

    def make_layernorm(self, layer_id, layernorm, skip, simple, location):
        if self.ep == "trt-rtx" and (skip or simple):
            # Fall back to primitive ops
            self._make_layernorm_op(layer_id, layernorm, skip, simple, location)
        else:
            self.make_layernorm_op(layer_id, layernorm, skip, simple, location)

    def make_layernorm_op(self, layer_id, layernorm, skip, simple, location):
        root_input = self.layernorm_attrs["root_input"]
        skip_input = self.layernorm_attrs["skip_input"]

        # Get precision types to use
        old_io_dtype = self.io_dtype
        new_io_dtype = ir.DataType.FLOAT if self.layernorm_attrs["cast"]["use_fp32"] else self.io_dtype
        cast = old_io_dtype != new_io_dtype

        # Create weight and bias tensors
        weight = f"model.layers.{layer_id}.{location}_layernorm.weight"
        self.make_initializer(layernorm.weight + self.layernorm_attrs["add_offset"], weight, to=new_io_dtype)
        bias = f"model.layers.{layer_id}.{location}_layernorm.bias"
        if not simple:
            self.make_initializer(layernorm.bias, bias, to=new_io_dtype)

        # Create input names for op
        inputs = [root_input, skip_input, weight] if skip else [root_input, weight]
        if not simple:
            inputs.append(bias)

        name = f"/model/layers.{layer_id}/{location}_layernorm/{'Skip' if skip else ''}LayerNorm"
        op_type = f"{'Skip' if skip else ''}{'Simplified' if simple else ''}LayerNormalization"
        kwargs = {"epsilon": self.layernorm_attrs["epsilon"]}
        if not skip:
            kwargs.update({"axis": -1, "stash_type": 1})

        # Create output names for op
        output_0 = f"/model/layers.{layer_id}/{location}_layernorm/output_0"
        output_3 = f"/model/layers.{layer_id}/{location}_layernorm/output_3"
        if self.layernorm_attrs["last_layernorm"] and (self.include_hidden_states or self.exclude_lm_head):
            output_0 = "hidden_states"
        outputs = [output_0, "", "", output_3] if skip and not self.layernorm_attrs["last_layernorm"] else [output_0]

        # Create Cast nodes for inputs and outputs if old_dtype != new_dtype
        if cast:
            inputs, outputs = self.make_layernorm_casts(name, inputs, outputs, old_io_dtype, new_io_dtype)

        # Make op and its shape
        self.make_node(
            op_type, inputs=inputs, outputs=outputs, name=name, domain=("com.microsoft" if skip else None), **kwargs
        )
        self.make_value(outputs[0], new_io_dtype, shape=["batch_size", "sequence_length", self.hidden_size])
        if skip and not self.layernorm_attrs["last_layernorm"]:
            self.make_value(outputs[3], new_io_dtype, shape=["batch_size", "sequence_length", self.hidden_size])

        # Update LayerNorm attributes
        self.layernorm_attrs["output_0"] = output_0
        if skip and not self.layernorm_attrs["last_layernorm"]:
            self.layernorm_attrs["output_3"] = output_3

            # Assign output 3 of current SkipLayerNorm as root input to next SkipLayerNorm
            self.layernorm_attrs["root_input"] = output_3

    def _make_layernorm_op(self, layer_id, layernorm, skip, simple, location):
        root_input = self.layernorm_attrs["root_input"]
        skip_input = self.layernorm_attrs["skip_input"]

        # Get precision types to use
        old_io_dtype = self.io_dtype
        new_io_dtype = ir.DataType.FLOAT if self.layernorm_attrs["cast"]["use_fp32"] else self.io_dtype
        cast = old_io_dtype != new_io_dtype

        # Create weight and bias tensors
        weight = f"model.layers.{layer_id}.{location}_layernorm.weight"
        self.make_initializer(layernorm.weight + self.layernorm_attrs["add_offset"], weight, to=new_io_dtype)
        bias = f"model.layers.{layer_id}.{location}_layernorm.bias"
        if not simple:
            self.make_initializer(layernorm.bias, bias, to=new_io_dtype)

        # Create input names for op
        inputs = [root_input, skip_input, weight] if skip else [root_input, weight]
        if not simple:
            inputs.append(bias)

        name = f"/model/layers.{layer_id}/{location}_layernorm/{'Skip' if skip else ''}LayerNorm"
        op_type = f"{'Skip' if skip else ''}{'Simplified' if simple else ''}LayerNormalization"
        kwargs = {"epsilon": self.layernorm_attrs["epsilon"]}
        if not skip:
            kwargs.update({"axis": -1, "stash_type": 1})

        # Create output names for op
        output_0 = f"/model/layers.{layer_id}/{location}_layernorm/output_0"
        output_3 = f"/model/layers.{layer_id}/{location}_layernorm/output_3"
        if self.layernorm_attrs["last_layernorm"] and (self.include_hidden_states or self.exclude_lm_head):
            output_0 = "hidden_states"
        outputs = [output_0, "", "", output_3] if skip and not self.layernorm_attrs["last_layernorm"] else [output_0]

        # Create Cast nodes for inputs and outputs if old_dtype != new_dtype
        if cast:
            inputs, outputs = self.make_layernorm_casts(name, inputs, outputs, old_io_dtype, new_io_dtype)
            root_input = inputs[0]
            skip_input = inputs[1] if skip else None

        if op_type == "SimplifiedLayerNormalization":
            self._make_simplified_layer_norm(
                name,
                root_input,
                weight,
                outputs[0],
                new_io_dtype,
                shape=["batch_size", "sequence_length", self.hidden_size],
            )
        elif op_type == "SkipSimplifiedLayerNormalization":
            self._make_skip_simplified_layer_norm(
                name,
                root_input,
                skip_input,
                weight,
                outputs[0],
                output_3,
                new_io_dtype,
                shape=["batch_size", "sequence_length", self.hidden_size],
            )
        elif op_type == "SkipLayerNormalization":
            self._make_skip_layer_norm(
                name,
                root_input,
                skip_input,
                weight,
                bias,
                outputs[0],
                output_3,
                new_io_dtype,
                shape=["batch_size", "sequence_length", self.hidden_size],
            )
        else:
            raise ValueError(f"Invalid op_type: {op_type}")

        if skip and not self.layernorm_attrs["last_layernorm"]:
            self.make_value(outputs[3], new_io_dtype, shape=["batch_size", "sequence_length", self.hidden_size])

        # Update LayerNorm attributes
        self.layernorm_attrs["output_0"] = output_0
        if skip and not self.layernorm_attrs["last_layernorm"]:
            self.layernorm_attrs["output_3"] = output_3

            # Assign output 3 of current SkipLayerNorm as root input to next SkipLayerNorm
            self.layernorm_attrs["root_input"] = output_3

    def make_layernorm_casts(self, name, inputs, outputs, old_dtype, new_dtype):
        # Name = name of original LayerNorm op as if the cast nodes did not exist
        # Inputs = inputs into the original LayerNorm op as if the cast nodes did not exist
        # Outputs = outputs from the original LayerNorm op as if the cast nodes did not exist

        # Save original inputs and outputs
        skip = len(inputs) > 2  # [root_input, skip_input, weight] vs. [root_input, weight]
        root_input = inputs[0]
        skip_input = inputs[1] if skip else None
        output_0 = outputs[0]
        output_3 = outputs[3] if skip and not self.layernorm_attrs["last_layernorm"] else None

        root_input_shape = self.values[root_input].shape

        if self.layernorm_attrs["cast"]["root_input"] and self.values[root_input].dtype != new_dtype:
            # Cast root_input
            root_input_cast_name = f"{name}/root_input/Cast"
            root_input_cast_output = f"{root_input_cast_name}/output_0"
            self.make_node(
                "Cast", inputs=[root_input], outputs=[root_input_cast_output], name=root_input_cast_name, to=new_dtype
            )
            self.make_value(root_input_cast_output, new_dtype, shape=root_input_shape)
            inputs[0] = root_input_cast_output

        if skip and self.layernorm_attrs["cast"]["skip_input"] and self.values[skip_input].dtype != new_dtype:
            # Cast skip_input
            assert skip_input is not None
            skip_input_cast_name = f"{name}/skip_input/Cast"
            skip_input_cast_output = f"{skip_input_cast_name}/output_0"
            self.make_node(
                "Cast", inputs=[skip_input], outputs=[skip_input_cast_output], name=skip_input_cast_name, to=new_dtype
            )
            self.make_value(skip_input_cast_output, new_dtype, shape=self.values[skip_input].shape)
            inputs[1] = skip_input_cast_output

        if self.layernorm_attrs["cast"]["output_0"]:
            # Cast output_0
            output_0_cast_name = f"{name}/output_0/Cast"
            output_0_cast_output = f"{output_0_cast_name}/output_0"
            self.make_node(
                "Cast", inputs=[output_0_cast_output], outputs=[output_0], name=output_0_cast_name, to=old_dtype
            )
            self.make_value(output_0, old_dtype, shape=root_input_shape)
            outputs[0] = output_0_cast_output

        if skip and not self.layernorm_attrs["last_layernorm"] and self.layernorm_attrs["cast"]["output_3"]:
            # Cast output_3
            assert output_3 is not None
            output_3_cast_name = f"{name}/output_3/Cast"
            output_3_cast_output = f"{output_3_cast_name}/output_3"
            self.make_node(
                "Cast", inputs=[output_3_cast_output], outputs=[output_3], name=output_3_cast_name, to=old_dtype
            )
            self.make_value(output_3, old_dtype, shape=root_input_shape)
            outputs[3] = output_3_cast_output

        return inputs, outputs

    def make_mscale_su(self, mscale):
        if mscale <= 1.0:
            return 1.0
        return np.sqrt(1 + np.log(mscale) / np.log(self.original_context_length))

    def make_mscale_yarn(self, mscale):
        if mscale <= 1.0:
            return 1.0
        return 0.1 * np.log(mscale) + 1.0

    def make_mscale(self, mscale):
        if self.rope_attrs["mscale_policy"] in {"su", "longrope"}:
            return self.make_mscale_su(mscale)
        elif self.rope_attrs["mscale_policy"] == "yarn":
            return self.make_mscale_yarn(mscale)
        else:
            return float(mscale)

    def make_inv_freq_rescaled(self, inv_freq):
        if "low_freq_factor" in self.rope_attrs["rescale_inv_freq"]:
            return self.make_inv_freq_rescaled_with_freq_factors(inv_freq)
        elif "ntk_alpha" in self.rope_attrs["rescale_inv_freq"]:
            return self.make_inv_freq_rescaled_with_ntk(inv_freq)
        else:
            raise NotImplementedError("The method to rescale inv_freq could not be identified.")

    def make_inv_freq_rescaled_with_freq_factors(self, inv_freq):
        scale_factor = self.rope_attrs["rescale_inv_freq"]["factor"]
        low_freq_factor = self.rope_attrs["rescale_inv_freq"]["low_freq_factor"]
        high_freq_factor = self.rope_attrs["rescale_inv_freq"]["high_freq_factor"]
        old_context_len = self.original_context_length

        low_freq_wavelen = old_context_len / low_freq_factor
        high_freq_wavelen = old_context_len / high_freq_factor
        new_freqs = []
        for freq in inv_freq:
            wavelen = 2 * torch.pi / freq
            if wavelen < high_freq_wavelen:
                new_freqs.append(freq)
            elif wavelen > low_freq_wavelen:
                new_freqs.append(freq / scale_factor)
            else:
                smooth = (old_context_len / wavelen - low_freq_factor) / (high_freq_factor - low_freq_factor)
                new_freqs.append((1 - smooth) * freq / scale_factor + smooth * freq)

        return torch.tensor(new_freqs, dtype=inv_freq.dtype)

    def make_inv_freq_rescaled_with_ntk(self, inv_freq):
        d_half = self.head_size / 2
        # NTK by parts
        low = (
            d_half
            * np.log(self.original_context_length / (self.rope_attrs["rescale_inv_freq"]["ntk_beta"] * 2 * np.pi))
            / np.log(self.rope_attrs["theta"])
        )
        high = (
            d_half
            * np.log(self.original_context_length / (self.rope_attrs["rescale_inv_freq"]["ntk_alpha"] * 2 * np.pi))
            / np.log(self.rope_attrs["theta"])
        )
        assert 0 < low < high < d_half - 1

        interpolation = 1.0 / (self.rope_attrs["rescale_inv_freq"]["factor"] * inv_freq)
        extrapolation = 1.0 / inv_freq

        ramp = (torch.arange(d_half, dtype=torch.float32, device=inv_freq.device) - low) / (high - low)
        mask = 1 - ramp.clamp(0, 1)

        inv_freq = interpolation * (1 - mask) + extrapolation * mask
        return inv_freq

    def make_rotary_embedding_caches_from_scratch(self):
        dim = int(self.rope_attrs["partial_rotary_factor"] * self.head_size)
        inv_freq = 1.0 / (
            self.rope_attrs["rescale_factors"]
            * (self.rope_attrs["theta"] ** (torch.arange(0, dim, 2, dtype=torch.int64).float() / dim))
        )
        if "rescale_inv_freq" in self.rope_attrs:
            inv_freq = self.make_inv_freq_rescaled(inv_freq)

        position_scale = self.rope_attrs["position_scale"] if self.context_length == self.original_context_length else 1
        t = (torch.arange(self.rope_attrs["cache_length"], dtype=self.rope_attrs["t_dtype"]) * position_scale).type_as(
            inv_freq
        )

        freqs = torch.outer(t, inv_freq)
        emb = torch.cat((freqs, freqs), dim=-1)
        cos_cache, sin_cache = emb.cos() * self.rope_attrs["mscale"], emb.sin() * self.rope_attrs["mscale"]
        return cos_cache, sin_cache

    def make_rotary_embedding_caches(self, **kwargs):
        cos_cache_name = kwargs.get("cos_cache_name", "cos_cache")
        sin_cache_name = kwargs.get("sin_cache_name", "sin_cache")

        if self.rope_attrs["create_caches"]:
            # Create cos/sin caches if not already created
            cos_cache, sin_cache = self.make_rotary_embedding_caches_from_scratch()

            # Remove any dims of size 1 and cast to target dtype
            cos_cache = cos_cache.squeeze().to(to_torch_dtype(self.io_dtype))
            sin_cache = sin_cache.squeeze().to(to_torch_dtype(self.io_dtype))

            # Slice cos/sin caches from (M, H) to (M, H/2) if hidden dim = head size (i.e. if cos/sin caches haven't been halved yet)
            hidden_dim = cos_cache.shape[-1]
            if hidden_dim == self.head_size:
                cos_cache = cos_cache[:, : (hidden_dim // 2)]
                sin_cache = sin_cache[:, : (hidden_dim // 2)]

            # Slice cos/sin caches from (M, H/2) to (M, R/2) if partial rotary embeddings are used
            if self.rope_attrs["partial_rotary_factor"] != 1.0:
                cos_cache = cos_cache[:, : (self.rope_attrs["rotary_embedding_dim"] // 2)]
                sin_cache = sin_cache[:, : (self.rope_attrs["rotary_embedding_dim"] // 2)]

            self.rope_attrs["create_caches"] = False

            if self.rope_attrs["save_caches"]:
                # Save cos/sin caches to disk
                self.make_initializer(cos_cache, cos_cache_name)
                self.make_initializer(sin_cache, sin_cache_name)
            else:
                # Return cos/sin caches since they will be custom-saved
                return cos_cache, sin_cache

        return cos_cache_name, sin_cache_name

    def make_padded_cache(self, small_cache, large_cache, pad_value=0.0):
        """Pad small cache to match large cache shape for uniform If node branches.

        This is used for TRT-RTX EP which requires uniform dimensions in both branches of If nodes.

        Args:
            small_cache: The smaller cache tensor to pad
            large_cache: The larger cache tensor (defines target shape)
            pad_value: Value to use for padding (1.0 for cos_cache, 0.0 for sin_cache)
        """
        target_shape = large_cache.shape
        if small_cache.shape == target_shape:
            return small_cache

        # Create padded tensor filled with pad_value
        padded_cache = torch.full(target_shape, pad_value, dtype=small_cache.dtype)
        # Copy original data to the beginning
        padded_cache[: small_cache.shape[0], :] = small_cache
        return padded_cache

    def _make_split_if_nodes_for_trt_rtx(
        self,
        basename,
        greater_name,
        cos_cache_name,
        sin_cache_name,
        cos_cache_large,
        sin_cache_large,
        cos_cache_small,
        sin_cache_small,
        cos_cache_large_name,
        sin_cache_large_name,
        cos_cache_small_name,
        sin_cache_small_name,
        small_cache_shape,
    ):
        """Create split If nodes for TRT-RTX to workaround trt-rtx multi-output bug.

        This is a TEMPORARY workaround for TRT-RTX bug where If nodes with
        multiple outputs

        Creates two separate If nodes instead of one:
        - {basename}/cos/If: Outputs cos_cache only
        - {basename}/sin/If: Outputs sin_cache only

        Both If nodes use the same condition and independently select their respective caches.
        """
        cos_if_name = f"{basename}/cos/If"

        cos_large_for_split = ir.node(
            "Constant",
            [],
            outputs=[
                ir.Value(
                    name=f"{cos_cache_large_name}_split",
                    type=ir.TensorType(self.io_dtype),
                    shape=ir.Shape(cos_cache_large.shape),
                )
            ],
            name="/large/cos_cache/Constant_split_cos",
            attributes=dict(value=ir.tensor(cos_cache_large)),
        )

        cos_small_for_split = ir.node(
            "Constant",
            [],
            outputs=[
                ir.Value(
                    name=f"{cos_cache_small_name}_split",
                    type=ir.TensorType(self.io_dtype),
                    shape=ir.Shape(small_cache_shape),
                )
            ],
            name="/small/cos_cache/Constant_split_cos",
            attributes=dict(value=ir.tensor(cos_cache_small)),
        )

        self.make_node(
            "If",
            inputs=[f"{greater_name}/output_0"],
            outputs=[cos_cache_name],
            name=cos_if_name,
            then_branch=ir.Graph(
                inputs=[],
                outputs=[cos_large_for_split.outputs[0]],
                nodes=[cos_large_for_split],
                name="large_cos_cache_graph",
            ),
            else_branch=ir.Graph(
                inputs=[],
                outputs=[cos_small_for_split.outputs[0]],
                nodes=[cos_small_for_split],
                name="small_cos_cache_graph",
            ),
        )

        # Create separate If node for sin_cache only
        sin_if_name = f"{basename}/sin/If"

        # Create unique constant nodes for sin to avoid tensor sharing
        sin_large_for_split = ir.node(
            "Constant",
            [],
            outputs=[
                ir.Value(
                    name=f"{sin_cache_large_name}_split",
                    type=ir.TensorType(self.io_dtype),
                    shape=ir.Shape(sin_cache_large.shape),
                )
            ],
            name="/large/sin_cache/Constant_split_sin",
            attributes=dict(value=ir.tensor(sin_cache_large)),
        )

        sin_small_for_split = ir.node(
            "Constant",
            [],
            outputs=[
                ir.Value(
                    name=f"{sin_cache_small_name}_split",
                    type=ir.TensorType(self.io_dtype),
                    shape=ir.Shape(small_cache_shape),
                )
            ],
            name="/small/sin_cache/Constant_split_sin",
            attributes=dict(value=ir.tensor(sin_cache_small)),
        )

        self.make_node(
            "If",
            inputs=[f"{greater_name}/output_0"],
            outputs=[sin_cache_name],
            name=sin_if_name,
            then_branch=ir.Graph(
                inputs=[],
                outputs=[sin_large_for_split.outputs[0]],
                nodes=[sin_large_for_split],
                name="large_sin_cache_graph",
            ),
            else_branch=ir.Graph(
                inputs=[],
                outputs=[sin_small_for_split.outputs[0]],
                nodes=[sin_small_for_split],
                name="small_sin_cache_graph",
            ),
        )

        # Create output values
        self.make_value(cos_cache_name, self.io_dtype, shape=["max_sequence_length", "head_dim / 2"])
        self.make_value(sin_cache_name, self.io_dtype, shape=["max_sequence_length", "head_dim / 2"])

    def make_rotary_embedding(self, name, root_input, **kwargs):
        cos_cache_name, sin_cache_name = self.make_rotary_embedding_caches()
        num_heads = self.num_kv_heads if "k_rotary" in name else self.num_attn_heads

        inputs = [root_input, kwargs.pop("position_ids"), cos_cache_name, sin_cache_name]
        output = f"{name}/output_0"
        self.make_node(
            "RotaryEmbedding",
            inputs=inputs,
            outputs=[output],
            name=name,
            domain="com.microsoft",
            interleaved=self.rope_attrs["interleaved"],
            num_heads=(
                0 if self.rope_attrs["partial_rotary_factor"] == 1.0 else num_heads
            ),  # default is 0 in RotaryEmbedding kernel
            rotary_embedding_dim=self.rope_attrs["rotary_embedding_dim"],
        )
        self.make_value(output, self.io_dtype, shape=["batch_size", "sequence_length", self.head_size * num_heads])

    def make_rotary_embedding_multi_cache(self, **kwargs):
        cos_cache_name = kwargs.get("cos_cache_name", "cos_cache")
        sin_cache_name = kwargs.get("sin_cache_name", "sin_cache")

        # Set cache attributes for when sequence_length > self.original_context_length
        self.rope_attrs["rescale_factors"] = self.rope_attrs["multi_cache"]["long_factor"]
        self.rope_attrs["cache_length"] = self.context_length
        self.rope_attrs["mscale"] = self.rope_attrs["multi_cache"]["long_mscale"]

        # Create caches for when sequence_length > self.original_context_length
        cos_cache_large_name, sin_cache_large_name = "cos_cache_large", "sin_cache_large"
        self.rope_attrs["save_caches"] = False
        cos_cache_large, sin_cache_large = self.make_rotary_embedding_caches(
            cos_cache_name=cos_cache_large_name, sin_cache_name=sin_cache_large_name
        )

        # Set cache attributes for when sequence_length <= self.original_context_length
        self.rope_attrs["rescale_factors"] = self.rope_attrs["multi_cache"]["short_factor"]
        self.rope_attrs["cache_length"] = self.original_context_length
        self.rope_attrs["mscale"] = self.rope_attrs["multi_cache"]["short_mscale"]
        self.rope_attrs["create_caches"] = True

        # Create caches for when sequence_length <= self.original_context_length
        cos_cache_small_name, sin_cache_small_name = "cos_cache_small", "sin_cache_small"
        self.rope_attrs["save_caches"] = False
        cos_cache_small, sin_cache_small = self.make_rotary_embedding_caches(
            cos_cache_name=cos_cache_small_name, sin_cache_name=sin_cache_small_name
        )

        # Determine which EPs don't support the If operator
        self.eps_without_if_support = ["dml"]
        if self.extra_options.get("enable_webgpu_graph", False):
            self.eps_without_if_support.append("webgpu")

        if self.ep in self.eps_without_if_support:
            cos_cache = torch.cat((cos_cache_small, cos_cache_large), dim=0)
            sin_cache = torch.cat((sin_cache_small, sin_cache_large), dim=0)
            # Save cos/sin caches to disk
            self.make_initializer(cos_cache, cos_cache_name)
            self.make_initializer(sin_cache, sin_cache_name)
            # Do NOT make the subgraph with the If node for DML EP.
            return

        # TRT-RTX: Apply padding and create split If nodes with early return
        if self.ep == "trt-rtx":
            # Pad small caches to match large cache dimensions
            # Pad cos_cache with 1s (cos(0)=1) and sin_cache with 0s (sin(0)=0)
            cos_cache_small = self.make_padded_cache(cos_cache_small, cos_cache_large, pad_value=1.0)
            sin_cache_small = self.make_padded_cache(sin_cache_small, sin_cache_large, pad_value=0.0)

            # Create Greater condition node for If nodes
            basename = "/model/rotemb_caches_subgraph"
            gather_name = ""
            if self.attention_attrs["op_type"] == "GroupQueryAttention":
                gather_name = "/model/attn_mask_reformat/attn_mask_subgraph/Gather"
            else:
                gather_name = "/model/attn_mask_reformat/attn_mask_subgraph/Gather_2"

            greater_name = f"{basename}/Greater"
            greater_inputs = [f"{gather_name}/output_0", f"/model/constants/INT64/{self.original_context_length}"]
            self.make_greater(greater_name, greater_inputs, shape=[])

            # Create split If nodes and return early
            self._make_split_if_nodes_for_trt_rtx(
                basename=basename,
                greater_name=greater_name,
                cos_cache_name=cos_cache_name,
                sin_cache_name=sin_cache_name,
                cos_cache_large=cos_cache_large,
                sin_cache_large=sin_cache_large,
                cos_cache_small=cos_cache_small,
                sin_cache_small=sin_cache_small,
                cos_cache_large_name=cos_cache_large_name,
                sin_cache_large_name=sin_cache_large_name,
                cos_cache_small_name=cos_cache_small_name,
                sin_cache_small_name=sin_cache_small_name,
                small_cache_shape=cos_cache_large.shape,
            )
            return

        # For other EPs (CUDA, CPU, WebGPU), create regular If node with multiple outputs
        # Make the following subgraph to decide which cos/sin caches to use in the rotary embeddings
        #
        # attention_mask --> Shape --> Gather --> Greater --> If --> (cos_cache, sin_cache)
        #                             (idx=1)
        #

        basename = "/model/rotemb_caches_subgraph"
        gather_name = ""
        if self.attention_attrs["op_type"] == "GroupQueryAttention":
            gather_name = "/model/attn_mask_reformat/attn_mask_subgraph/Gather"
        else:
            gather_name = "/model/attn_mask_reformat/attn_mask_subgraph/Gather_2"

        greater_name = f"{basename}/Greater"
        greater_inputs = [f"{gather_name}/output_0", f"/model/constants/INT64/{self.original_context_length}"]
        self.make_greater(greater_name, greater_inputs, shape=[])
        if_name = f"{basename}/If"

        cos_cache_large_node = ir.node(
            "Constant",
            [],
            outputs=[
                ir.Value(
                    name=cos_cache_large_name, type=ir.TensorType(self.io_dtype), shape=ir.Shape(cos_cache_large.shape)
                )
            ],
            name="/large/cos_cache/Constant",
            attributes=dict(value=ir.tensor(cos_cache_large)),
        )
        sin_cache_large_node = ir.node(
            "Constant",
            [],
            outputs=[
                ir.Value(
                    name=sin_cache_large_name, type=ir.TensorType(self.io_dtype), shape=ir.Shape(sin_cache_large.shape)
                )
            ],
            name="/large/sin_cache/Constant",
            attributes=dict(value=ir.tensor(sin_cache_large)),
        )
        cos_cache_small_node = ir.node(
            "Constant",
            [],
            outputs=[
                ir.Value(
                    name=cos_cache_small_name, type=ir.TensorType(self.io_dtype), shape=ir.Shape(cos_cache_small.shape)
                )
            ],
            name="/small/cos_cache/Constant",
            attributes=dict(value=ir.tensor(cos_cache_small)),
        )
        sin_cache_small_node = ir.node(
            "Constant",
            [],
            outputs=[
                ir.Value(
                    name=sin_cache_small_name, type=ir.TensorType(self.io_dtype), shape=ir.Shape(sin_cache_small.shape)
                )
            ],
            name="/small/sin_cache/Constant",
            attributes=dict(value=ir.tensor(sin_cache_small)),
        )

        # Create single If node with multiple outputs
        self.make_node(
            "If",
            inputs=[f"{greater_name}/output_0"],
            outputs=[cos_cache_name, sin_cache_name],
            name=if_name,
            then_branch=ir.Graph(
                inputs=[],
                outputs=[
                    cos_cache_large_node.outputs[0],
                    sin_cache_large_node.outputs[0],
                ],
                nodes=[
                    cos_cache_large_node,
                    sin_cache_large_node,
                ],
                name="large_rotemb_caches_graph",
            ),
            else_branch=ir.Graph(
                inputs=[],
                outputs=[
                    cos_cache_small_node.outputs[0],
                    sin_cache_small_node.outputs[0],
                ],
                nodes=[
                    cos_cache_small_node,
                    sin_cache_small_node,
                ],
                name="small_rotemb_caches_graph",
            ),
        )
        self.make_value(cos_cache_name, self.io_dtype, shape=["max_sequence_length", "head_dim / 2"])
        self.make_value(sin_cache_name, self.io_dtype, shape=["max_sequence_length", "head_dim / 2"])

    # This expansion of contrib-op can be updated / deprecated in future.
    def _make_skip_simplified_layer_norm(
        self, basename, root_input, skip_input, weight_name, output_0, output_3, io_dtype, shape
    ):
        #                          root_input         skip_input
        #                              |                  |
        #                              +------------------+
        #                              |
        #                             Add-------------> output (1)
        #                              |
        #                      SimplifiedLayerNorm----> output (0)
        make_add_name = f"{basename}/Add"
        output_3 = f"{basename}/Add/output_0" if output_3 is None else output_3
        self.make_node("Add", inputs=[root_input, skip_input], outputs=[output_3], name=make_add_name)
        self.make_value(output_3, io_dtype, shape=["batch_size", "sequence_length", self.hidden_size])

        make_simplified_layer_norm_name = f"{basename}/skip_simplified_layer_norm"
        self._make_simplified_layer_norm(
            make_simplified_layer_norm_name, output_3, weight_name, output_0, io_dtype, shape=shape
        )

    # This expansion contrib-op can be updated / deprecated in the future.
    def _make_skip_layer_norm(
        self, basename, root_input, skip_input, weight_name, bias_name, output_0, output_3, io_dtype, shape
    ):
        #                          root_input         skip_input
        #                              |                  |
        #                              +------------------+
        #                              |
        #                             Add-------------> output (1)
        #                              |
        #                      LayerNormalization-----> output (0)
        output_3 = f"{basename}/Add/output_0" if output_3 is None else output_3
        make_add_name = f"{basename}/Add"
        self.make_node("Add", inputs=[root_input, skip_input], outputs=[output_3], name=make_add_name)
        self.make_value(output_3, io_dtype, shape=["batch_size", "sequence_length", self.hidden_size])

        make_layer_norm_name = f"{basename}/LayerNormalization"
        inputs = [output_3, weight_name, bias_name]

        kwargs = {"epsilon": self.layernorm_attrs["epsilon"]}
        kwargs.update({"axis": -1, "stash_type": 1})

        self.make_node("LayerNormalization", inputs=inputs, outputs=[output_0], name=make_layer_norm_name, **kwargs)
        self.make_value(output_0, io_dtype, shape=shape)

    # This expansion contrib-op can be updated / deprecated in the future.
    def _make_simplified_layer_norm(self, basename, root_input, weight_name, output_0, io_dtype, shape):
        #                            Cast (float32) - most calc happens in higher precision
        #                              |
        #                      +-------+-------+
        #                      |               |
        #                     Pow              |
        #                      |               |
        #                  ReduceMean          |
        #                      |               |
        #                     Add              |
        #                      |               |
        #                    Sqrt              |
        #                      |               |
        #                     Div              |
        #                      |               |
        #                      +-------+-------+
        #                              |
        #                             Mul
        #                              |
        #                            Cast_1 (io_dtype - float16)
        #                              |
        #                            Mul_1

        make_cast_name = f"{basename}/Cast"
        self.make_cast(make_cast_name, root_input, ir.DataType.FLOAT, shape=shape)

        make_pow_name = f"{basename}/Pow"
        make_pow_inputs = [f"{make_cast_name}/output_0", "/model/constants/FLOAT/2"]

        self.make_node(
            "Pow", inputs=make_pow_inputs, outputs=[f"{make_pow_name}/output_0"], name=make_pow_name, domain=""
        )
        self.make_value(f"{make_pow_name}/output_0", ir.DataType.FLOAT, shape=shape)

        make_reducemean_name = f"{basename}/ReduceMean"
        make_reducemean_inputs = [f"{make_pow_name}/output_0", "/model/constants/INT64/[-1]"]
        self.make_reduce_mean(
            make_reducemean_name, make_reducemean_inputs, ir.DataType.FLOAT, keepdims=True, shape=shape
        )

        make_add_name = f"{basename}/Add"
        make_add_inputs = [
            f"{make_reducemean_name}/output_0",
            f"/model/constants/FLOAT/{self.layernorm_attrs['epsilon']}",
        ]
        self.make_add(make_add_name, make_add_inputs, ir.DataType.FLOAT, shape=shape)

        make_sqrt_name = f"{basename}/Sqrt"
        make_sqrt_inputs = [f"{make_add_name}/output_0"]
        self.make_sqrt(make_sqrt_name, make_sqrt_inputs, ir.DataType.FLOAT, shape=shape)

        make_div_name = f"{basename}/Div"
        make_div_inputs = ["/model/constants/FLOAT/1", f"{make_sqrt_name}/output_0"]
        self.make_div(make_div_name, make_div_inputs, ir.DataType.FLOAT, shape=shape)

        make_mul_name = f"{basename}/Mul"
        make_mul_inputs = [f"{make_div_name}/output_0", f"{make_cast_name}/output_0"]
        self.make_mul(make_mul_name, make_mul_inputs, ir.DataType.FLOAT, shape=shape)

        make_cast_1_name = f"{basename}/Cast_1"
        self.make_cast(make_cast_1_name, f"{make_mul_name}/output_0", dtype=io_dtype, shape=shape)

        make_mul_1_name = f"{basename}/Mul_1"
        make_mul_1_inputs = [f"{make_cast_1_name}/output_0", weight_name]

        self.make_node("Mul", inputs=make_mul_1_inputs, outputs=[output_0], name=make_mul_1_name)
        self.make_value(output_0, dtype=io_dtype, shape=shape)

    def make_qk_norm(self, layer_id, attention):
        # Make subgraph to compute SimplifiedLayerNorm after Q and K MatMuls in attention:
        #
        #     root_input (BxSxD)
        #          |
        #       Reshape (BxSxNxH)
        #          |
        #  SimplifiedLayerNorm (BxSxNxH)
        #          |
        #       Reshape (BxSxD)

        # Save kwargs shared by LayerNorm ops and precision types to use
        layernorm_kwargs = {"epsilon": self.layernorm_attrs["epsilon"], "axis": -1, "stash_type": 1}
        old_io_dtype = self.io_dtype
        new_io_dtype = ir.DataType.FLOAT if self.layernorm_attrs["cast"]["use_fp32"] else self.io_dtype
        cast = old_io_dtype != new_io_dtype

        # Reshape Q MatMul from BxSxD to Bx(SxN)xH before LayerNorm
        q_reshape_1_name = f"/model/layers.{layer_id}/attn/q_norm/Reshape_1"
        q_reshape_1_inputs = [self.attention_attrs["q_path"], f"/model/constants/INT64/[0, -1, {self.head_size}]"]
        q_reshape_1_output = f"{q_reshape_1_name}/output_0"
        self.make_reshape(
            q_reshape_1_name,
            q_reshape_1_inputs,
            dtype=self.io_dtype,
            shape=["batch_size", "sequence_length * num_attention_heads", self.head_size],
        )

        # Make Q LayerNorm
        q_layernorm_name = f"/model/layers.{layer_id}/attn/q_norm/SimplifiedLayerNormalization"
        q_weight_name = f"model.layers.{layer_id}.attn.q_norm.layernorm.weight"
        q_layernorm_output = f"{q_layernorm_name}/output_0"
        self.make_initializer(
            attention.q_norm.weight + self.layernorm_attrs["add_offset"], q_weight_name, to=new_io_dtype
        )

        # Create Cast nodes for inputs and outputs if old_dtype != new_dtype
        q_layernorm_inputs = [q_reshape_1_output, q_weight_name]
        q_layernorm_outputs = [q_layernorm_output]
        if cast:
            q_layernorm_inputs, q_layernorm_outputs = self.make_layernorm_casts(
                q_layernorm_name, q_layernorm_inputs, q_layernorm_outputs, old_io_dtype, new_io_dtype
            )

        self.make_node(
            "SimplifiedLayerNormalization",
            inputs=q_layernorm_inputs,
            outputs=q_layernorm_outputs,
            name=q_layernorm_name,
            **layernorm_kwargs,
        )
        self.make_value(
            q_layernorm_outputs[0],
            dtype=new_io_dtype,
            shape=["batch_size", "sequence_length * num_attention_heads", self.head_size],
        )

        # Reshape Q path after LayerNorm from Bx(SxN)xH to BxSxD
        q_reshape_2_name = f"/model/layers.{layer_id}/attn/q_norm/Reshape_2"
        q_reshape_2_inputs = [
            q_layernorm_output,
            f"/model/constants/INT64/[0, -1, {self.num_attn_heads * self.head_size}]",
        ]
        self.make_reshape(
            q_reshape_2_name,
            q_reshape_2_inputs,
            dtype=self.io_dtype,
            shape=["batch_size", "sequence_length", self.num_attn_heads * self.head_size],
        )

        # Reshape K MatMul from BxSxD to Bx(SxN)xH before LayerNorm
        k_reshape_1_name = f"/model/layers.{layer_id}/attn/k_norm/Reshape_1"
        k_reshape_1_inputs = [self.attention_attrs["k_path"], f"/model/constants/INT64/[0, -1, {self.head_size}]"]
        k_reshape_1_output = f"{k_reshape_1_name}/output_0"
        self.make_reshape(
            k_reshape_1_name,
            k_reshape_1_inputs,
            dtype=self.io_dtype,
            shape=["batch_size", "sequence_length * num_key_value_heads", self.head_size],
        )

        # Make K LayerNorm
        k_layernorm_name = f"/model/layers.{layer_id}/attn/k_norm/SimplifiedLayerNormalization"
        k_weight_name = f"model.layers.{layer_id}.attn.k_norm.layernorm.weight"
        k_layernorm_output = f"{k_layernorm_name}/output_0"
        self.make_initializer(
            attention.k_norm.weight + self.layernorm_attrs["add_offset"], k_weight_name, to=new_io_dtype
        )

        # Create Cast nodes for inputs and outputs if old_dtype != new_dtype
        k_layernorm_inputs = [k_reshape_1_output, k_weight_name]
        k_layernorm_outputs = [k_layernorm_output]
        if cast:
            k_layernorm_inputs, k_layernorm_outputs = self.make_layernorm_casts(
                k_layernorm_name, k_layernorm_inputs, k_layernorm_outputs, old_io_dtype, new_io_dtype
            )

        self.make_node(
            "SimplifiedLayerNormalization",
            inputs=k_layernorm_inputs,
            outputs=k_layernorm_outputs,
            name=k_layernorm_name,
            **layernorm_kwargs,
        )
        self.make_value(
            k_layernorm_outputs[0],
            dtype=new_io_dtype,
            shape=["batch_size", "sequence_length * num_key_value_heads", self.head_size],
        )

        # Reshape K path after LayerNorm from Bx(SxN)xH to BxSxD
        k_reshape_2_name = f"/model/layers.{layer_id}/attn/k_norm/Reshape_2"
        k_reshape_2_inputs = [
            k_layernorm_output,
            f"/model/constants/INT64/[0, -1, {self.num_kv_heads * self.head_size}]",
        ]
        self.make_reshape(
            k_reshape_2_name,
            k_reshape_2_inputs,
            dtype=self.io_dtype,
            shape=["batch_size", "sequence_length", self.num_kv_heads * self.head_size],
        )

        # Update q_path and k_path now
        self.attention_attrs["q_path"] = f"{q_reshape_2_name}/output_0"
        self.attention_attrs["k_path"] = f"{k_reshape_2_name}/output_0"

    def make_repeat_kv(self, layer_id, root_input, past_kv, present_kv, **kwargs):
        # Make subgraph that repeats tensor of shape (batch_size, sequence_length, num_kv_heads, head_size)
        # to shape (batch_size, sequence_length, num_attn_heads, head_size) in an interleaved pattern
        # and updates the KV caches
        #
        #           root_input
        #                |
        #             Reshape
        #                |
        #            Transpose
        #                |
        #                |   past_kv
        #                |  /
        #             Concat
        #                |  \
        #                |   present_kv
        #                |
        #        +-------+---------+
        #        |                 |
        #        |               Shape
        #        |                 |
        #        |     +-----------+-----------+-----------+
        #        |     |           |           |           |
        #        |   Gather     Gather      Gather      Gather
        #        |   (idx=0)    (idx=1)     (idx=2)     (idx=3)
        #        |     |           |           |           |
        #        | Unsqueeze   Unsqueeze   Unsqueeze   Unsqueeze
        #        |     |           |           |           |
        #        |     +-----------+-----------+-----------+
        #        |                 |
        #        |                 +-----------------------+
        #        |                 |                       |
        #        |                 |                      Mul
        #        |                 |                       |
        #        |              Concat                   Concat
        #        |               (5D)                     (4D)
        #        |                 |                       |
        #        |              Reshape                    |
        #        |             /   |   \                   |
        #        |            /    |    \                  |
        #        |           /     |     \                /
        #        |          /      |      \              /
        #        |         /       |       \            /
        #        |        /      Shape      \          /
        #        |       /         |         \        /
        #        |      |   ConstantOfShape   \      /
        #        |       \         |       \   \    /
        #        |        \        |       Mul  |  /
        #        |         \       |        |  /  /
        #        |          \      |      Equal  /
        #        |           \     |       /    /
        #         \           \    |      /    /
        #          \           \   |     /    /
        #           \           \  |    /    /
        #            \           \ |   /    /
        #         Unsqueeze       Where    /
        #             \           /       /
        #              \         /       /
        #               \       /       /
        #                \     /       /
        #                 Expand      /
        #                    |       /
        #                    |      /
        #                    |     /
        #                    |    /
        #                    |   /
        #                 Reshape
        #                    |
        #                Transpose
        #                    |
        #                 Reshape
        basename = f"/model/layers.{layer_id}/attn/{'k_proj' if past_kv.endswith('key') else 'v_proj'}/repeat_kv"

        # Make the initial subgraph
        #
        #                                                       +------> Gather --> Unsqueeze -----+
        #                                                       |                                  |
        #                                         past_kv       +------> Gather --> Unsqueeze -----+---> Mul --> Concat (4D)
        #                                            |          |                                  |
        # root_input --> Reshape --> Transpose --> Concat --> Shape ---> Gather --> Unsqueeze -----+---> Concat (5D)
        #                                            |          |                                  |
        #                                        present_kv     +------> Gather --> Unsqueeze -----+
        reshape_1_name = f"{basename}/Reshape_1"
        reshape_1_inputs = [root_input, f"/model/constants/INT64/[0, 0, {self.num_kv_heads}, -1]"]
        self.make_reshape(
            reshape_1_name,
            reshape_1_inputs,
            dtype=self.io_dtype,
            shape=["batch_size", "sequence_length", self.num_kv_heads, self.head_size],
        )
        transpose_1_name = f"{basename}/Transpose_1"
        transpose_1_input = f"{reshape_1_name}/output_0"
        self.make_transpose(
            transpose_1_name,
            transpose_1_input,
            dtype=self.io_dtype,
            shape=["batch_size", self.num_kv_heads, "sequence_length", self.head_size],
            perm=[0, 2, 1, 3],
        )
        concat_1_name = f"{basename}/Concat_1"
        concat_1_inputs = [past_kv, f"{transpose_1_name}/output_0"]
        self.make_node("Concat", inputs=concat_1_inputs, outputs=[present_kv], name=concat_1_name, axis=2)

        shape_1_name = f"{basename}/Shape_1"
        self.make_shape(shape_1_name, present_kv, shape=[4])
        gather_1_name = f"{basename}/Gather_1"
        gather_1_inputs = [f"{shape_1_name}/output_0", "/model/constants/INT64/0"]
        self.make_gather(gather_1_name, gather_1_inputs, dtype=ir.DataType.INT64, shape=[], axis=0)
        unsqueeze_1_name = f"{basename}/Unsqueeze_1"
        unsqueeze_1_inputs = [f"{gather_1_name}/output_0", "/model/constants/INT64/[0]"]
        self.make_unsqueeze(unsqueeze_1_name, unsqueeze_1_inputs, dtype=ir.DataType.INT64, shape=[1])
        gather_2_name = f"{basename}/Gather_2"
        gather_2_inputs = [f"{shape_1_name}/output_0", "/model/constants/INT64/1"]
        self.make_gather(gather_2_name, gather_2_inputs, dtype=ir.DataType.INT64, shape=[], axis=0)
        unsqueeze_2_name = f"{basename}/Unsqueeze_2"
        unsqueeze_2_inputs = [f"{gather_2_name}/output_0", "/model/constants/INT64/[0]"]
        self.make_unsqueeze(unsqueeze_2_name, unsqueeze_2_inputs, dtype=ir.DataType.INT64, shape=[1])
        gather_3_name = f"{basename}/Gather_3"
        gather_3_inputs = [f"{shape_1_name}/output_0", "/model/constants/INT64/2"]
        self.make_gather(gather_3_name, gather_3_inputs, dtype=ir.DataType.INT64, shape=[], axis=0)
        unsqueeze_3_name = f"{basename}/Unsqueeze_3"
        unsqueeze_3_inputs = [f"{gather_3_name}/output_0", "/model/constants/INT64/[0]"]
        self.make_unsqueeze(unsqueeze_3_name, unsqueeze_3_inputs, dtype=ir.DataType.INT64, shape=[1])
        gather_4_name = f"{basename}/Gather_4"
        gather_4_inputs = [f"{shape_1_name}/output_0", "/model/constants/INT64/3"]
        self.make_gather(gather_4_name, gather_4_inputs, dtype=ir.DataType.INT64, shape=[], axis=0)
        unsqueeze_4_name = f"{basename}/Unsqueeze_4"
        unsqueeze_4_inputs = [f"{gather_4_name}/output_0", "/model/constants/INT64/[0]"]
        self.make_unsqueeze(unsqueeze_4_name, unsqueeze_4_inputs, dtype=ir.DataType.INT64, shape=[1])
        concat_2_name = f"{basename}/Concat_2"
        concat_2_inputs = [
            f"{unsqueeze_1_name}/output_0",
            f"{unsqueeze_2_name}/output_0",
            f"/model/constants/INT64/[{self.num_attn_heads // self.num_kv_heads}]",
            f"{unsqueeze_3_name}/output_0",
            f"{unsqueeze_4_name}/output_0",
        ]
        self.make_concat(concat_2_name, concat_2_inputs, dtype=ir.DataType.INT64, shape=[5], axis=0)

        mul_1_name = f"{basename}/Mul_1"
        mul_1_inputs = [
            f"{unsqueeze_2_name}/output_0",
            f"/model/constants/INT64/{self.num_attn_heads // self.num_kv_heads}",
        ]
        self.make_mul(mul_1_name, mul_1_inputs, dtype=ir.DataType.INT64, shape=None)
        concat_3_name = f"{basename}/Concat_3"
        concat_3_inputs = [
            f"{unsqueeze_1_name}/output_0",
            f"{mul_1_name}/output_0",
            f"{unsqueeze_3_name}/output_0",
            f"{unsqueeze_4_name}/output_0",
        ]
        self.make_concat(concat_3_name, concat_3_inputs, dtype=ir.DataType.INT64, shape=[4], axis=0)

        # Make the subgraph that follows the initial subgraph
        #
        #                               Mul ---> Equal
        #                              /              \
        # Reshape --> Shape --> ConstantOfShape --> Where
        #    |                                        |
        #    +----------------------------------------+
        reshape_2_name = f"{basename}/Reshape_2"
        reshape_2_inputs = [f"{concat_2_name}/output_0", "/model/constants/INT64/[-1]"]
        self.make_reshape(reshape_2_name, reshape_2_inputs, dtype=ir.DataType.INT64, shape=None)
        shape_2_name = f"{basename}/Shape_2"
        self.make_shape(shape_2_name, f"{reshape_2_name}/output_0", shape=[1])
        constant_shape_name = f"{basename}/ConstantOfShape"
        constant_shape_value = ir.tensor([1], dtype=ir.DataType.INT64)
        self.make_constant_of_shape(
            constant_shape_name,
            f"{shape_2_name}/output_0",
            value=constant_shape_value,
            dtype=ir.DataType.INT64,
            shape=[5],
        )
        mul_2_name = f"{basename}/Mul"
        mul_2_inputs = [f"{constant_shape_name}/output_0", "/model/constants/INT64/-1"]
        self.make_mul(mul_2_name, mul_2_inputs, dtype=ir.DataType.INT64, shape=[5])
        equal_name = f"{basename}/Equal"
        equal_inputs = [f"{reshape_2_name}/output_0", f"{mul_2_name}/output_0"]
        self.make_equal(equal_name, equal_inputs, shape=[5])
        where_name = f"{basename}/Where"
        where_inputs = [f"{equal_name}/output_0", f"{constant_shape_name}/output_0", f"{reshape_2_name}/output_0"]
        self.make_where(where_name, where_inputs, dtype=ir.DataType.INT64, shape=[5])

        # Make the final nodes
        #
        # Where (from above)  Concat (from above)
        #                   \           \
        # Unsqueeze --> Expand --> Reshape --> Transpose --> Reshape
        unsqueeze_5_name = f"{basename}/Unsqueeze_5"
        unsqueeze_5_inputs = [present_kv, "/model/constants/INT64/[2]"]
        self.make_unsqueeze(
            unsqueeze_5_name,
            unsqueeze_5_inputs,
            dtype=self.io_dtype,
            shape=["batch_size", self.num_kv_heads, 1, "sequence_length", self.head_size],
        )
        expand_name = f"{basename}/Expand"
        expand_inputs = [f"{unsqueeze_5_name}/output_0", f"{where_name}/output_0"]
        self.make_expand(
            expand_name,
            expand_inputs,
            dtype=self.io_dtype,
            shape=[
                "batch_size",
                self.num_kv_heads,
                self.num_attn_heads // self.num_kv_heads,
                "sequence_length",
                self.head_size,
            ],
        )
        reshape_3_name = f"{basename}/Reshape_3"
        reshape_3_inputs = [f"{expand_name}/output_0", f"{concat_3_name}/output_0"]
        self.make_reshape(
            reshape_3_name,
            reshape_3_inputs,
            dtype=self.io_dtype,
            shape=["batch_size", self.num_attn_heads, "sequence_length", self.head_size],
        )
        transpose_2_name = f"{basename}/Transpose_2"
        transpose_2_input = f"{reshape_3_name}/output_0"
        self.make_transpose(
            transpose_2_name,
            transpose_2_input,
            dtype=self.io_dtype,
            shape=["batch_size", "sequence_length", self.num_attn_heads, self.head_size],
            perm=[0, 2, 1, 3],
        )
        reshape_4_name = f"{basename}/Reshape_4"
        reshape_4_inputs = [
            f"{transpose_2_name}/output_0",
            f"/model/constants/INT64/[0, 0, {self.num_attn_heads * self.head_size}]",
        ]
        self.make_reshape(
            reshape_4_name,
            reshape_4_inputs,
            dtype=self.io_dtype,
            shape=["batch_size", "sequence_length", self.num_attn_heads * self.head_size],
        )

        input_to_attention = f"{reshape_4_name}/output_0"
        return input_to_attention

    def make_attention_op(self, name, **kwargs):
        op_type = self.attention_attrs["op_type"]

        if op_type == "MultiHeadAttention":
            self.make_multi_head_attention(name, add_qk=f"{self.mask_attrs['mask_name']}/output_0", **kwargs)
        elif op_type == "GroupQueryAttention":
            self.make_group_query_attention(
                name,
                seqlens_k=f"{self.mask_attrs['seqlens_k']}/output_0",
                total_seq_len=f"{self.mask_attrs['total_seq_len']}/output_0",
                **kwargs,
            )
        elif op_type == "SparseAttention":
            self.make_sparse_attention(
                name,
                block_row_indices=self.mask_attrs["block_row_indices"],
                block_col_indices=self.mask_attrs["block_col_indices"],
                key_total_seq_lens=f"{self.mask_attrs['key_total_seq_lens']}/output_0",
                total_seq_len=f"{self.mask_attrs['total_seq_len']}/output_0",
                **kwargs,
            )
        else:
            raise NotImplementedError(f"The {op_type} op is not currently supported.")

    def make_multi_head_attention(self, name, **kwargs):
        inputs = [
            kwargs["q_path"],
            kwargs["k_path"],
            kwargs["v_path"],
            kwargs.get("bias", ""),
            kwargs.get("attn_mask", ""),
            kwargs.get("add_qk", ""),
            kwargs.get("past_k", ""),
            kwargs.get("past_v", ""),
        ]
        output = f"{name}/output_0"
        outputs = [output, kwargs.get("present_k", ""), kwargs.get("present_v", "")]
        self.make_node(
            "MultiHeadAttention",
            inputs=inputs,
            outputs=outputs,
            name=name,
            domain="com.microsoft",
            num_heads=self.num_attn_heads,
            scale=self.attention_attrs["scale"],
        )
        self.make_value(
            output, self.io_dtype, shape=["batch_size", "sequence_length", self.head_size * self.num_attn_heads]
        )

    def make_group_query_attention(self, name, **kwargs):
        inputs = [
            kwargs["q_path"],
            kwargs["k_path"],
            kwargs["v_path"],
            kwargs.get("past_k", ""),
            kwargs.get("past_v", ""),
            kwargs.get("seqlens_k", ""),
            kwargs.get("total_seq_len", ""),
            kwargs.get("cos_cache", ""),
            kwargs.get("sin_cache", ""),
            "",
            "",  # position_ids, attention_bias
        ]
        sinks = kwargs.get("sinks", "")  # TODO: add to inputs list directly once ORT 1.23 is out (one-time exception)
        if sinks:
            inputs += [sinks]

        output = f"{name}/output_0"
        outputs = [output, kwargs.get("present_k", ""), kwargs.get("present_v", "")]
        self.make_node(
            "GroupQueryAttention",
            inputs=inputs,
            outputs=outputs,
            name=name,
            domain="com.microsoft",
            num_heads=self.num_attn_heads,
            kv_num_heads=self.num_kv_heads,
            scale=self.attention_attrs["scale"],
            local_window_size=self.window_size,
            softcap=self.attention_attrs["softcap"],
            do_rotary=self.attention_attrs["use_rope_in_attn"],
            rotary_interleaved=self.rope_attrs["interleaved"],
        )
        self.make_value(
            output, self.io_dtype, shape=["batch_size", "sequence_length", self.head_size * self.num_attn_heads]
        )

    def make_sparse_attention(self, name, **kwargs):
        inputs = [
            kwargs["q_path"],
            kwargs["k_path"],
            kwargs["v_path"],
            kwargs.get("past_k"),
            kwargs.get("past_v"),
            kwargs.get("block_row_indices"),
            kwargs.get("block_col_indices"),
            kwargs.get("total_seq_len"),
            kwargs.get("key_total_seq_lens"),
            kwargs.get("cos_cache", ""),
            kwargs.get("sin_cache", ""),
        ]
        output = f"{name}/output_0"
        outputs = [output, kwargs.get("present_k", ""), kwargs.get("present_v", "")]
        self.make_node(
            "SparseAttention",
            inputs=inputs,
            outputs=outputs,
            name=name,
            domain="com.microsoft",
            num_heads=self.num_attn_heads,
            kv_num_heads=self.num_kv_heads,
            scale=self.attention_attrs["scale"],
            sparse_block_size=self.attention_attrs["block_sparse"]["sparse_block_size"],
            do_rotary=self.attention_attrs["use_rope_in_attn"],
            rotary_interleaved=self.rope_attrs["interleaved"],
        )

    def make_attention(self, layer_id, attention, root_input, **kwargs):
        # Make nodes for the Attention subgraph
        #
        # MultiHeadAttention example:
        #
        #               root_input
        #              /     |     \
        #       Q_MatMul  K_MatMul  V_MatMul  4D causal mask  past_key  past_value
        #           |        |         |            |            |           |
        #         Q_Add    K_Add     V_Add          +------------+-----------+
        #           |        |         |                         |
        #       Q_Rotary  K_Rotary     |                         |
        #           \        |        /                          |
        #            MultiHeadAttention--------------------------+
        #                    |
        #                O_MatMul
        #                    |
        #                  O_Add
        #
        # GroupQueryAttention example:
        #
        #               root_input
        #              /     |     \
        #       Q_MatMul  K_MatMul  V_MatMul  seqlens_k  total_seq_len  past_key  past_value
        #           |        |         |          |            |           |          |
        #         Q_Add    K_Add     V_Add        +------------+-----------+----------+
        #           |        |         |                       |
        #       Q_Rotary  K_Rotary     |                       |
        #           \        |        /                        |
        #            GroupQueryAttention-----------------------+
        #                    |
        #                O_MatMul
        #                    |
        #                  O_Add

        # Unpack attention weights if needed
        self.make_attention_unpacked(layer_id, attention, root_input, **kwargs)

        # Get dtype used for MatMul ops
        q_dtype = getattr(attention.q_proj, "weight", getattr(attention.q_proj, "bits", None))
        k_dtype = getattr(attention.k_proj, "weight", getattr(attention.k_proj, "bits", None))
        v_dtype = getattr(attention.v_proj, "weight", getattr(attention.v_proj, "bits", None))
        qkv_dtype_equal = (
            getattr(q_dtype, "dtype", q_dtype)
            == getattr(k_dtype, "dtype", k_dtype)
            == getattr(v_dtype, "dtype", v_dtype)
        )

        # Make MatMul nodes
        if self.attention_attrs["use_packed_matmul"] and qkv_dtype_equal:
            # Combine 3 MatMuls into 1 packed MatMul
            qkv_matmul_basename = f"/model/layers.{layer_id}/attn/qkv_proj/MatMul"
            qkv_matmul_name = self.make_packed_matmul(
                attention.q_proj, attention.k_proj, attention.v_proj, qkv_matmul_basename, root_input
            )
            self.attention_attrs["q_path"] = f"{qkv_matmul_name}/output_0"
        else:
            q_matmul_basename = f"/model/layers.{layer_id}/attn/q_proj/MatMul"
            q_matmul_name = self.make_matmul(attention.q_proj, q_matmul_basename, root_input)
            self.attention_attrs["q_path"] = f"{q_matmul_name}/output_0"
            k_matmul_basename = f"/model/layers.{layer_id}/attn/k_proj/MatMul"
            k_matmul_name = self.make_matmul(attention.k_proj, k_matmul_basename, root_input)
            self.attention_attrs["k_path"] = f"{k_matmul_name}/output_0"
            v_matmul_basename = f"/model/layers.{layer_id}/attn/v_proj/MatMul"
            v_matmul_name = self.make_matmul(attention.v_proj, v_matmul_basename, root_input)
            self.attention_attrs["v_path"] = f"{v_matmul_name}/output_0"

        # Make Add nodes (if bias exists)
        q_bias_exists = attention.q_proj.bias is not None and torch.count_nonzero(attention.q_proj.bias) > 0
        k_bias_exists = attention.k_proj.bias is not None and torch.count_nonzero(attention.k_proj.bias) > 0
        v_bias_exists = attention.v_proj.bias is not None and torch.count_nonzero(attention.v_proj.bias) > 0
        any_bias_exists = q_bias_exists or k_bias_exists or v_bias_exists

        if self.attention_attrs["use_packed_matmul"] and qkv_dtype_equal and any_bias_exists:
            # Combine 3 Adds into 1 packed Add
            qkv_add_name = f"/model/layers.{layer_id}/attn/qkv_proj/Add"
            self.make_packed_add(
                attention.q_proj.bias,
                attention.k_proj.bias,
                attention.v_proj.bias,
                qkv_add_name,
                root_input=self.attention_attrs["q_path"],
            )
            self.attention_attrs["q_path"] = f"{qkv_add_name}/output_0"
        else:
            if q_bias_exists:
                q_add_name = f"/model/layers.{layer_id}/attn/q_proj/Add"
                self.make_add_bias(attention.q_proj.bias, q_add_name, root_input=self.attention_attrs["q_path"])
                self.attention_attrs["q_path"] = f"{q_add_name}/output_0"
            if k_bias_exists:
                k_add_name = f"/model/layers.{layer_id}/attn/k_proj/Add"
                self.make_add_bias(attention.k_proj.bias, k_add_name, root_input=self.attention_attrs["k_path"])
                self.attention_attrs["k_path"] = f"{k_add_name}/output_0"
            if v_bias_exists:
                v_add_name = f"/model/layers.{layer_id}/attn/v_proj/Add"
                self.make_add_bias(attention.v_proj.bias, v_add_name, root_input=self.attention_attrs["v_path"])
                self.attention_attrs["v_path"] = f"{v_add_name}/output_0"

        # Make Q/K SimplifiedLayerNorm nodes
        if self.attention_attrs["q_norm"] and self.attention_attrs["k_norm"]:
            self.make_qk_norm(layer_id, attention)

        # Make RotaryEmbedding nodes
        cos_cache_name, sin_cache_name = "", ""
        if self.attention_attrs["use_rope_in_attn"]:
            cos_cache_name, sin_cache_name = self.make_rotary_embedding_caches()
        else:
            q_rotary_name = f"/model/layers.{layer_id}/attn/q_rotary/RotaryEmbedding"
            self.make_rotary_embedding(
                q_rotary_name,
                root_input=self.attention_attrs["q_path"],
                position_ids=kwargs.get("position_ids", "position_ids"),
            )
            self.attention_attrs["q_path"] = f"{q_rotary_name}/output_0"
            k_rotary_name = f"/model/layers.{layer_id}/attn/k_rotary/RotaryEmbedding"
            self.make_rotary_embedding(
                k_rotary_name,
                root_input=self.attention_attrs["k_path"],
                position_ids=kwargs.get("position_ids", "position_ids"),
            )
            self.attention_attrs["k_path"] = f"{k_rotary_name}/output_0"

        # Make repeat KV nodes (Note: `repeat_kv` needs to be kept since GroupQueryAttention isn't supported for FP32 CUDA)
        past_k = f"past_key_values.{layer_id}.key"
        past_v = f"past_key_values.{layer_id}.value"
        present_k = f"present.{layer_id}.key"
        present_v = f"present.{layer_id}.value"
        if self.num_attn_heads != self.num_kv_heads and self.attention_attrs["op_type"] == "MultiHeadAttention":
            self.attention_attrs["k_path"] = self.make_repeat_kv(
                layer_id, root_input=self.attention_attrs["k_path"], past_kv=past_k, present_kv=present_k
            )
            self.attention_attrs["v_path"] = self.make_repeat_kv(
                layer_id, root_input=self.attention_attrs["v_path"], past_kv=past_v, present_kv=present_v
            )
            past_k, past_v, present_k, present_v = "", "", "", ""

        # Make sinks input
        sinks_name = ""
        if self.attention_attrs["sinks"]:
            sinks_name = f"model.layers.{layer_id}.attn.sinks"
            self.make_initializer(attention.sinks, sinks_name, to=self.io_dtype)

        # Make attention node (e.g. MultiHeadAttention, GroupQueryAttention, etc.)
        attn_name = f"/model/layers.{layer_id}/attn/{self.attention_attrs['op_type']}"
        self.make_attention_op(
            attn_name,
            q_path=self.attention_attrs["q_path"],
            k_path=self.attention_attrs["k_path"],
            v_path=self.attention_attrs["v_path"],
            past_k=past_k,
            past_v=past_v,
            present_k=present_k,
            present_v=present_v,
            cos_cache=cos_cache_name,
            sin_cache=sin_cache_name,
            sinks=sinks_name,
            **kwargs,
        )

        # Make MatMul node (output projection weight node)
        o_proj = "o_proj" if hasattr(attention, "o_proj") else "dense"
        o_matmul_basename = f"/model/layers.{layer_id}/attn/o_proj/MatMul"
        o_weight = getattr(attention, o_proj)
        o_matmul_name = self.make_matmul(o_weight, o_matmul_basename, f"{attn_name}/output_0")

        # Make Add node (output projection bias node if bias exists)
        o_bias_exists = getattr(attention, o_proj).bias is not None
        if o_bias_exists:
            o_add_name = f"/model/layers.{layer_id}/attn/o_proj/Add"
            o_bias = getattr(attention, o_proj).bias
            self.make_add_bias(o_bias, o_add_name, root_input=f"{o_matmul_name}/output_0")

        # Assign output 0 of previous output node as skip input to next SkipLayerNorm
        self.layernorm_attrs["skip_input"] = f"{o_matmul_name if not o_bias_exists else o_add_name}/output_0"

    def make_attention_unpacked(self, layer_id, attention, root_input, **kwargs):
        qkv_linear = getattr(attention, "qkv_proj", None) or getattr(attention, "query_key_value", None)
        if qkv_linear is None:
            # Return early if there's nothing to unpack
            return

        if hasattr(qkv_linear, "base_layer"):
            # For LoRA packed `MatMul`
            self.make_attention_unpacked_lora(layer_id, attention, qkv_linear, root_input, **kwargs)
        else:
            # For regular packed `MatMul`
            self.make_attention_unpacked_regular(layer_id, attention, qkv_linear, root_input, **kwargs)

        # Delete original packed weights
        del qkv_linear

    def make_attention_unpacked_lora(self, layer_id, attention, qkv_linear, root_input, **kwargs):
        from peft.tuners.lora.layer import LoraLayer

        q_size = self.num_attn_heads * self.head_size
        kv_size = self.num_kv_heads * self.head_size

        # Create Q/K/V base layers
        q_proj = torch.nn.Linear(in_features=q_size, out_features=q_size)
        q_proj.weight = torch.nn.Parameter(qkv_linear.weight[:q_size, :], requires_grad=False)
        q_proj.bias = (
            None if qkv_linear.bias is None else torch.nn.Parameter(qkv_linear.bias[:q_size], requires_grad=False)
        )

        k_proj = torch.nn.Linear(in_features=q_size, out_features=kv_size)
        k_proj.weight = torch.nn.Parameter(qkv_linear.weight[q_size : q_size + kv_size, :], requires_grad=False)
        k_proj.bias = (
            None
            if qkv_linear.bias is None
            else torch.nn.Parameter(qkv_linear.bias[q_size : q_size + kv_size], requires_grad=False)
        )

        v_proj = torch.nn.Linear(in_features=q_size, out_features=kv_size)
        v_proj.weight = torch.nn.Parameter(qkv_linear.weight[q_size + kv_size :, :], requires_grad=False)
        v_proj.bias = (
            None
            if qkv_linear.bias is None
            else torch.nn.Parameter(qkv_linear.bias[q_size + kv_size :], requires_grad=False)
        )

        # Create Q/K/V lora_B layers
        lora_B = qkv_linear.lora_B.default

        q_lora_B = torch.nn.Linear(in_features=q_size, out_features=q_size)
        q_lora_B.weight = torch.nn.Parameter(lora_B.weight[:q_size, :], requires_grad=False)
        q_lora_B.bias = None if lora_B.bias is None else torch.nn.Parameter(lora_B.bias[:q_size], requires_grad=False)

        k_lora_B = torch.nn.Linear(in_features=q_size, out_features=kv_size)
        k_lora_B.weight = torch.nn.Parameter(lora_B.weight[q_size : q_size + kv_size, :], requires_grad=False)
        k_lora_B.bias = (
            None
            if lora_B.bias is None
            else torch.nn.Parameter(lora_B.bias[q_size : q_size + kv_size], requires_grad=False)
        )

        v_lora_B = torch.nn.Linear(in_features=q_size, out_features=kv_size)
        v_lora_B.weight = torch.nn.Parameter(lora_B.weight[q_size + kv_size :, :], requires_grad=False)
        v_lora_B.bias = (
            None if lora_B.bias is None else torch.nn.Parameter(lora_B.bias[q_size + kv_size :], requires_grad=False)
        )

        # Create Q/K/V LoRA layers
        attention.q_proj = LoraLayer(q_proj)
        attention.q_proj.lora_A.default = qkv_linear.lora_A.default
        attention.q_proj.lora_B.default = q_lora_B
        attention.q_proj.scaling = qkv_linear.scaling

        attention.k_proj = LoraLayer(k_proj)
        attention.k_proj.lora_A.default = qkv_linear.lora_A.default
        attention.k_proj.lora_B.default = k_lora_B
        attention.k_proj.scaling = qkv_linear.scaling

        attention.v_proj = LoraLayer(v_proj)
        attention.v_proj.lora_A.default = qkv_linear.lora_A.default
        attention.v_proj.lora_B.default = v_lora_B
        attention.v_proj.scaling = qkv_linear.scaling

    def make_attention_unpacked_regular(self, layer_id, attention, qkv_linear, root_input, **kwargs):
        q_size = self.num_attn_heads * self.head_size
        kv_size = self.num_kv_heads * self.head_size

        attention.q_proj = torch.nn.Linear(in_features=q_size, out_features=q_size)
        attention.q_proj.weight = torch.nn.Parameter(qkv_linear.weight[:q_size, :], requires_grad=False)
        attention.q_proj.bias = (
            None if qkv_linear.bias is None else torch.nn.Parameter(qkv_linear.bias[:q_size], requires_grad=False)
        )

        attention.k_proj = torch.nn.Linear(in_features=q_size, out_features=kv_size)
        attention.k_proj.weight = torch.nn.Parameter(
            qkv_linear.weight[q_size : q_size + kv_size, :], requires_grad=False
        )
        attention.k_proj.bias = (
            None
            if qkv_linear.bias is None
            else torch.nn.Parameter(qkv_linear.bias[q_size : q_size + kv_size], requires_grad=False)
        )

        attention.v_proj = torch.nn.Linear(in_features=q_size, out_features=kv_size)
        attention.v_proj.weight = torch.nn.Parameter(qkv_linear.weight[q_size + kv_size :, :], requires_grad=False)
        attention.v_proj.bias = (
            None
            if qkv_linear.bias is None
            else torch.nn.Parameter(qkv_linear.bias[q_size + kv_size :], requires_grad=False)
        )

    def make_mlp(self, layer_id, mlp, root_input):
        # Unpack MLP weights if needed
        self.make_mlp_unpacked(layer_id, mlp, root_input)

        if self.mlp_attrs["use_proj"]:
            self.make_mlp_proj(layer_id, mlp, root_input)
        elif self.mlp_attrs["use_fc"]:
            self.make_mlp_fc(layer_id, mlp, root_input)
        else:
            raise NotImplementedError("The MLP layer type is not set.")

    def make_mlp_unpacked(self, layer_id, mlp, root_input):
        gate_up_linear = getattr(mlp, "gate_up_proj", None) or getattr(mlp, "dense_h_to_4h", None)
        if gate_up_linear is None:
            # Return early if there's nothing to unpack
            return

        if hasattr(gate_up_linear, "base_layer"):
            # For LoRA packed `MatMul`
            self.make_mlp_unpacked_lora(layer_id, mlp, gate_up_linear, root_input)
        else:
            # For regular packed `MatMul`
            self.make_mlp_unpacked_regular(layer_id, mlp, gate_up_linear, root_input)

        # Delete original packed weights
        del gate_up_linear

    def make_mlp_unpacked_lora(self, layer_id, mlp, gate_up_linear, root_input):
        from peft.tuners.lora.layer import LoraLayer

        # Create GateProj/UpProj base layers
        gate_proj = torch.nn.Linear(in_features=self.hidden_size, out_features=self.intermediate_size)
        gate_proj.weight = torch.nn.Parameter(gate_up_linear.weight[: self.intermediate_size, :], requires_grad=False)
        gate_proj.bias = (
            None
            if gate_up_linear.bias is None
            else torch.nn.Parameter(gate_up_linear.bias[: self.intermediate_size], requires_grad=False)
        )

        up_proj = torch.nn.Linear(in_features=self.hidden_size, out_features=self.intermediate_size)
        up_proj.weight = torch.nn.Parameter(gate_up_linear.weight[self.intermediate_size :, :], requires_grad=False)
        up_proj.bias = (
            None
            if gate_up_linear.bias is None
            else torch.nn.Parameter(gate_up_linear.bias[self.intermediate_size :], requires_grad=False)
        )

        # Create GateProj/UpProj lora_B layers
        lora_B = gate_up_linear.lora_B.default

        gate_proj_lora_B = torch.nn.Linear(in_features=self.hidden_size, out_features=self.intermediate_size)
        gate_proj_lora_B.weight = torch.nn.Parameter(lora_B.weight[: self.intermediate_size, :], requires_grad=False)
        gate_proj_lora_B.bias = (
            None
            if lora_B.bias is None
            else torch.nn.Parameter(lora_B.bias[: self.intermediate_size], requires_grad=False)
        )

        up_proj_lora_B = torch.nn.Linear(in_features=self.hidden_size, out_features=self.intermediate_size)
        up_proj_lora_B.weight = torch.nn.Parameter(lora_B.weight[self.intermediate_size :, :], requires_grad=False)
        up_proj_lora_B.bias = (
            None
            if lora_B.bias is None
            else torch.nn.Parameter(lora_B.bias[self.intermediate_size :], requires_grad=False)
        )

        # Create GateProj/UpProj LoRA layers
        mlp.gate_proj = LoraLayer(gate_proj)
        mlp.gate_proj.lora_A.default = gate_up_linear.lora_A.default
        mlp.gate_proj.lora_B.default = gate_proj_lora_B
        mlp.gate_proj.scaling = gate_up_linear.scaling

        mlp.up_proj = LoraLayer(up_proj)
        mlp.up_proj.lora_A.default = gate_up_linear.lora_A.default
        mlp.up_proj.lora_B.default = up_proj_lora_B
        mlp.up_proj.scaling = gate_up_linear.scaling

    def make_mlp_unpacked_regular(self, layer_id, mlp, gate_up_linear, root_input):
        mlp.gate_proj = torch.nn.Linear(in_features=self.hidden_size, out_features=self.intermediate_size)
        mlp.gate_proj.weight = torch.nn.Parameter(
            gate_up_linear.weight[: self.intermediate_size, :], requires_grad=False
        )
        mlp.gate_proj.bias = (
            None
            if gate_up_linear.bias is None
            else torch.nn.Parameter(gate_up_linear.bias[: self.intermediate_size], requires_grad=False)
        )

        mlp.up_proj = torch.nn.Linear(in_features=self.hidden_size, out_features=self.intermediate_size)
        mlp.up_proj.weight = torch.nn.Parameter(gate_up_linear.weight[self.intermediate_size :, :])
        mlp.up_proj.bias = (
            None
            if gate_up_linear.bias is None
            else torch.nn.Parameter(gate_up_linear.bias[self.intermediate_size :], requires_grad=False)
        )

    def make_mlp_proj(self, layer_id, mlp, root_input):
        # Make nodes for the MLP subgraph
        #
        #            root_input
        #           /          \
        #          /            \
        #   UpProjMatMul    GateProjMatMul
        #         |              |
        #     UpProjAdd     GateProjAdd
        #          \             |
        #           \         ActFunc
        #            \       /
        #             \     /
        #              \   /
        #               Mul
        #                |
        #          DownProjMatMul
        #                |
        #           DownProjAdd

        # Check if Add nodes need to be made (if bias exists)
        gate_bias_exists = mlp.gate_proj.bias is not None and torch.count_nonzero(mlp.gate_proj.bias) > 0
        up_bias_exists = mlp.up_proj.bias is not None and torch.count_nonzero(mlp.up_proj.bias) > 0
        down_bias_exists = mlp.down_proj.bias is not None and torch.count_nonzero(mlp.down_proj.bias) > 0

        # Make Gate proj nodes
        gate_matmul_basename = f"/model/layers.{layer_id}/mlp/gate_proj/MatMul"
        gate_matmul_name = self.make_matmul(mlp.gate_proj, gate_matmul_basename, root_input)
        gate_name = gate_matmul_name
        if gate_bias_exists:
            gate_add_name = f"/model/layers.{layer_id}/mlp/gate_proj/Add"
            self.make_add_bias(mlp.gate_proj.bias, gate_add_name, root_input=f"{gate_name}/output_0")
            gate_name = gate_add_name

        # Make Up proj nodes
        up_matmul_basename = f"/model/layers.{layer_id}/mlp/up_proj/MatMul"
        up_matmul_name = self.make_matmul(mlp.up_proj, up_matmul_basename, root_input)
        up_name = up_matmul_name
        if up_bias_exists:
            up_add_name = f"/model/layers.{layer_id}/mlp/up_proj/Add"
            self.make_add_bias(mlp.up_proj.bias, up_add_name, root_input=f"{up_name}/output_0")
            up_name = up_add_name

        # Make activation node(s)
        act_fn_name = self.make_activation(layer_id, root_input=f"{gate_name}/output_0")

        # Make Mul node after activation
        mul_name = f"/model/layers.{layer_id}/mlp/Mul"
        mul_inputs = [f"{act_fn_name}/output_0", f"{up_name}/output_0"]
        self.make_mul(
            mul_name, mul_inputs, dtype=self.io_dtype, shape=["batch_size", "sequence_length", self.intermediate_size]
        )

        # Make output MatMul node
        down_matmul_basename = f"/model/layers.{layer_id}/mlp/down_proj/MatMul"
        down_matmul_name = self.make_matmul(mlp.down_proj, down_matmul_basename, f"{mul_name}/output_0")
        down_name = down_matmul_name
        if down_bias_exists:
            down_add_name = f"/model/layers.{layer_id}/mlp/down_proj/Add"
            self.make_add_bias(mlp.down_proj.bias, down_add_name, root_input=f"{down_name}/output_0")
            down_name = down_add_name

        # Assign output 0 of previous MatMul as skip input to next SkipLayerNorm
        self.layernorm_attrs["skip_input"] = f"{down_name}/output_0"

    def make_mlp_fc(self, layer_id, mlp, root_input):
        # Make nodes for the MLP subgraph
        #
        #          root_input
        #              |
        #          FC1_MatMul
        #              |
        #           FC1_Add
        #              |
        #           ActFunc
        #              |
        #          FC2_MatMul
        #              |
        #           FC2_Add

        # Check if Add nodes need to be made (if bias exists)
        fc1_bias_exists = mlp.fc1.bias is not None and torch.count_nonzero(mlp.fc1.bias) > 0
        fc2_bias_exists = mlp.fc2.bias is not None and torch.count_nonzero(mlp.fc2.bias) > 0

        # Make first layer of fully connected nodes (FC1)
        fc1_matmul_basename = f"/model/layers.{layer_id}/mlp/fc1/MatMul"
        fc1_matmul_name = self.make_matmul(mlp.fc1, fc1_matmul_basename, root_input)
        fc1_name = fc1_matmul_name
        if fc1_bias_exists:
            fc1_add_name = f"/model/layers.{layer_id}/mlp/fc1/Add"
            self.make_add_bias(mlp.fc1.bias, fc1_add_name, root_input=f"{fc1_name}/output_0")
            fc1_name = fc1_add_name

        # Make activation function
        act_fn_name = self.make_activation(layer_id, root_input=f"{fc1_name}/output_0")

        # Make second layer of fully connected nodes (FC2)
        fc2_matmul_basename = f"/model/layers.{layer_id}/mlp/fc2/MatMul"
        fc2_matmul_name = self.make_matmul(mlp.fc2, fc2_matmul_basename, root_input=f"{act_fn_name}/output_0")
        fc2_name = fc2_matmul_name
        if fc2_bias_exists:
            fc2_add_name = f"/model/layers.{layer_id}/mlp/fc2/Add"
            self.make_add_bias(mlp.fc2.bias, fc2_add_name, root_input=f"{fc2_name}/output_0")
            fc2_name = fc2_add_name

        # Assign output 0 of MLP layer as output of last layer
        self.mlp_attrs["output_0"] = f"{fc2_name}/output_0"

    def make_moe_op(self, name, **kwargs):
        op_type = self.moe_attrs["op_type"]

        if op_type == "MoE":
            self.make_base_moe_op(name, **kwargs)
        elif op_type == "QMoE":
            self.make_qmoe_op(name, **kwargs)
        else:
            raise NotImplementedError(f"The {op_type} op is not currently supported.")

    def make_base_moe_op(self, name, **kwargs):
        inputs = [
            kwargs["root_input"],
            kwargs["router_probs"],
            kwargs["weight1"],
            kwargs.get("bias1", ""),
            kwargs["weight2"],
            kwargs.get("bias2", ""),
            kwargs.get("weight3", ""),
            kwargs.get("bias3", ""),
        ]
        output = f"{name}/output_0"

        extra_kwargs = (
            {"swiglu_limit": self.moe_attrs["swiglu_limit"]} if self.moe_attrs["swiglu_limit"] is not None else {}
        )
        self.make_node(
            "MoE",
            inputs=inputs,
            outputs=[output],
            name=name,
            domain="com.microsoft",
            activation_alpha=self.moe_attrs["activation_alpha"],
            activation_beta=self.moe_attrs["activation_beta"],
            activation_type=self.moe_attrs["activation_type"],
            k=self.moe_attrs["top_k"],
            normalize_routing_weights=self.moe_attrs["normalize_routing_weights"],
            swiglu_fusion=self.moe_attrs["swiglu_fusion"],
            use_sparse_mixer=self.moe_attrs["use_sparse_mixer"],
            **extra_kwargs,
        )
        self.make_value(output, self.io_dtype, shape=["batch_size", "sequence_length", self.hidden_size])

    def make_qmoe_op(self, name, **kwargs):
        inputs = [
            kwargs["root_input"],
            kwargs["router_probs"],
            kwargs["weight1"],
            kwargs["scales1"],
            kwargs.get("bias1", ""),
            kwargs["weight2"],
            kwargs["scales2"],
            kwargs.get("bias2", ""),
            kwargs.get("weight3", ""),
            kwargs.get("scales3", ""),
            kwargs.get("bias3", ""),
        ]
        output = f"{name}/output_0"

        extra_kwargs = (
            {"swiglu_limit": self.moe_attrs["swiglu_limit"]} if self.moe_attrs["swiglu_limit"] is not None else {}
        )
        self.make_node(
            "QMoE",
            inputs=inputs,
            outputs=[output],
            name=name,
            domain="com.microsoft",
            activation_alpha=self.moe_attrs["activation_alpha"],
            activation_beta=self.moe_attrs["activation_beta"],
            activation_type=self.moe_attrs["activation_type"],
            expert_weight_bits=self.moe_attrs["expert_weight_bits"],
            k=self.moe_attrs["top_k"],
            normalize_routing_weights=self.moe_attrs["normalize_routing_weights"],
            swiglu_fusion=self.moe_attrs["swiglu_fusion"],
            use_sparse_mixer=self.moe_attrs["use_sparse_mixer"],
            block_size=self.moe_attrs["block_size"],
            **extra_kwargs,
        )
        self.make_value(output, self.io_dtype, shape=["batch_size", "sequence_length", self.hidden_size])

    def make_qmoe_weights(self, weights):
        dtype = torch.quint4x2 if self.moe_attrs["expert_weight_bits"] == 4 else torch.int8
        qweight, scales = None, None

        # Get block size from quantization attributes
        block_size = self.quant_attrs["int4"]["block_size"]

        # Use block-wise quantization if block_size > 0
        if block_size > 0:
            try:
                qweight, scales = self._symmetric_blockwise_quantize(weights, block_size)
                self.moe_attrs["block_size"] = block_size
                return qweight, scales.to(torch.float16)
            except Exception as e:
                raise RuntimeError(f"Block-wise quantization failed with block_size={block_size}: {e}")
        else:
            # block_size is 0, so we're using tensor-level quantization
            self.moe_attrs["block_size"] = 0

        # Existing tensor-level quantization implementation (fallback)
        unsuccessful = True
        try:
            import tensorrt_llm

            _, qweight, scales = torch.ops.trtllm._symmetric_quantize_last_axis_of_batched_matrix(
                weights.detach().cpu().contiguous(), dtype
            )
            unsuccessful = False
        except ImportError:
            print(
                "WARNING: TensorRT-LLM is needed to use torch.ops.trtllm._symmetric_quantize_last_axis_of_batched_matrix()."
            )
        except RuntimeError as r:
            print(
                "WARNING: TensorRT-LLM failed to run torch.ops.trtllm._symmetric_quantize_last_axis_of_batched_matrix() successfully."
            )
            err = str(r)
            print(err[: err.find("\n1")])  # omit internal traceback inside TensorRT-LLM
        finally:
            if unsuccessful:
                raise RuntimeError(
                    "Failed to quantize MoE weights with TensorRT-LLM. Please ensure TensorRT-LLM installs and runs successfully in your environment."
                )

        return qweight, scales.to(torch.float16)

    def _symmetric_blockwise_quantize(self, weights, block_size):
        # Ensure weights are on CPU for quantization
        weights = weights.cpu().contiguous()

        original_shape = weights.shape
        bits = self.moe_attrs["expert_weight_bits"]

        qmin, qmax = (-7, 7) if bits == 4 else (-127, 127)

        # Reshape weights to process the last dimension in blocks
        # weights shape: [..., hidden_size] -> [..., num_blocks, block_size]
        last_dim = original_shape[-1]
        num_blocks = (last_dim + block_size - 1) // block_size

        # Pad the last dimension if necessary
        pad_size = num_blocks * block_size - last_dim
        if pad_size > 0:
            pad_shape = list(original_shape)
            pad_shape[-1] = pad_size
            padding = torch.zeros(pad_shape, dtype=weights.dtype, device=weights.device)
            weights_padded = torch.cat([weights, padding], dim=-1)
        else:
            weights_padded = weights

        reshaped_weights = weights_padded.view(*original_shape[:-1], num_blocks, block_size)
        block_max_abs = torch.max(torch.abs(reshaped_weights), dim=-1)[0]
        scales = block_max_abs / qmax

        # Avoid division by zero - set minimum scale
        min_scale = 1e-8
        scales = torch.where(
            scales < min_scale, torch.tensor(min_scale, dtype=scales.dtype, device=scales.device), scales
        )

        # Expand scales for broadcasting: [..., num_blocks, 1]
        scales_expanded = scales.unsqueeze(-1)

        # Quantize: q = round(w / scale), then clamp to valid range
        quantized = torch.round(reshaped_weights / scales_expanded)
        quantized = torch.clamp(quantized, qmin, qmax)

        if bits == 4:
            quantized_int8 = quantized.to(torch.int8)

            quantized_flat = quantized_int8.view(*original_shape[:-1], num_blocks * block_size)

            if pad_size > 0:
                quantized_flat = quantized_flat[..., :-pad_size]

            quantized_uint4 = (quantized_flat + 8).to(torch.uint8)

            packed_shape = list(original_shape)
            packed_shape[-1] = (original_shape[-1] + 1) // 2
            qweight = torch.zeros(packed_shape, dtype=torch.uint8, device=weights.device)

            # Pack two 4-bit values per byte
            for i in range(0, quantized_uint4.shape[-1], 2):
                val1 = quantized_uint4[..., i]
                if i + 1 < quantized_uint4.shape[-1]:
                    val2 = quantized_uint4[..., i + 1]
                    packed_val = (val1 & 0xF) | ((val2 & 0xF) << 4)
                else:
                    # Odd number of values - pack only lower 4 bits
                    packed_val = val1 & 0xF
                qweight[..., i // 2] = packed_val

        else:  # 8-bit
            quantized_int8 = quantized.to(torch.int8)

            qweight = quantized_int8.view(*original_shape[:-1], num_blocks * block_size)
            if pad_size > 0:
                qweight = qweight[..., :-pad_size]
            else:
                qweight = qweight.view(original_shape)

        return qweight.cpu(), scales.cpu()

    def make_block_sparse_moe(self, layer_id, bsm, root_input):
        # Make nodes for the QMoE block-sparse subgraph
        #
        #                  root_input
        #                 /       \
        #         router_MatMul    |
        #             /     \      |
        #         Shape      |     |
        #           |        |     |
        #         Gather     |     |
        #           |        |     |
        #       Unsqueeze    |     |
        #           |        |    /
        #        Concat     /    /
        #             \    /    /
        #             Reshape  /
        #                 \   /
        #                  QMoE
        #                   |
        #                 output
        moe_name = f"/model/layers.{layer_id}/moe"
        gate_ops_base = f"{moe_name}/gate"

        # Make MoE nodes
        gate_name = f"{gate_ops_base}/MatMul"
        self.make_matmul(bsm.gate, gate_name, root_input)
        shape_name = f"{gate_ops_base}/Shape"
        self.make_shape(shape_name, f"{gate_name}/output_0", shape=[3])
        gather_name = f"{gate_ops_base}/Gather"
        self.make_gather(
            gather_name,
            [f"{shape_name}/output_0", "/model/constants/INT64/2"],
            dtype=ir.DataType.INT64,
            shape=[],
            axis=0,
        )
        unsqueeze_name = f"{gate_ops_base}/Unsqueeze"
        self.make_unsqueeze(
            unsqueeze_name,
            [f"{gather_name}/output_0", "/model/constants/INT64/[0]"],
            dtype=ir.DataType.INT64,
            shape=[1],
        )
        concat_name = f"{gate_ops_base}/Concat"
        self.make_concat(
            concat_name,
            ["/model/constants/INT64/[-1]", f"{unsqueeze_name}/output_0"],
            dtype=ir.DataType.INT64,
            shape=[2],
            axis=0,
        )
        gate_reshape_name = f"{gate_ops_base}/Reshape"
        self.make_reshape(
            gate_reshape_name,
            [f"{gate_name}/output_0", f"{concat_name}/output_0"],
            dtype=self.io_dtype,
            shape=["num_rows", self.moe_attrs["num_experts"]],
        )

        w1_list = []
        w2_list = []
        w3_list = []
        w1_scale_list = []
        w2_scale_list = []
        w3_scale_list = []

        for i in range(self.moe_attrs["num_experts"]):
            # Quantize the weights with uint8
            pre_qweight1, w1_scale = self.make_qmoe_weights(bsm.experts[i].w1.weight.T)
            pre_qweight2, w2_scale = self.make_qmoe_weights(bsm.experts[i].w2.weight.T)
            pre_qweight3, w3_scale = self.make_qmoe_weights(bsm.experts[i].w3.weight.T)

            w1_list.append(pre_qweight1)
            w2_list.append(pre_qweight2)
            w3_list.append(pre_qweight3)

            w1_scale_list.append(w1_scale)
            w2_scale_list.append(w2_scale)
            w3_scale_list.append(w3_scale)

        moe_expert_weight_1_name = f"model.layers.{layer_id}.moe.weight_1"
        moe_expert_weight_2_name = f"model.layers.{layer_id}.moe.weight_2"
        moe_expert_weight_3_name = f"model.layers.{layer_id}.moe.weight_3"

        moe_expert_scales_1_name = f"model.layers.{layer_id}.moe.scales_1"
        moe_expert_scales_2_name = f"model.layers.{layer_id}.moe.scales_2"
        moe_expert_scales_3_name = f"model.layers.{layer_id}.moe.scales_3"

        def make_moe_initializer(w_list, moe_expert_name, dtype):
            moe_experts_weight = torch.stack(w_list, dim=0)
            self.make_initializer(
                moe_experts_weight,
                moe_expert_name,
                to=dtype,
            )

        make_moe_initializer(w1_list, moe_expert_weight_1_name, ir.DataType.UINT8)
        make_moe_initializer(w2_list, moe_expert_weight_2_name, ir.DataType.UINT8)
        make_moe_initializer(w3_list, moe_expert_weight_3_name, ir.DataType.UINT8)

        # Currently we don't expect QMoE to be used with distributed inference
        make_moe_initializer(w1_scale_list, moe_expert_scales_1_name, self.io_dtype)
        make_moe_initializer(w2_scale_list, moe_expert_scales_2_name, self.io_dtype)
        make_moe_initializer(w3_scale_list, moe_expert_scales_3_name, self.io_dtype)

        self.make_moe_op(
            moe_name,
            root_input=root_input,
            router_probs=f"{gate_reshape_name}/output_0",
            weight1=moe_expert_weight_1_name,
            scales1=moe_expert_scales_1_name,
            weight2=moe_expert_weight_2_name,
            scales2=moe_expert_scales_2_name,
            weight3=moe_expert_weight_3_name,
            scales3=moe_expert_scales_3_name,
        )

        # Assign output 0 of previous MoE as root input to next SkipLayerNorm
        self.layernorm_attrs["skip_input"] = output

    def make_activation_with_mul(self, layer_id, root_input, activation, domain):
        # Make nodes for this activation subgraph
        #
        #       root_input (GateProjMatMul)
        #         /  |
        #   ActFunc  |
        #          \ |
        #           Mul
        act_name = f"/model/layers.{layer_id}/mlp/act_fn/{activation}"
        act_output = f"{act_name}/output_0"
        self.make_node(activation, inputs=[root_input], outputs=[act_output], name=act_name, domain=domain)
        self.make_value(
            act_output, dtype=self.io_dtype, shape=["batch_size", "sequence_length", self.intermediate_size]
        )

        mul_act_name = f"/model/layers.{layer_id}/mlp/act_fn/Mul"
        mul_act_inputs = [root_input, act_output]
        self.make_mul(
            mul_act_name,
            mul_act_inputs,
            dtype=self.io_dtype,
            shape=["batch_size", "sequence_length", self.intermediate_size],
        )

        return mul_act_name

    def make_gelu(self, layer_id, root_input, activation):
        # Make nodes for this activation subgraph
        #
        #       root_input (Add)
        #           |
        #        GeluAct
        gelu_name = f"/model/layers.{layer_id}/mlp/act_fn/{activation}"
        output = f"{gelu_name}/output_0"

        if activation == "Gelu":
            self.make_node("Gelu", inputs=[root_input], outputs=[output], name=gelu_name, approximate="none")
        elif activation == "FastGelu":
            self.make_node("Gelu", inputs=[root_input], outputs=[output], name=gelu_name, approximate="tanh")
        else:
            self.make_node(activation, inputs=[root_input], outputs=[output], name=gelu_name, domain="com.microsoft")

        self.make_value(output, self.io_dtype, shape=["batch_size", "sequence_length", self.intermediate_size])

        return gelu_name

    def make_relu(self, layer_id, root_input, activation):
        relu_name = f"/model/layers.{layer_id}/mlp/act_fn/{activation}"
        output = f"{relu_name}/output_0"
        self.make_node(activation, inputs=[root_input], outputs=[output], name=relu_name, domain="")
        self.make_value(output, self.io_dtype, shape=["batch_size", "sequence_length", self.intermediate_size])
        return relu_name

    def make_relu_squared(self, layer_id, root_input, activation):
        relu_name = self.make_relu(layer_id, root_input, "Relu")
        basename = f"/model/layers.{layer_id}/mlp/square/{activation}"
        pow_name = f"{basename}/pow"
        pow_inputs = [f"{relu_name}/output_0", "/model/constants/INT32/[2]"]
        self.make_node("Pow", inputs=pow_inputs, outputs=[f"{pow_name}/output_0"], name=pow_name, domain="")
        self.make_value(
            f"{pow_name}/output_0", self.io_dtype, shape=["batch_size", "sequence_length", self.intermediate_size]
        )
        return pow_name

    def make_activation(self, layer_id, root_input):
        if self.activation in {"silu", "swish", "swiglu"}:
            output_name = self.make_activation_with_mul(layer_id, root_input, activation="Sigmoid", domain=None)
        elif self.activation in {"gelu_new", "gelu_fast", "gelu_pytorch_tanh"}:
            output_name = self.make_gelu(layer_id, root_input, activation="FastGelu")
        elif self.activation in {"gelu"}:
            output_name = self.make_gelu(layer_id, root_input, activation="Gelu")
        elif self.activation in {"gegelu", "geglu"}:
            output_name = self.make_gelu(layer_id, root_input, activation="QuickGelu")
        elif self.activation in {"relu"}:
            output_name = self.make_relu(layer_id, root_input, activation="Relu")
        elif self.activation in {"relu2"}:
            output_name = self.make_relu_squared(layer_id, root_input, activation="Relu2")
        else:
            raise NotImplementedError(f"The {self.activation} activation function is not currently supported.")
        return output_name

    def make_lm_head(self, lm_head):
        # Check if there are ops to insert after MatMul
        bias_exists = lm_head.bias is not None
        scale_exists = self.lm_head_attrs["scale"] != 1
        mask_exists = self.lm_head_attrs["mask"] is not None
        softcap_exists = self.lm_head_attrs["softcap"] != 0.0
        cast_exists = self.io_dtype != self.output_types["logits"]

        # List order matters here. It should match the order of the below if condition checks.
        # Add new checks to the end of the list and after the below if condition checks.
        exists_checks = [bias_exists, scale_exists, mask_exists, softcap_exists, cast_exists]

        matmul_basename = "/lm_head/MatMul"
        root_input = self.layernorm_attrs["output_0"]
        matmul_name = self.make_matmul(lm_head, matmul_basename, root_input, logits=not any(exists_checks))
        lm_name = matmul_name

        if bias_exists:
            add_name = "/lm_head/Add"
            self.make_add_bias(
                lm_head.bias, add_name, root_input=f"{lm_name}/output_0", logits=not any(exists_checks[1:])
            )
            lm_name = add_name

        if scale_exists:
            mul_name = "/lm_head/Mul"
            mul_inputs = [
                f"{lm_name}/output_0",
                f"/model/constants/{self.to_str_dtype(self.io_dtype)}/{self.lm_head_attrs['scale']}",
            ]
            mul_output = "logits" if not any(exists_checks[2:]) else f"{mul_name}/output_0"
            self.make_node("Mul", inputs=mul_inputs, outputs=[mul_output], name=mul_name)
            self.make_value(mul_output, self.io_dtype, shape=["batch_size", "sequence_length", self.vocab_size])
            lm_name = mul_name

        if mask_exists:
            # Save logits mask as initializer
            logits_mask_name = "logits_mask"
            self.make_initializer(self.lm_head_attrs["mask"], logits_mask_name)

            where_name = "/lm_head/Where"
            where_inputs = [
                logits_mask_name,
                f"/model/constants/{self.to_str_dtype(self.io_dtype)}/{torch.finfo(to_torch_dtype(self.io_dtype)).min}",
                f"{lm_name}/output_0",
            ]
            where_output = "logits" if not any(exists_checks[3:]) else f"{where_name}/output_0"
            self.make_node("Where", inputs=where_inputs, outputs=[where_output], name=where_name)
            self.make_value(where_output, self.io_dtype, shape=["batch_size", "sequence_length", self.vocab_size])
            lm_name = where_name

        if softcap_exists:
            # Add final logit softcapping (Div --> Tanh --> Mul)
            div_name = "/lm_head/softcap/Div"
            div_inputs = [
                f"{lm_name}/output_0",
                f"/model/constants/{self.to_str_dtype(self.io_dtype)}/{self.lm_head_attrs['softcap']}",
            ]
            self.make_div(
                div_name, div_inputs, dtype=self.io_dtype, shape=["batch_size", "sequence_length", self.vocab_size]
            )

            tanh_name = "/lm_head/softcap/Tanh"
            self.make_tanh(
                tanh_name,
                f"{div_name}/output_0",
                dtype=self.io_dtype,
                shape=["batch_size", "sequence_length", self.vocab_size],
            )

            mul_name = "/lm_head/softcap/Mul"
            mul_inputs = [
                f"{tanh_name}/output_0",
                f"/model/constants/{self.to_str_dtype(self.io_dtype)}/{self.lm_head_attrs['softcap']}",
            ]
            mul_output = "logits" if not any(exists_checks[4:]) else f"{mul_name}/output_0"
            self.make_node("Mul", inputs=mul_inputs, outputs=[mul_output], name=mul_name)
            self.make_value(mul_output, self.io_dtype, shape=["batch_size", "sequence_length", self.vocab_size])
            lm_name = mul_name

        if cast_exists:
            # Add final cast from io_dtype to logits_dtype
            cast_name = "/lm_head/Cast"
            cast_output = "logits"
            self.make_node(
                "Cast",
                inputs=[f"{lm_name}/output_0"],
                outputs=[cast_output],
                name=cast_name,
                to=self.output_types["logits"],
            )
            self.make_value(
                cast_output, self.output_types["logits"], shape=["batch_size", "sequence_length", self.vocab_size]
            )

    def make_layer(self, layer_id, layer):
        # Each LLM decoder layer is typically defined as:
        # input_layernorm --> attention --> output_layernorm --> MLP
        self.make_layernorm(
            layer_id,
            layer.input_layernorm,
            skip=not self.layernorm_attrs["first_layernorm"],
            simple=self.layernorm_attrs["simple"],
            location="input",
        )
        self.make_attention(layer_id, layer.self_attn, root_input=self.layernorm_attrs["output_0"])
        self.make_layernorm(
            layer_id,
            layer.post_attention_layernorm,
            skip=True,
            simple=self.layernorm_attrs["simple"],
            location="post_attention",
        )
        self.make_mlp(layer_id, layer.mlp, root_input=self.layernorm_attrs["output_0"])

        self.layernorm_attrs["first_layernorm"] = False
        if layer_id == self.num_layers - 1:
            # Norm after last decoder layer of model (last layer --> norm)
            self.layernorm_attrs["last_layernorm"] = True

    def make_model(self, input_path):
        # Make inputs and outputs to ONNX model
        self.make_inputs_and_outputs()

        # Make pre-processing nodes
        self.make_preprocessing_nodes()

        # Load weights of original model
        if input_path.endswith(".gguf"):
            # Load GGUF model
            try:
                from gguf_model import GGUFModel
            except ImportError:
                from onnxruntime_genai.models.gguf_model import GGUFModel
            model = GGUFModel.from_pretrained(
                self.model_type,
                input_path,
                self.head_size,
                self.hidden_size,
                self.intermediate_size,
                self.num_attn_heads,
                self.num_kv_heads,
                self.vocab_size,
            )
            self.layernorm_attrs["add_offset"] = 0  # add offset already done for GGUF models

        elif self.quant_type is not None:
            # Load quantized PyTorch model
            try:
                from quantized_model import QuantModel
            except ImportError:
                from onnxruntime_genai.models.quantized_model import QuantModel
            q_size = self.num_attn_heads * self.head_size
            kv_size = self.num_kv_heads * self.head_size
            model = QuantModel.from_pretrained(
                self.quant_type,
                input_path=input_path,
                quant_attrs=self.quant_attrs,
                q_size=q_size,
                kv_size=kv_size,
                intermediate_size=self.intermediate_size,
                num_layers=self.num_layers,
            )

        else:
            # Load PyTorch model
            extra_kwargs = {"num_hidden_layers": self.num_layers} if "num_hidden_layers" in self.extra_options else {}
            model = AutoModelForCausalLM.from_pretrained(
                self.model_name_or_path,
                cache_dir=self.cache_dir,
                token=self.hf_token,
                trust_remote_code=self.hf_remote,
                **extra_kwargs,
            )

        if "adapter_path" in self.extra_options:
            from peft import PeftModel

            model = PeftModel.from_pretrained(
                model, self.extra_options["adapter_path"], cache_dir=self.cache_dir, token=self.hf_token
            )

        # Loop through model and map each module to ONNX/ORT ops
        self.layer_id = 0
        for module in model.modules():
            if (isinstance(module, torch.nn.Embedding) and module.weight.shape[0] == self.vocab_size) or (
                hasattr(model, "embedding") and module == model.embedding
            ):
                # Checks (Hugging Face logic) or (GGUF logic)
                if not self.exclude_embeds:
                    # Embedding layer
                    print("Reading embedding layer")
                    self.make_embedding(module.weight)
                else:
                    # Exclude embedding layer from model
                    self.layernorm_attrs["root_input"] = "inputs_embeds"
                    self.layernorm_attrs["skip_input"] = "inputs_embeds"

            elif (
                module.__class__.__name__.endswith("DecoderLayer") or module.__class__.__name__.endswith("GLMBlock")
            ) and self.layer_id < self.num_layers:
                # Each decoder layer of model
                print(f"Reading decoder layer {self.layer_id}")
                self.make_layer(self.layer_id, module)
                self.layer_id += 1

            elif self.layer_id == self.num_layers and self.has_final_norm(module, model):
                # SkipLayerNorm after last decoder layer (MatMul --> SkipLayerNorm)
                print("Reading final norm")
                self.make_layernorm(
                    self.layer_id, module, skip=True, simple=self.layernorm_attrs["simple"], location="final_norm"
                )

            elif (isinstance(module, torch.nn.Linear) and module.out_features == self.vocab_size) or (
                hasattr(model, "lm_head") and module == model.lm_head
            ):
                # Checks (Hugging Face logic) or (GGUF logic)
                if not self.exclude_lm_head:
                    # Language modeling head (SkipLayerNorm --> logits)
                    print("Reading LM head")
                    self.make_lm_head(module)

        del model

    def has_final_norm(self, module, orig_model):
        # Find where the language model is stored to check attributes. Some classes
        # store the language model in a different attribute than `model.model`.
        if orig_model.__class__.__name__.startswith("Peft"):
            # Model is from PEFT
            model = orig_model.base_model.model
        else:
            model = orig_model

        # Hugging Face names (all models loaded with AutoModelForCausalLM.from_pretrained)
        #
        # hf_norm:                        for most models
        # hf_final_layernorm:             for Phi-2
        # hf_transformer_final_layernorm: for ChatGLM-3
        # hf_language_model_norm:         for Gemma-3 multimodal (4B, 12B, 27B)
        hf_norm = hasattr(model, "model") and hasattr(model.model, "norm") and module == model.model.norm
        hf_final_layernorm = (
            hasattr(model, "model")
            and hasattr(model.model, "final_layernorm")
            and module == model.model.final_layernorm
        )
        hf_transformer_final_layernorm = (
            hasattr(model, "transformer")
            and hasattr(model.transformer, "encoder")
            and hasattr(model.transformer.encoder, "final_layernorm")
            and module == model.transformer.encoder.final_layernorm
        )
        hf_language_model_norm = (
            hasattr(model, "model")
            and hasattr(model.model, "language_model")
            and hasattr(model.model.language_model, "norm")
            and module == model.model.language_model.norm
        )

        # GGUF names (all models loaded with GGUFModel.from_pretrained)
        gguf_final_norm = hasattr(model, "final_norm") and module == model.final_norm

        hf_names = [hf_norm, hf_final_layernorm, hf_transformer_final_layernorm, hf_language_model_norm]
        gguf_names = [gguf_final_norm]
        return any(hf_names + gguf_names)

    def make_preprocessing_nodes(self):
        self.make_attention_mask_reformatting()

    def make_attention_mask_reformatting(self):
        if (
            self.extra_options.get("enable_cuda_graph", False)
            or self.extra_options.get("enable_webgpu_graph", False)
            or self.ep == "dml"
        ):
            # ORT does not allow nodes to be placed on mulitple execution providers
            # with graph capture enabled. We've only verified it works with GQA and with
            # past_present_share_buffer enabled(so the total_seq_len in GQA is hardcoded
            # to a fixed value by logic).
            # For other models, we need to check if it works and update the logic here.
            # This assertion is temporary.
            assert self.past_present_share_buffer

        if self.attention_attrs["op_type"] == "GroupQueryAttention":
            self.make_attention_mask_reformatting_for_gqa()
        elif self.attention_attrs["op_type"] == "MultiHeadAttention":
            # Make attention mask reformatting nodes
            #
            #           2D attention mask
            #                   |
            #    attention mask reformatting subgraph
            #                   |
            #         4D causal attention mask
            self.make_attention_mask_reformatting_for_mha()

        if self.attention_attrs["block_sparse"]["sparse_block_size"] != 0:
            self.make_attention_mask_reformatting_for_sparse_attn()

    def make_attention_mask_reformatting_for_mha(self):
        # Make nodes for the attention mask subgraphs that reformat the
        # 2D attention mask (B, S) to 4D causal attention mask (B, N, S, T)
        #
        #             input_ids       past_key_values.0.key
        #            /         \               |
        #         Shape       Shape          Shape
        #          |            |              |
        #        Gather       Gather         Gather
        #       (idx=0)       (idx=1)        (idx=2)
        #          |            |    |\      /
        #          |            |    | \    /
        #          |            |    |   Add                                      attention_mask--------+
        #          |            |    |    |                                       /           \         |
        #      Unsqueeze   Unsqueeze | Unsqueeze                                Shape       Shape       |
        #              \        |    |  /                                         |           |         |
        #               \       |    +-/--------+----------+----------+         Gather      Gather    Unsqueeze
        #                \      |     /         |          |          |        (idx=0)     (idx=1)      |
        #                 \     |    /          |          |          |           |           |         |
        #                  \    |   /       Unsqueeze  Unsqueeze  Unsqueeze   Unsqueeze   Unsqueeze   Unsqueeze
        #                   \   |  /                \ /                    \      |      /              |
        #                    Concat               Concat                    \     |     /               |
        #                   /   |   \                |                       \    |    /                |
        #                  /    |    \               |                        \   |   /                 |
        #                 /     |     \        ConstantOfShape                  Concat                  |
        #                /      |      \           /   \      \                /  |   \                 |
        #               /     Shape     \      Shape   Shape   |              /   |    \                |
        #              /        |        \       |       |     |             /    |     \               |
        #             /         |         \    Slice   Slice   |            /     |      \              |
        #             \   ConstantOfShape  |     |       |     |           /    Shape     \             |
        #              \        |     |    |  Squeeze  Squeeze |          /       |        \            |
        #               \      Mul    |    |     |       |     |         /        |         \           |
        #                \      |     |    | Unsqueeze  Range  |         \  ConstantOfShape  \         /
        #                 \     |     |    |     |       |  |  |          \       |      |    |       /
        #                  \    |     |    |   Concat  Add  |  |           \     Mul     |    |      /
        #                   \   |     |    |     |    /     |  |            \     |      |    |     /
        #                     Equal   |   /    Reshape      |  |             \    |      |    |    /
        #                          \  |  /       |          |  |              \   |      |    |   /
        #                           Where      Less---------+  |               \  |      |    |  /
        #                             |          |             |                 Equal   |   /  /
        #                             |        Where-----------+                      \  |  /  /
        #                             |          |                                     Where  /
        #                             |      Unsqueeze                                   |   /
        #                             |          |                                    Expand
        #                             |      Unsqueeze                                   |
        #                              \    /                                          Cast
        #                              Expand                                            |
        #                                 |                                             Sub
        #                                 |                                            / |
        #                                 |                                           / Cast
        #                                 |                                           |  |
        #                                 |                                           Where
        #                                 |                                             |
        #                                 +----------------------+----------------------+
        #                                                        |
        #                                                       Add
        #                                                        |
        #                                                      Concat

        basename = "/model/attn_mask_reformat"
        input_ids_basename = f"{basename}/input_ids_subgraph"
        past_key_basename = f"{basename}/past_key_subgraph"
        attn_mask_basename = f"{basename}/attn_mask_subgraph"

        # Make past_key_values.0.key subgraph
        past_key_gather_name = self.make_past_key_subgraph(past_key_basename)

        # Make common attention mask subgraphs, one each for input_ids and attention_mask
        shared_unsqueeze_name, end_expand_name = self.make_input_ids_subgraph(input_ids_basename, past_key_gather_name)
        end_where_name = self.make_attention_mask_subgraph(attn_mask_basename, shared_unsqueeze_name)

        end_add_name = f"{basename}/Add"
        end_add_inputs = [f"{end_where_name}/output_0", f"{end_expand_name}/output_0"]
        end_add_shape = ["batch_size", 1, "source_sequence_length", "target_sequence_length"]
        self.make_add(
            end_add_name, end_add_inputs, dtype=self.io_dtype, shape=end_add_shape
        )  # Shape of mask is now (B, 1, S, T)

        tile_name = f"{basename}/Tile"
        tile_inputs = [f"{end_add_name}/output_0", f"/model/constants/INT64/[1, {self.num_attn_heads}, 1, 1]"]
        tile_shape = ["batch_size", self.num_attn_heads, "source_sequence_length", "target_sequence_length"]
        self.make_tile(
            tile_name, tile_inputs, dtype=self.io_dtype, shape=tile_shape
        )  # Shape of mask is now (B, N, S, T)

        self.mask_attrs["mask_name"] = tile_name

    def make_past_key_subgraph(self, basename):
        shape_name = f"{basename}/Shape"
        self.make_shape(shape_name, "past_key_values.0.key", shape=[4])
        gather_name = f"{basename}/Gather"
        gather_inputs = [f"{shape_name}/output_0", "/model/constants/INT64/2"]
        self.make_gather(gather_name, gather_inputs, dtype=ir.DataType.INT64, shape=[], axis=0)
        return gather_name

    def make_input_ids_subgraph(self, basename, past_key_gather_name):
        # Make shared nodes between past_key_values.0.key (Gather with idx=2) and input_ids (Gather with idx=1) subgraphs
        #
        #       Gather          Gather
        #       (idx=1)         (idx=2)
        #              \       /
        #               \     /
        #                \   /
        #                 Add
        #                  |
        #              Unsqueeze
        shared_add_name = f"{basename}/Add_1"
        shared_add_inputs = [f"{basename}/Gather_2/output_0", f"{past_key_gather_name}/output_0"]
        self.make_add(shared_add_name, shared_add_inputs, dtype=ir.DataType.INT64, shape=[])
        unsqueeze_3_name = f"{basename}/Unsqueeze_3"  # shared unsqueeze for input_ids and past_key_values.0.key
        unsqueeze_3_inputs = [f"{shared_add_name}/output_0", "/model/constants/INT64/[0]"]
        self.make_unsqueeze(unsqueeze_3_name, unsqueeze_3_inputs, dtype=ir.DataType.INT64, shape=[1])

        # Make the additional subgraph for input_ids
        #
        #       Unsqueeze (unsqueeze_4)                   Shape --> Slice --> Squeeze --> Unsqueeze --> Concat
        #      /          \                              /                                                    \
        # Gather (idx=1)   --> Concat --> ConstantOfShape                                                      Reshape --> Less --> Where --> Unsqueeze --> Unsqueeze --> Expand
        #      \          /                              \                                                     |
        #       Unsqueeze (unsqueeze_5)                   Shape --> Slice --> Squeeze --> Range --> Add -------+
        unsqueeze_inputs = [f"{basename}/Gather_2/output_0", "/model/constants/INT64/[0]"]
        unsqueeze_4_name = f"{basename}/Unsqueeze_4"
        self.make_unsqueeze(unsqueeze_4_name, unsqueeze_inputs, dtype=ir.DataType.INT64, shape=[1])
        unsqueeze_5_name = f"{basename}/Unsqueeze_5"
        self.make_unsqueeze(unsqueeze_5_name, unsqueeze_inputs, dtype=ir.DataType.INT64, shape=[1])
        unsqueeze_6_name = f"{basename}/Unsqueeze_6"  # shared unsqueeze for input_ids and attention_mask
        self.make_unsqueeze(unsqueeze_6_name, unsqueeze_inputs, dtype=ir.DataType.INT64, shape=[1])
        concat_2_name = f"{basename}/Concat_2"
        concat_inputs = [f"{unsqueeze_4_name}/output_0", f"{unsqueeze_5_name}/output_0"]
        self.make_concat(concat_2_name, concat_inputs, dtype=ir.DataType.INT64, shape=[2], axis=0)
        constant_shape_name = f"{basename}/ConstantOfShape_2"
        constant_shape_torch_dtype = to_torch_dtype(self.io_dtype)
        constant_shape_value = ir.tensor(
            torch.tensor([torch.finfo(constant_shape_torch_dtype).min], dtype=constant_shape_torch_dtype),
            name="make_input_ids_subgraph_shape",
        )
        self.make_constant_of_shape(
            constant_shape_name,
            f"{concat_2_name}/output_0",
            value=constant_shape_value,
            dtype=self.io_dtype,
            shape=["unk", "unk"],
        )

        # Top path
        shape_4_name = f"{basename}/Shape_4"
        self.make_shape(shape_4_name, f"{constant_shape_name}/output_0", shape=[2])
        slice_1_name = f"{basename}/Slice_1"
        slice_1_inputs = [
            f"{shape_4_name}/output_0",
            "/model/constants/INT64/[-1]",
            f"/model/constants/INT64/[{torch.iinfo(torch.int64).max}]",
            "/model/constants/INT64/[0]",
        ]
        self.make_slice(slice_1_name, slice_1_inputs, dtype=ir.DataType.INT64, shape=[1])
        squeeze_1_name = f"{basename}/Squeeze_1"
        squeeze_1_inputs = [f"{slice_1_name}/output_0", "/model/constants/INT64/[0]"]
        self.make_squeeze(squeeze_1_name, squeeze_1_inputs, dtype=ir.DataType.INT64, shape=[])
        unsqueeze_7_name = f"{basename}/output_0"
        unsqueeze_7_inputs = [f"{squeeze_1_name}/output_0", "/model/constants/INT64/[0]"]
        self.make_unsqueeze(unsqueeze_7_name, unsqueeze_7_inputs, dtype=ir.DataType.INT64, shape=[1])
        concat_3_name = f"{basename}/Concat_3"
        concat_3_inputs = [f"{unsqueeze_7_name}/output_0", "/model/constants/INT64/[1]"]
        self.make_concat(concat_3_name, concat_3_inputs, dtype=ir.DataType.INT64, shape=[2], axis=0)

        # Bottom path
        shape_5_name = f"{basename}/Shape_5"
        self.make_shape(shape_5_name, f"{constant_shape_name}/output_0", shape=[2])
        slice_2_name = f"{basename}/Slice_2"
        slice_2_inputs = [
            f"{shape_5_name}/output_0",
            "/model/constants/INT64/[-1]",
            f"/model/constants/INT64/[{torch.iinfo(torch.int64).max}]",
            "/model/constants/INT64/[0]",
        ]
        self.make_slice(slice_2_name, slice_2_inputs, dtype=ir.DataType.INT64, shape=[1])
        squeeze_2_name = f"{basename}/Squeeze_2"
        squeeze_2_inputs = [f"{slice_2_name}/output_0", "/model/constants/INT64/[0]"]
        self.make_squeeze(squeeze_2_name, squeeze_2_inputs, dtype=ir.DataType.INT64, shape=[])
        range_name = f"{basename}/Range"
        range_inputs = ["/model/constants/INT64/0", f"{squeeze_2_name}/output_0", "/model/constants/INT64/1"]
        self.make_range(range_name, range_inputs)
        add_2_name = f"{basename}/Add_2"
        add_inputs = [f"{range_name}/output_0", "/model/constants/INT64/1"]
        self.make_add(add_2_name, add_inputs, dtype=ir.DataType.INT64, shape=["unk"])

        # Merged path
        reshape_name = f"{basename}/Reshape"
        reshape_inputs = [f"{add_2_name}/output_0", f"{concat_3_name}/output_0"]
        self.make_reshape(reshape_name, reshape_inputs, dtype=ir.DataType.INT64, shape=None)
        less_name = f"{basename}/Less"
        less_inputs = [f"{range_name}/output_0", f"{reshape_name}/output_0"]
        self.make_less(less_name, less_inputs)
        where_2_name = f"{basename}/Where_2"
        where_2_inputs = [
            f"{less_name}/output_0",
            f"/model/constants/{self.to_str_dtype(self.io_dtype)}/0",
            f"{constant_shape_name}/output_0",
        ]
        self.make_where(where_2_name, where_2_inputs, dtype=self.io_dtype, shape=None)
        unsqueeze_8_name = f"{basename}/Unsqueeze_8"
        unsqueeze_8_inputs = [f"{where_2_name}/output_0", "/model/constants/INT64/[0]"]
        self.make_unsqueeze(unsqueeze_8_name, unsqueeze_8_inputs, dtype=self.io_dtype, shape=None)
        unsqueeze_9_name = f"{basename}/Unsqueeze_9"
        unsqueeze_9_inputs = [f"{unsqueeze_8_name}/output_0", "/model/constants/INT64/[1]"]
        self.make_unsqueeze(unsqueeze_9_name, unsqueeze_9_inputs, dtype=self.io_dtype, shape=None)

        expand_name = self.make_common_mask_reformat_subgraph(
            basename,
            root_input="input_ids" if not self.exclude_embeds else "inputs_embeds",
            unsqueeze_for_concat=unsqueeze_3_name,
            unsqueeze_for_expand=unsqueeze_9_name,
            input_ids_subgraph=True,
        )
        return unsqueeze_6_name, expand_name

    def make_attention_mask_subgraph(self, basename, unsqueeze_for_concat):
        # Make the additional subgraph to join Expand:
        # attention_mask --> Unsqueeze --> Unsqueeze --> Expand
        attention_mask_shape = self.input_shapes["attention_mask"]

        unsqueeze_3_name = f"{basename}/Unsqueeze_3"
        unsqueeze_3_inputs = ["attention_mask", "/model/constants/INT64/[1]"]
        attention_mask_shape.insert(
            1, 1
        )  # ['batch_size', 'total_sequence_length'] --> ['batch_size', 1, 'total_sequence_length']
        self.make_unsqueeze(unsqueeze_3_name, unsqueeze_3_inputs, dtype=ir.DataType.INT64, shape=attention_mask_shape)
        unsqueeze_4_name = f"{basename}/Unsqueeze_4"
        unsqueeze_4_inputs = [f"{unsqueeze_3_name}/output_0", "/model/constants/INT64/[2]"]
        attention_mask_shape.insert(
            1, 1
        )  # ['batch_size', 1, 'total_sequence_length'] --> ['batch_size', 1, 1, 'total_sequence_length']
        self.make_unsqueeze(unsqueeze_4_name, unsqueeze_4_inputs, dtype=ir.DataType.INT64, shape=attention_mask_shape)

        # Make the main subgraph
        expand_name = self.make_common_mask_reformat_subgraph(
            basename,
            root_input="attention_mask",
            unsqueeze_for_concat=unsqueeze_for_concat,
            unsqueeze_for_expand=unsqueeze_4_name,
        )

        # Make the additional subgraph after Expand:
        #                      +-----------------+
        #                      |                 |
        # Expand --> Cast --> Sub --> Cast --> Where
        cast_1_name = f"{basename}/Cast_1"
        self.make_cast(cast_1_name, f"{expand_name}/output_0", dtype=self.io_dtype, shape=["unk", "unk", "unk", "unk"])
        sub_name = f"{basename}/Sub"
        sub_inputs = [f"/model/constants/{self.to_str_dtype(self.io_dtype)}/1", f"{cast_1_name}/output_0"]
        self.make_sub(sub_name, sub_inputs, dtype=self.io_dtype, shape=["unk", "unk", "unk", "unk"])
        cast_2_name = f"{basename}/Cast_2"
        self.make_cast(cast_2_name, f"{sub_name}/output_0", dtype=ir.DataType.BOOL, shape=["unk", "unk", "unk", "unk"])
        where_2_name = f"{basename}/Where_2"
        where_2_inputs = [
            f"{cast_2_name}/output_0",
            f"/model/constants/{self.to_str_dtype(self.io_dtype)}/{torch.finfo(to_torch_dtype(self.io_dtype)).min}",
            f"{sub_name}/output_0",
        ]
        self.make_where(where_2_name, where_2_inputs, dtype=self.io_dtype, shape=["unk", "unk", "unk", "unk"])

        return where_2_name

    def make_common_mask_reformat_subgraph(
        self, basename, root_input, unsqueeze_for_concat, unsqueeze_for_expand, input_ids_subgraph=False
    ):
        #             root_input
        #            /         \
        #         Shape       Shape
        #          |            |
        #        Gather       Gather
        #       (idx=0)       (idx=1)
        #          |            |
        #      Unsqueeze   Unsqueeze   Unsqueeze (unsqueeze_for_concat)
        #              \        |       /
        #               \       |      /
        #                \      |     /
        #                 \     |    /
        #                  \    |   /
        #                   \   |  /
        #                    Concat
        #                   /   |   \
        #                  /    |    \
        #                 /     |     \
        #                /      |      \
        #               /     Shape     \
        #              /        |        \
        #             /         |         \
        #             \   ConstantOfShape  |
        #              \        |     |    |
        #               \      Mul    |    |
        #                \      |     |    |
        #                 \     |     |    |
        #                  \    |     |    |
        #                   \   |     |    |
        #                     Equal   |   /
        #                          \  |  /
        #                           Where
        #                             |   Unsqueeze (unsqueeze_for_expand)
        #                              \    /
        #                              Expand

        shape_1_name = f"{basename}/Shape_1"
        self.make_shape(shape_1_name, root_input, shape=[3] if self.exclude_embeds and input_ids_subgraph else [2])
        shape_2_name = f"{basename}/Shape_2"
        self.make_shape(shape_2_name, root_input, shape=[3] if self.exclude_embeds and input_ids_subgraph else [2])
        gather_1_name = f"{basename}/Gather_1"
        gather_1_inputs = [f"{shape_1_name}/output_0", "/model/constants/INT64/0"]
        self.make_gather(gather_1_name, gather_1_inputs, dtype=ir.DataType.INT64, shape=[], axis=0)
        gather_2_name = f"{basename}/Gather_2"
        gather_2_inputs = [f"{shape_2_name}/output_0", "/model/constants/INT64/1"]
        self.make_gather(gather_2_name, gather_2_inputs, dtype=ir.DataType.INT64, shape=[], axis=0)
        unsqueeze_1_name = f"{basename}/Unsqueeze_1"
        unsqueeze_1_inputs = [f"{gather_1_name}/output_0", "/model/constants/INT64/[0]"]
        self.make_unsqueeze(unsqueeze_1_name, unsqueeze_1_inputs, dtype=ir.DataType.INT64, shape=[1])
        unsqueeze_2_name = f"{basename}/Unsqueeze_2"
        unsqueeze_2_inputs = [f"{gather_2_name}/output_0", "/model/constants/INT64/[0]"]
        self.make_unsqueeze(unsqueeze_2_name, unsqueeze_2_inputs, dtype=ir.DataType.INT64, shape=[1])

        concat_name = f"{basename}/Concat" if not input_ids_subgraph else f"{basename}/Concat_1"
        concat_first_two_inputs = [f"{unsqueeze_1_name}/output_0", "/model/constants/INT64/[1]"]
        concat_last_two_inputs = (
            [f"{unsqueeze_for_concat}/output_0", f"{unsqueeze_2_name}/output_0"]
            if not input_ids_subgraph
            else [f"{unsqueeze_2_name}/output_0", f"{unsqueeze_for_concat}/output_0"]
        )
        concat_inputs = concat_first_two_inputs + concat_last_two_inputs
        self.make_concat(concat_name, concat_inputs, dtype=ir.DataType.INT64, shape=[4], axis=0)
        shape_3_name = f"{basename}/Shape_3"
        self.make_shape(shape_3_name, f"{concat_name}/output_0", shape=[1])
        constant_shape_name = (
            f"{basename}/ConstantOfShape" if not input_ids_subgraph else f"{basename}/ConstantOfShape_1"
        )
        constant_shape_value = ir.tensor([1], dtype=ir.DataType.INT64)
        self.make_constant_of_shape(
            constant_shape_name,
            f"{shape_3_name}/output_0",
            value=constant_shape_value,
            dtype=ir.DataType.INT64,
            shape=["unk"],
        )
        mul_name = f"{basename}/Mul"
        mul_inputs = [f"{constant_shape_name}/output_0", "/model/constants/INT64/-1"]
        self.make_mul(mul_name, mul_inputs, dtype=ir.DataType.INT64, shape=["unk"])
        equal_name = f"{basename}/Equal"
        equal_inputs = [f"{concat_name}/output_0", f"{mul_name}/output_0"]
        self.make_equal(equal_name, equal_inputs, shape=[4])

        where_name = f"{basename}/Where_1"
        where_inputs = [f"{equal_name}/output_0", f"{constant_shape_name}/output_0", f"{concat_name}/output_0"]
        self.make_where(where_name, where_inputs, dtype=ir.DataType.INT64, shape=[4])
        expand_name = f"{basename}/Expand"
        expand_inputs = [f"{unsqueeze_for_expand}/output_0", f"{where_name}/output_0"]
        expand_dtype = self.io_dtype if input_ids_subgraph else ir.DataType.INT64
        expand_shape = None if input_ids_subgraph else ["unk", "unk", "unk", "unk"]
        self.make_expand(expand_name, expand_inputs, dtype=expand_dtype, shape=expand_shape)

        return expand_name

    def make_attention_mask_graph_capture_reformatting_for_gqa(self, attn_mask_basename):
        # Make nodes for the attention mask subgraph that calculates
        # attributes about the 2D attention mask to use in GroupQueryAttention
        #
        # Key difference vs make_attention_mask_standard_reformatting_for_gqa:
        # - Standard mode: total_seq_len is calculated from Shape op (always runs on CPU)
        # - Graph capture mode: No Shape ops inserted to ensure all ops run on GPU (no CPU ops)
        #
        #          attention_mask
        #               |
        #         Cast to int32
        #               |
        #           ReduceSum
        #              /    \
        #             /      \
        #           Sub    Squeeze
        #            |        |
        #       seqlens_k  total_seq_len
        #         (1D)       (int)

        # Calculate ReduceSum from attention_mask
        cast_1_name = f"{attn_mask_basename}/Cast"
        self.make_cast(
            cast_1_name, "attention_mask", dtype=ir.DataType.INT32, shape=["batch_size", "total_sequence_length"]
        )
        reduce_sum_name = f"{attn_mask_basename}/ReduceSum"
        reduce_sum_inputs = [f"{cast_1_name}/output_0", "/model/constants/INT64/[1]"]
        self.make_reduce_sum(reduce_sum_name, reduce_sum_inputs, dtype=ir.DataType.INT32, shape=["batch_size", 1])

        # Left branch: Calculate seqlens_k = ReduceSum - 1
        sub_name = f"{attn_mask_basename}/Sub"
        sub_inputs = [f"{reduce_sum_name}/output_0", "/model/constants/INT32/[1]"]
        self.make_sub(sub_name, sub_inputs, dtype=ir.DataType.INT32, shape=["batch_size", 1])

        # Right branch: Squeeze to get int value for total_seq_len
        squeeze_name = f"{attn_mask_basename}/Squeeze"
        squeeze_inputs = [f"{reduce_sum_name}/output_0", "/model/constants/INT64/[0]"]
        self.make_squeeze(squeeze_name, squeeze_inputs, dtype=ir.DataType.INT32, shape=[])

        self.mask_attrs["seqlens_k"] = sub_name
        self.mask_attrs["total_seq_len"] = squeeze_name

    def make_attention_mask_standard_reformatting_for_gqa(self, attn_mask_basename):
        # Make nodes for the attention mask subgraph that calculates
        # attributes about the 2D attention mask to use in GroupQueryAttention
        #
        #                attention_mask
        #               /              \
        #          ReduceSum          Shape
        #              |                |
        #             Sub             Gather
        #              |                |
        #        Cast to int32    Cast to int32
        #              |                |
        #          seqlens_k      total_seq_len
        #            (1D)             (int)

        # Left path
        reduce_sum_name = f"{attn_mask_basename}/ReduceSum"
        reduce_sum_inputs = ["attention_mask", "/model/constants/INT64/[1]"]
        self.make_reduce_sum(reduce_sum_name, reduce_sum_inputs, dtype=ir.DataType.INT64, shape=["batch_size", 1])
        sub_name = f"{attn_mask_basename}/Sub"
        sub_inputs = [f"{reduce_sum_name}/output_0", "/model/constants/INT64/[1]"]
        self.make_sub(sub_name, sub_inputs, dtype=ir.DataType.INT64, shape=["batch_size", 1])
        cast_1_name = f"{attn_mask_basename}/Sub/Cast"
        self.make_cast(cast_1_name, f"{sub_name}/output_0", dtype=ir.DataType.INT32, shape=["batch_size", 1])

        # Right path
        shape_name = f"{attn_mask_basename}/Shape"
        self.make_shape(shape_name, "attention_mask", shape=[2])
        gather_name = f"{attn_mask_basename}/Gather"
        gather_inputs = [f"{shape_name}/output_0", "/model/constants/INT64/1"]
        self.make_gather(gather_name, gather_inputs, dtype=ir.DataType.INT64, shape=[], axis=0)
        cast_2_name = f"{attn_mask_basename}/Gather/Cast"
        self.make_cast(cast_2_name, f"{gather_name}/output_0", dtype=ir.DataType.INT32, shape=None)

        self.mask_attrs["seqlens_k"] = cast_1_name
        self.mask_attrs["total_seq_len"] = cast_2_name

    def make_attention_mask_reformatting_for_gqa(self):
        # Make nodes for the attention mask subgraph that calculates
        # attributes about the 2D attention mask to use in GroupQueryAttention
        basename = "/model/attn_mask_reformat"
        attn_mask_basename = f"{basename}/attn_mask_subgraph"

        if self.extra_options.get("enable_webgpu_graph", False):
            self.make_attention_mask_graph_capture_reformatting_for_gqa(attn_mask_basename)
        else:
            self.make_attention_mask_standard_reformatting_for_gqa(attn_mask_basename)

    def make_attention_mask_reformatting_for_sparse_attn(self):
        # Make nodes for the attention mask subgraph that calculates
        # attributes about the 2D attention mask to use in SparseAttention
        #
        #                attention_mask
        #               /              \
        #          ReduceSum          Shape
        #              |                |
        #        Cast to int32        Gather
        #              |                |
        #      key_total_seq_lens  Cast to int32
        #            (1D)               |
        #                          total_seq_len
        #                             (int)

        basename = "/model/attn_mask_reformat"
        attn_mask_basename = f"{basename}/attn_mask_subgraph"

        # Left path
        reduce_sum_name = f"{attn_mask_basename}/ReduceSum"
        reduce_sum_inputs = ["attention_mask", "/model/constants/INT64/[1]"]
        self.make_reduce_sum(reduce_sum_name, reduce_sum_inputs, dtype=ir.DataType.INT64, shape=["batch_size", 1])
        cast_1_name = f"{attn_mask_basename}/ReduceSum/Cast"
        self.make_cast(cast_1_name, f"{reduce_sum_name}/output_0", dtype=ir.DataType.INT32, shape=["batch_size", 1])

        # Right path
        shape_name = f"{attn_mask_basename}/Shape"
        self.make_shape(shape_name, "attention_mask", shape=[2])
        gather_name = f"{attn_mask_basename}/Gather"
        gather_inputs = [f"{shape_name}/output_0", "/model/constants/INT64/1"]
        self.make_gather(gather_name, gather_inputs, dtype=ir.DataType.INT64, shape=[], axis=0)
        cast_2_name = f"{attn_mask_basename}/Gather/Cast"
        self.make_cast(cast_2_name, f"{gather_name}/output_0", dtype=ir.DataType.INT32, shape=None)

        self.mask_attrs["key_total_seq_lens"] = cast_1_name
        self.mask_attrs["total_seq_len"] = cast_2_name

    def make_position_ids_reformatting(self):
        # For most cases, position_ids are already properly formatted as 2D tensors
        # with int64 values matching input_ids shape, so we can use them directly
        return "position_ids"<|MERGE_RESOLUTION|>--- conflicted
+++ resolved
@@ -378,7 +378,6 @@
                 config.quantization_config["desc_act"] if "desc_act" in config.quantization_config else False
             )
 
-<<<<<<< HEAD
         # Determine if lm_head is unquantized. int4/8 can have options to int4_nodes_to_exclude. FP models are always unquantized.
         self.unquantized_lm_head = "/lm_head/MatMul" in self.quant_attrs["int4"]["nodes_to_exclude"] or self.onnx_dtype in {ir.DataType.FLOAT, ir.DataType.FLOAT16, ir.DataType.BFLOAT16}
         self.shared_embeddings = extra_options.get("shared_embeddings", config.tie_word_embeddings if hasattr(config, "tie_word_embeddings") and config.tie_word_embeddings is not None else False)
@@ -388,16 +387,6 @@
         if self.shared_embeddings and (self.exclude_embeds or self.exclude_lm_head):
             self.shared_embeddings = False
         elif self.shared_embeddings and not self.unquantized_lm_head:
-=======
-        self.int4_tied_embeddings = (
-            config.tie_word_embeddings
-            if hasattr(config, "tie_word_embeddings") and config.tie_word_embeddings is not None
-            else False
-        )
-        self.int4_tied_embeddings = extra_options.get("int4_tied_embeddings", self.int4_tied_embeddings)
-        self.int8_lm_head = extra_options.get("int4_algo_config", "default") in {"k_quant_mixed", "k_quant_last"}
-        if not self.int8_lm_head:
->>>>>>> da58e20d
             # matmul_nbits_quantizer.py has a different naming for default quantization, so lm_head.MatMul.weight_Q{}G{} does not match.
             self.shared_embeddings = self.int8_lm_head or extra_options.get("int4_algo_config", "default") in {"rtn", "k_quant"}
 
@@ -1290,7 +1279,6 @@
 
             weight_reshape_name = f"{basename}/Reshape"
             bits = 8 if self.int8_lm_head else 4
-<<<<<<< HEAD
             flat_dim = self.hidden_size * bits // 8
             weight_reshape_inputs = [f"lm_head.MatMul.weight_Q{bits}G{self.int4_block_size}", f"/model/constants/INT64/[{self.vocab_size}, {flat_dim}]"]
             weight_reshape_output = f"{weight_reshape_name}/output_0"
@@ -1307,28 +1295,6 @@
             gather_name = f"{basename}/Gather"
             gather_output = f"{gather_name}/output_0"
             self.make_node('Gather', inputs=[transpose_output, 'input_ids'], outputs=[gather_output], name=gather_name)
-=======
-            weight_reshape_inputs = [
-                f"lm_head.MatMul.weight_Q{bits}G{self.int4_block_size}",
-                f"/model/constants/INT64/[{self.vocab_size}, {self.hidden_size}]",
-            ]
-            weight_reshape_output = f"{weight_reshape_name}/output_0"
-            # quantized weight dtype is uint8, see here
-            # https://github.com/microsoft/onnxruntime/blob/0c9356cb986fd4cd2c5d510909d31186010ba226/onnxruntime/python/tools/quantization/neural_compressor/weight_only.py#L73
-            self.make_reshape(
-                weight_reshape_name, weight_reshape_inputs, dtype=ir.DataType.UINT8, shape=["vocab_size", "hidden_size"]
-            )
-
-            self.make_node(
-                "GatherBlockQuantized",
-                inputs=[weight_reshape_output, "input_ids", "lm_head.MatMul.weight_scale", "lm_head.MatMul.weight_zp"],
-                outputs=[gather_output],
-                name=gather_name,
-                domain="com.microsoft",
-                bits=bits,
-                block_size=int(self.int4_block_size),
-            )
->>>>>>> da58e20d
         else:
             weight = "model.embed_tokens.weight"
             self.make_initializer(embedding, weight, to=self.io_dtype)
