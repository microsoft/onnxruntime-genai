# -------------------------------------------------------------------------
# Copyright (c) Microsoft Corporation.  All rights reserved.
# Licensed under the MIT License.  See License.txt in the project root for
# license information.
# --------------------------------------------------------------------------
import onnx_ir as ir
import torch

from .base import Model
from .mistral import MistralModel


class PhiModel(Model):
    def __init__(self, config, io_dtype, onnx_dtype, ep, cache_dir, extra_options):
        super().__init__(config, io_dtype, onnx_dtype, ep, cache_dir, extra_options)
        self.layernorm_attrs["simple"] = False
        self.mlp_attrs["use_proj"], self.mlp_attrs["use_fc"] = False, True

    def make_layer(self, layer_id, layer):
        # Each Phi decoder layer is defined as:
        # input_layernorm --> attention --> MLP --> residual_add
        self.make_layernorm(
            layer_id,
            layer.input_layernorm,
            skip=not self.layernorm_attrs["first_layernorm"],
            simple=self.layernorm_attrs["simple"],
            location="input",
        )
        self.make_attention(layer_id, layer.self_attn, root_input=self.layernorm_attrs["output_0"])
        self.make_mlp(layer_id, layer.mlp, root_input=self.layernorm_attrs["output_0"])

        residual_add_name = f"/model/layers.{layer_id}/residual_add/Add"
<<<<<<< HEAD
        residual_add_inputs = [
            self.layernorm_attrs["skip_input"],
            self.mlp_attrs["output_0"],
        ]
=======
        residual_add_inputs = [self.layernorm_attrs["skip_input"], self.mlp_attrs["output_0"]]
>>>>>>> da58e20d
        self.make_add(
            residual_add_name,
            residual_add_inputs,
            dtype=self.io_dtype,
            shape=["batch_size", "sequence_length", self.hidden_size],
        )

        self.layernorm_attrs["first_layernorm"] = False
        if layer_id == self.num_layers - 1:
            # Norm after last decoder layer of model (last layer --> norm)
            self.layernorm_attrs["last_layernorm"] = True

        # Assign output 0 of residual Add as skip input to next SkipLayerNorm
        self.layernorm_attrs["skip_input"] = f"{residual_add_name}/output_0"


class Phi3MiniModel(MistralModel):
    def __init__(self, config, io_dtype, onnx_dtype, ep, cache_dir, extra_options):
        super().__init__(config, io_dtype, onnx_dtype, ep, cache_dir, extra_options)


class Phi3MiniLongRoPEModel(Phi3MiniModel):
    def __init__(self, config, io_dtype, onnx_dtype, ep, cache_dir, extra_options):
        super().__init__(config, io_dtype, onnx_dtype, ep, cache_dir, extra_options)
        self.make_rotary_embedding_multi_cache()

        # Set position_ids_name based on whether position_ids is available as an input
        if "position_ids" in self.input_names:
            position_ids_result = self.make_position_ids_reformatting()
            self.position_ids_name = (
                f"{position_ids_result}/output_0" if position_ids_result != "position_ids" else "position_ids"
            )
        else:
            # When position_ids is not an input (use_rope_in_attn is True),
            # position_ids won't be used since rotary embeddings are handled in GQA
            self.position_ids_name = None

    def make_position_ids_reformatting(self):
        if self.ep not in self.eps_without_if_support:
            position_ids_input_to_rotemb = super().make_position_ids_reformatting()
            return position_ids_input_to_rotemb

        # Make Long RoPE scaling subgraph to adjust position_ids for sequences beyond original context length
        # For WebGPU: use int32 for all ops due to limited int64 support, then cast back to int64
        # For other EPs: use native int64 throughout
        #
        # WebGPU graph:                              Other EPs graph:
        #   position_ids                               position_ids
        #        |                                          |
        #   Cast (int32)                               ReduceMax (int64)
        #        |                                          |
        #   ReduceMax (int32)                          GreaterOrEqual
        #        |                                          |
        #   GreaterOrEqual                             Cast (int64)
        #        |                                          |
        #   Cast (int32)                               Mul (int64)
        #        |                                          |
        #   Mul (int32)                                Add (int64)
        #        |
        #   Add (int32)
        #        |
        #   Cast (int64)

        basename = "/model/pos_ids_reformat"
        proto_dtype = self.input_types["position_ids"]

        # For WebGPU, use int32 for computation due to limited int64 ops support
        is_webgpu = self.extra_options.get("enable_webgpu_graph", False)
        compute_dtype = ir.DataType.INT32 if is_webgpu else proto_dtype
        compute_str_dtype = self.to_str_dtype(compute_dtype)

        # Cast position_ids to int32 for WebGPU
        input_tensor = "position_ids"
        if is_webgpu:
            cast_input_name = f"{basename}/Cast_input"
            self.make_cast(
<<<<<<< HEAD
                cast_input_name,
                input_tensor,
                dtype=ir.DataType.INT32,
                shape=["batch_size", "sequence_length"],
=======
                cast_input_name, input_tensor, dtype=ir.DataType.INT32, shape=["batch_size", "sequence_length"]
>>>>>>> da58e20d
            )
            input_tensor = f"{cast_input_name}/output_0"

        reduce_max_name = f"{basename}/ReduceMax"
        reduce_max_inputs = [input_tensor]
        self.make_reduce_max(reduce_max_name, reduce_max_inputs, dtype=compute_dtype, shape=[1])
        greater_or_equal_name = f"{basename}/GreaterOrEqual"
        greater_or_equal_inputs = [
            f"{reduce_max_name}/output_0",
            f"/model/constants/{compute_str_dtype}/{self.original_context_length}",
        ]
        self.make_greater_or_equal(greater_or_equal_name, greater_or_equal_inputs, shape=[])
        cast_name = f"{basename}/Cast"
        self.make_cast(
            cast_name,
            f"{greater_or_equal_name}/output_0",
            dtype=compute_dtype,
            shape=None,
        )
        mul_name = f"{basename}/Mul"
        mul_inputs = [
            f"{cast_name}/output_0",
            f"/model/constants/{compute_str_dtype}/{self.original_context_length}",
        ]
        self.make_mul(mul_name, mul_inputs, dtype=compute_dtype, shape=None)
        add_1_name = f"{basename}/Add_1"
        add_1_inputs = [f"{mul_name}/output_0", input_tensor]
        self.make_add(
            add_1_name,
            add_1_inputs,
            dtype=compute_dtype,
            shape=["batch_size", "sequence_length"],
        )

        # Cast back to int64 for WebGPU to maintain compatibility
        result_name = add_1_name
        if is_webgpu:
            cast_output_name = f"{basename}/Cast_output"
            self.make_cast(
                cast_output_name,
                f"{add_1_name}/output_0",
                dtype=ir.DataType.INT64,
                shape=["batch_size", "sequence_length"],
            )
            result_name = cast_output_name

        return result_name

    def make_attention(self, layer_id, attention, root_input, **kwargs):
        if self.position_ids_name is not None:
            super().make_attention(
                layer_id,
                attention,
                root_input,
                position_ids=self.position_ids_name,
                **kwargs,
            )
        else:
            super().make_attention(layer_id, attention, root_input, **kwargs)


class Phi3SmallModel(Model):
    def __init__(self, config, io_dtype, onnx_dtype, ep, cache_dir, extra_options):
        super().__init__(config, io_dtype, onnx_dtype, ep, cache_dir, extra_options)
        self.layernorm_attrs["simple"] = False
        self.embed_attrs["scale"] = config.mup_embedding_multiplier
        self.rope_attrs["t_dtype"] = torch.float32
        self.lm_head_attrs["scale"] = 1 / config.mup_width_multiplier

        self.calculate_block_mask()
        self.dense_attention_every_n_layers = config.dense_attention_every_n_layers
        if config.mup_use_scaling:
            self.attention_attrs["scale"] = config.mup_attn_multiplier / self.head_size

        self.clamp_limit = config.gegelu_limit

    def calculate_cdiv(self, a, b):
        return -(a // -b)

    def calculate_block_mask(self):
        # Initialize parameters for calculating block dense mask
        n_heads = self.num_attn_heads
        q_len = self.context_length
        N_CTX = self.context_length
        BLOCK = self.attention_attrs["block_sparse"]["sparse_block_size"]
        local_blocks = self.attention_attrs["block_sparse"]["local_blocks"]
        vert_stride = self.attention_attrs["block_sparse"]["vert_stride"]
        homo_head = self.attention_attrs["block_sparse"]["homo_head"]

        N_BLOCK = self.calculate_cdiv(N_CTX, BLOCK)
        if homo_head:
            q_pos = torch.arange(N_BLOCK)[:, None]
            k_pos = torch.arange(N_BLOCK)[None]
            mask_vert_strided = (torch.arange(N_BLOCK) + 1) % vert_stride == 0
            block_mask_dense = (q_pos >= k_pos) & ((q_pos - k_pos < local_blocks) | mask_vert_strided)
            N_BLOCK_Q = self.calculate_cdiv(q_len, BLOCK)
            block_mask_dense_output = block_mask_dense[-N_BLOCK_Q:].to_sparse_csr()

            crows = block_mask_dense_output.crow_indices()
            cols = block_mask_dense_output.col_indices()

            crows = crows[None].expand(n_heads, crows.shape[0])
            cols = cols[None].expand(n_heads, cols.shape[0])
        else:
            q_pos = torch.arange(N_BLOCK)[None, :, None]
            k_pos = torch.arange(N_BLOCK)[None, None]
            head_sliding_step = max(1, int(vert_stride / n_heads))  # if vert_stride <= n_heads, rotating the heads
            mask_vert_strided = [
                (torch.arange(N_BLOCK) + h * head_sliding_step + 1) % vert_stride == 0 for h in range(n_heads)
            ]
            mask_vert_strided = torch.vstack(mask_vert_strided).unsqueeze(1)
            block_mask_dense = (q_pos >= k_pos) & ((q_pos - k_pos < local_blocks) | mask_vert_strided)
            N_BLOCK_Q = self.calculate_cdiv(q_len, BLOCK)
            block_mask_dense_output = block_mask_dense[:, -N_BLOCK_Q:]

            # Dense to crow_col
            pad = -1
            dim = block_mask_dense_output.dim()
            assert dim in (2, 3)
            if dim == 2:
                block_mask_dense_output = block_mask_dense_output[None]
            block_mask_dense_output = [xi.to_sparse_csr() for xi in block_mask_dense_output]
            crows = torch.vstack([xi.crow_indices() for xi in block_mask_dense_output])
            cols = [xi.col_indices() for xi in block_mask_dense_output]
            max_cols = max(len(xi) for xi in cols)
            cols = [torch.cat([xi, pad + xi.new_zeros(max_cols - xi.shape[0])]) for xi in cols]
            cols = torch.vstack(cols)
            if dim == 2:
                crows = crows[0]
                cols = cols[0]

        # Create tensors for row indices and col indices
        crows_name = "block_row_indices"
        self.make_initializer(crows, crows_name, to=ir.DataType.INT32)
        self.mask_attrs["block_row_indices"] = crows_name

        cols_name = "block_col_indices"
        self.make_initializer(cols, cols_name, to=ir.DataType.INT32)
        self.mask_attrs["block_col_indices"] = cols_name

    def make_attention(self, layer_id, attention, root_input, **kwargs):
        dense_attention_op = self.attention_attrs["op_type"]
        sparse_attention_op = "SparseAttention"

        # Use dense attention every n layers and use sparse attention otherwise
        if (self.layer_id + 1) % self.dense_attention_every_n_layers != 0:
            # Use sparse attention
            self.attention_attrs["op_type"] = sparse_attention_op

        q_size = self.num_attn_heads * self.head_size
        kv_size = self.num_kv_heads * self.head_size

        qkv_weight = attention.query_key_value.weight.T.view(
<<<<<<< HEAD
            self.hidden_size,
            self.num_kv_heads,
            (self.num_attn_heads // self.num_kv_heads) + 2,
            self.head_size,
        )
        qkv_bias = attention.query_key_value.bias.view(
            self.num_kv_heads,
            (self.num_attn_heads // self.num_kv_heads) + 2,
            self.head_size,
=======
            self.hidden_size, self.num_kv_heads, (self.num_attn_heads // self.num_kv_heads) + 2, self.head_size
        )
        qkv_bias = attention.query_key_value.bias.view(
            self.num_kv_heads, (self.num_attn_heads // self.num_kv_heads) + 2, self.head_size
>>>>>>> da58e20d
        )

        attention.q_proj = torch.nn.Linear(in_features=q_size, out_features=q_size)
        attention.q_proj.weight = torch.nn.Parameter(
            qkv_weight[:, :, :-2].reshape(q_size, q_size).T, requires_grad=False
        )
        attention.q_proj.bias = (
            None
            if attention.query_key_value.bias is None
            else torch.nn.Parameter(qkv_bias[:, :-2].flatten(), requires_grad=False)
        )

        attention.k_proj = torch.nn.Linear(in_features=q_size, out_features=kv_size)
        attention.k_proj.weight = torch.nn.Parameter(
            qkv_weight[:, :, [-2]].reshape(q_size, kv_size).T, requires_grad=False
        )
        attention.k_proj.bias = (
            None
            if attention.query_key_value.bias is None
            else torch.nn.Parameter(qkv_bias[:, [-2]].flatten(), requires_grad=False)
        )

        attention.v_proj = torch.nn.Linear(in_features=q_size, out_features=kv_size)
        attention.v_proj.weight = torch.nn.Parameter(
            qkv_weight[:, :, [-1]].reshape(q_size, kv_size).T, requires_grad=False
        )
        attention.v_proj.bias = (
            None
            if attention.query_key_value.bias is None
            else torch.nn.Parameter(qkv_bias[:, [-1]].flatten(), requires_grad=False)
        )

        del qkv_weight
        del qkv_bias
        del attention.query_key_value

        super().make_attention(layer_id, attention, root_input, **kwargs)
        self.attention_attrs["op_type"] = dense_attention_op

    def make_mlp_proj(self, layer_id, mlp, root_input):
        # Make nodes for the MLP subgraph
        #
        #           root_input
        #               |
        #          UpProjMatMul
        #               |
        #           UpProjAdd
        #          /          \
        #         /            \
        #        /              \
        #      Slice             Slice
        #    (even idx)        (odd idx)
        #    /   |   \         /   |   \
        #  Cast  |    |      Cast  |    |
        #   |    |    |       |    |    |
        # IsInf  |   Clip   IsInf  |   Clip
        #   |    |    |       |    |    |
        #    \   |   /         \   |   /
        #     \  |  /           \  |  /
        #      Where             Where
        #        |                 |
        #    QuickGelu            Add
        #        |                 |
        #        +--------+--------+
        #                 |
        #                Mul
        #                 |
        #           DownProjMatMul
        #                 |
        #            DownProjAdd

        # Make input MatMul and Add nodes
        up_matmul_name = f"/model/layers.{layer_id}/mlp/up_proj/MatMul"
        self.make_matmul(mlp.up_proj, up_matmul_name, root_input)
        up_add_name = f"/model/layers.{layer_id}/mlp/up_proj/Add"
        self.make_add_bias(mlp.up_proj.bias, up_add_name, f"{up_matmul_name}/output_0")

        # Left path
        slice_1_name = f"/model/layers.{layer_id}/mlp/gelu/Slice"
        slice_1_inputs = [
            f"{up_add_name}/output_0",
            "/model/constants/INT64/[0]",
            f"/model/constants/INT64/[{torch.iinfo(torch.int64).max}]",
            "/model/constants/INT64/[-1]",
            "/model/constants/INT64/[2]",
        ]
        self.make_slice(
            slice_1_name,
            slice_1_inputs,
            dtype=self.io_dtype,
            shape=["batch_size", "sequence_length", self.intermediate_size],
        )
        cast_1_name = f"/model/layers.{layer_id}/mlp/gelu/Cast"
        self.make_cast(
            cast_1_name,
            f"{slice_1_name}/output_0",
            dtype=ir.DataType.FLOAT,
            shape=["batch_size", "sequence_length", self.intermediate_size],
        )
        isinf_1_name = f"/model/layers.{layer_id}/mlp/gelu/IsInf"
        self.make_isinf(
<<<<<<< HEAD
            isinf_1_name,
            f"{cast_1_name}/output_0",
            shape=["batch_size", "sequence_length", self.intermediate_size],
=======
            isinf_1_name, f"{cast_1_name}/output_0", shape=["batch_size", "sequence_length", self.intermediate_size]
>>>>>>> da58e20d
        )
        clip_1_name = f"/model/layers.{layer_id}/mlp/gelu/Clip"
        clip_1_inputs = [
            f"{slice_1_name}/output_0",
            "",
            f"/model/constants/{self.to_str_dtype(self.io_dtype)}/{self.clamp_limit}",
        ]
        self.make_clip(
<<<<<<< HEAD
            clip_1_name,
            clip_1_inputs,
            self.io_dtype,
            shape=["batch_size", "sequence_length", self.intermediate_size],
        )
        where_1_name = f"/model/layers.{layer_id}/mlp/gelu/Where"
        where_1_inputs = [
            f"{isinf_1_name}/output_0",
            f"{slice_1_name}/output_0",
            f"{clip_1_name}/output_0",
        ]
=======
            clip_1_name, clip_1_inputs, self.io_dtype, shape=["batch_size", "sequence_length", self.intermediate_size]
        )
        where_1_name = f"/model/layers.{layer_id}/mlp/gelu/Where"
        where_1_inputs = [f"{isinf_1_name}/output_0", f"{slice_1_name}/output_0", f"{clip_1_name}/output_0"]
>>>>>>> da58e20d
        self.make_where(
            where_1_name,
            where_1_inputs,
            dtype=self.io_dtype,
            shape=["batch_size", "sequence_length", self.intermediate_size],
        )
        # Make activation
        act_fn_name = self.make_activation(layer_id, root_input=f"{where_1_name}/output_0")

        # Right path
        slice_2_name = f"/model/layers.{layer_id}/mlp/linear/Slice"
        slice_2_inputs = [
            f"{up_add_name}/output_0",
            "/model/constants/INT64/[1]",
            f"/model/constants/INT64/[{torch.iinfo(torch.int64).max}]",
            "/model/constants/INT64/[-1]",
            "/model/constants/INT64/[2]",
        ]
        self.make_slice(
            slice_2_name,
            slice_2_inputs,
            dtype=self.io_dtype,
            shape=["batch_size", "sequence_length", self.intermediate_size],
        )
        cast_2_name = f"/model/layers.{layer_id}/mlp/linear/Cast"
        self.make_cast(
            cast_2_name,
            f"{slice_2_name}/output_0",
            dtype=ir.DataType.FLOAT,
            shape=["batch_size", "sequence_length", self.intermediate_size],
        )
        isinf_2_name = f"/model/layers.{layer_id}/mlp/linear/IsInf"
        self.make_isinf(
<<<<<<< HEAD
            isinf_2_name,
            f"{cast_2_name}/output_0",
            shape=["batch_size", "sequence_length", self.intermediate_size],
=======
            isinf_2_name, f"{cast_2_name}/output_0", shape=["batch_size", "sequence_length", self.intermediate_size]
>>>>>>> da58e20d
        )
        clip_2_name = f"/model/layers.{layer_id}/mlp/linear/Clip"
        clip_2_inputs = [
            f"{slice_2_name}/output_0",
            f"/model/constants/{self.to_str_dtype(self.io_dtype)}/-{self.clamp_limit}",
            f"/model/constants/{self.to_str_dtype(self.io_dtype)}/{self.clamp_limit}",
        ]
        self.make_clip(
<<<<<<< HEAD
            clip_2_name,
            clip_2_inputs,
            self.io_dtype,
            shape=["batch_size", "sequence_length", self.intermediate_size],
        )
        where_2_name = f"/model/layers.{layer_id}/mlp/linear/Where"
        where_2_inputs = [
            f"{isinf_2_name}/output_0",
            f"{slice_2_name}/output_0",
            f"{clip_2_name}/output_0",
        ]
=======
            clip_2_name, clip_2_inputs, self.io_dtype, shape=["batch_size", "sequence_length", self.intermediate_size]
        )
        where_2_name = f"/model/layers.{layer_id}/mlp/linear/Where"
        where_2_inputs = [f"{isinf_2_name}/output_0", f"{slice_2_name}/output_0", f"{clip_2_name}/output_0"]
>>>>>>> da58e20d
        self.make_where(
            where_2_name,
            where_2_inputs,
            dtype=self.io_dtype,
            shape=["batch_size", "sequence_length", self.intermediate_size],
        )
        add_name = f"/model/layers.{layer_id}/mlp/linear/Add"
<<<<<<< HEAD
        add_inputs = [
            f"{where_2_name}/output_0",
            f"/model/constants/{self.to_str_dtype(self.io_dtype)}/1",
        ]
        self.make_add(
            add_name,
            add_inputs,
            dtype=self.io_dtype,
            shape=["batch_size", "sequence_length", self.intermediate_size],
=======
        add_inputs = [f"{where_2_name}/output_0", f"/model/constants/{self.to_str_dtype(self.io_dtype)}/1"]
        self.make_add(
            add_name, add_inputs, dtype=self.io_dtype, shape=["batch_size", "sequence_length", self.intermediate_size]
>>>>>>> da58e20d
        )

        # Make Mul node after activation
        mul_name = f"/model/layers.{layer_id}/mlp/Mul"
        mul_inputs = [f"{act_fn_name}/output_0", f"{add_name}/output_0"]
        self.make_mul(
<<<<<<< HEAD
            mul_name,
            mul_inputs,
            dtype=self.io_dtype,
            shape=["batch_size", "sequence_length", self.intermediate_size],
=======
            mul_name, mul_inputs, dtype=self.io_dtype, shape=["batch_size", "sequence_length", self.intermediate_size]
>>>>>>> da58e20d
        )

        # Make output MatMul and Add nodes
        down_matmul_name = f"/model/layers.{layer_id}/mlp/down_proj/MatMul"
        self.make_matmul(mlp.down_proj, down_matmul_name, f"{mul_name}/output_0")
        down_add_name = f"/model/layers.{layer_id}/mlp/down_proj/Add"
        self.make_add_bias(mlp.down_proj.bias, down_add_name, f"{down_matmul_name}/output_0")

        # Assign output 0 of previous MatMul as skip input to next SkipLayerNorm
        self.layernorm_attrs["skip_input"] = f"{down_add_name}/output_0"


class Phi3SmallLongRoPEModel(Phi3SmallModel):
    def __init__(self, config, io_dtype, onnx_dtype, ep, cache_dir, extra_options):
        super().__init__(config, io_dtype, onnx_dtype, ep, cache_dir, extra_options)
        self.make_rotary_embedding_multi_cache()


class Phi3VModel(Phi3MiniLongRoPEModel):
    def __init__(self, config, io_dtype, onnx_dtype, ep, cache_dir, extra_options):
        super().__init__(config, io_dtype, onnx_dtype, ep, cache_dir, extra_options)


class Phi3MoELongRoPEModel(MistralModel):
    def __init__(self, config, io_dtype, onnx_dtype, ep, cache_dir, extra_options):
        super().__init__(config, io_dtype, onnx_dtype, ep, cache_dir, extra_options)
        assert io_dtype == ir.DataType.FLOAT16, "This model only supports float16 io type."
        self.layernorm_attrs["simple"] = False
        self.moe_attrs["use_sparse_mixer"] = True
        self.make_rotary_embedding_multi_cache()

    def make_layer(self, layer_id, layer):
        # Each LLM decoder layer is typically defined as:
        # input_layernorm --> attention --> output_layernorm --> MoE
        self.make_layernorm(
            layer_id,
            layer.input_layernorm,
            skip=not self.layernorm_attrs["first_layernorm"],
            simple=self.layernorm_attrs["simple"],
            location="input",
        )
        self.make_attention(layer_id, layer.self_attn, root_input=self.layernorm_attrs["output_0"])
        self.make_layernorm(
            layer_id,
            layer.post_attention_layernorm,
            skip=True,
            simple=self.layernorm_attrs["simple"],
            location="post_attention",
        )
<<<<<<< HEAD
        self.make_block_sparse_moe(
            layer_id,
            layer.block_sparse_moe,
            root_input=self.layernorm_attrs["output_0"],
        )
=======
        self.make_block_sparse_moe(layer_id, layer.block_sparse_moe, root_input=self.layernorm_attrs["output_0"])
>>>>>>> da58e20d

        self.layernorm_attrs["first_layernorm"] = False
        if layer_id == self.num_layers - 1:
            # Norm after last decoder layer of model (last layer --> norm)
            self.layernorm_attrs["last_layernorm"] = True


class Phi4MMModel(Phi3VModel):
    def __init__(self, config, io_dtype, onnx_dtype, ep, cache_dir, extra_options):
        super().__init__(config, io_dtype, onnx_dtype, ep, cache_dir, extra_options)
        self.matmul_attrs["use_lora"] = True
        self.attention_attrs["use_packed_matmul"] = False

    def make_layer(self, layer_id, layer):
        layer.self_attn.qkv_proj.lora_A.default = layer.self_attn.qkv_proj.lora_A.vision
        layer.self_attn.qkv_proj.lora_B.default = layer.self_attn.qkv_proj.lora_B.vision
        layer.self_attn.qkv_proj.scaling["default"] = layer.self_attn.qkv_proj.scaling["vision"]
        layer.self_attn.o_proj.lora_A.default = layer.self_attn.o_proj.lora_A.vision
        layer.self_attn.o_proj.lora_B.default = layer.self_attn.o_proj.lora_B.vision
        layer.self_attn.o_proj.scaling["default"] = layer.self_attn.o_proj.scaling["vision"]

        layer.mlp.gate_up_proj.lora_A.default = layer.mlp.gate_up_proj.lora_A.vision
        layer.mlp.gate_up_proj.lora_B.default = layer.mlp.gate_up_proj.lora_B.vision
        layer.mlp.gate_up_proj.scaling["default"] = layer.mlp.gate_up_proj.scaling["vision"]
        layer.mlp.down_proj.lora_A.default = layer.mlp.down_proj.lora_A.vision
        layer.mlp.down_proj.lora_B.default = layer.mlp.down_proj.lora_B.vision
        layer.mlp.down_proj.scaling["default"] = layer.mlp.down_proj.scaling["vision"]

        super().make_layer(layer_id, layer)<|MERGE_RESOLUTION|>--- conflicted
+++ resolved
@@ -30,14 +30,7 @@
         self.make_mlp(layer_id, layer.mlp, root_input=self.layernorm_attrs["output_0"])
 
         residual_add_name = f"/model/layers.{layer_id}/residual_add/Add"
-<<<<<<< HEAD
-        residual_add_inputs = [
-            self.layernorm_attrs["skip_input"],
-            self.mlp_attrs["output_0"],
-        ]
-=======
         residual_add_inputs = [self.layernorm_attrs["skip_input"], self.mlp_attrs["output_0"]]
->>>>>>> da58e20d
         self.make_add(
             residual_add_name,
             residual_add_inputs,
@@ -114,14 +107,7 @@
         if is_webgpu:
             cast_input_name = f"{basename}/Cast_input"
             self.make_cast(
-<<<<<<< HEAD
-                cast_input_name,
-                input_tensor,
-                dtype=ir.DataType.INT32,
-                shape=["batch_size", "sequence_length"],
-=======
                 cast_input_name, input_tensor, dtype=ir.DataType.INT32, shape=["batch_size", "sequence_length"]
->>>>>>> da58e20d
             )
             input_tensor = f"{cast_input_name}/output_0"
 
@@ -275,22 +261,10 @@
         kv_size = self.num_kv_heads * self.head_size
 
         qkv_weight = attention.query_key_value.weight.T.view(
-<<<<<<< HEAD
-            self.hidden_size,
-            self.num_kv_heads,
-            (self.num_attn_heads // self.num_kv_heads) + 2,
-            self.head_size,
-        )
-        qkv_bias = attention.query_key_value.bias.view(
-            self.num_kv_heads,
-            (self.num_attn_heads // self.num_kv_heads) + 2,
-            self.head_size,
-=======
             self.hidden_size, self.num_kv_heads, (self.num_attn_heads // self.num_kv_heads) + 2, self.head_size
         )
         qkv_bias = attention.query_key_value.bias.view(
             self.num_kv_heads, (self.num_attn_heads // self.num_kv_heads) + 2, self.head_size
->>>>>>> da58e20d
         )
 
         attention.q_proj = torch.nn.Linear(in_features=q_size, out_features=q_size)
@@ -392,13 +366,7 @@
         )
         isinf_1_name = f"/model/layers.{layer_id}/mlp/gelu/IsInf"
         self.make_isinf(
-<<<<<<< HEAD
-            isinf_1_name,
-            f"{cast_1_name}/output_0",
-            shape=["batch_size", "sequence_length", self.intermediate_size],
-=======
             isinf_1_name, f"{cast_1_name}/output_0", shape=["batch_size", "sequence_length", self.intermediate_size]
->>>>>>> da58e20d
         )
         clip_1_name = f"/model/layers.{layer_id}/mlp/gelu/Clip"
         clip_1_inputs = [
@@ -407,24 +375,10 @@
             f"/model/constants/{self.to_str_dtype(self.io_dtype)}/{self.clamp_limit}",
         ]
         self.make_clip(
-<<<<<<< HEAD
-            clip_1_name,
-            clip_1_inputs,
-            self.io_dtype,
-            shape=["batch_size", "sequence_length", self.intermediate_size],
-        )
-        where_1_name = f"/model/layers.{layer_id}/mlp/gelu/Where"
-        where_1_inputs = [
-            f"{isinf_1_name}/output_0",
-            f"{slice_1_name}/output_0",
-            f"{clip_1_name}/output_0",
-        ]
-=======
             clip_1_name, clip_1_inputs, self.io_dtype, shape=["batch_size", "sequence_length", self.intermediate_size]
         )
         where_1_name = f"/model/layers.{layer_id}/mlp/gelu/Where"
         where_1_inputs = [f"{isinf_1_name}/output_0", f"{slice_1_name}/output_0", f"{clip_1_name}/output_0"]
->>>>>>> da58e20d
         self.make_where(
             where_1_name,
             where_1_inputs,
@@ -458,13 +412,7 @@
         )
         isinf_2_name = f"/model/layers.{layer_id}/mlp/linear/IsInf"
         self.make_isinf(
-<<<<<<< HEAD
-            isinf_2_name,
-            f"{cast_2_name}/output_0",
-            shape=["batch_size", "sequence_length", self.intermediate_size],
-=======
             isinf_2_name, f"{cast_2_name}/output_0", shape=["batch_size", "sequence_length", self.intermediate_size]
->>>>>>> da58e20d
         )
         clip_2_name = f"/model/layers.{layer_id}/mlp/linear/Clip"
         clip_2_inputs = [
@@ -473,24 +421,10 @@
             f"/model/constants/{self.to_str_dtype(self.io_dtype)}/{self.clamp_limit}",
         ]
         self.make_clip(
-<<<<<<< HEAD
-            clip_2_name,
-            clip_2_inputs,
-            self.io_dtype,
-            shape=["batch_size", "sequence_length", self.intermediate_size],
-        )
-        where_2_name = f"/model/layers.{layer_id}/mlp/linear/Where"
-        where_2_inputs = [
-            f"{isinf_2_name}/output_0",
-            f"{slice_2_name}/output_0",
-            f"{clip_2_name}/output_0",
-        ]
-=======
             clip_2_name, clip_2_inputs, self.io_dtype, shape=["batch_size", "sequence_length", self.intermediate_size]
         )
         where_2_name = f"/model/layers.{layer_id}/mlp/linear/Where"
         where_2_inputs = [f"{isinf_2_name}/output_0", f"{slice_2_name}/output_0", f"{clip_2_name}/output_0"]
->>>>>>> da58e20d
         self.make_where(
             where_2_name,
             where_2_inputs,
@@ -498,35 +432,16 @@
             shape=["batch_size", "sequence_length", self.intermediate_size],
         )
         add_name = f"/model/layers.{layer_id}/mlp/linear/Add"
-<<<<<<< HEAD
-        add_inputs = [
-            f"{where_2_name}/output_0",
-            f"/model/constants/{self.to_str_dtype(self.io_dtype)}/1",
-        ]
-        self.make_add(
-            add_name,
-            add_inputs,
-            dtype=self.io_dtype,
-            shape=["batch_size", "sequence_length", self.intermediate_size],
-=======
         add_inputs = [f"{where_2_name}/output_0", f"/model/constants/{self.to_str_dtype(self.io_dtype)}/1"]
         self.make_add(
             add_name, add_inputs, dtype=self.io_dtype, shape=["batch_size", "sequence_length", self.intermediate_size]
->>>>>>> da58e20d
         )
 
         # Make Mul node after activation
         mul_name = f"/model/layers.{layer_id}/mlp/Mul"
         mul_inputs = [f"{act_fn_name}/output_0", f"{add_name}/output_0"]
         self.make_mul(
-<<<<<<< HEAD
-            mul_name,
-            mul_inputs,
-            dtype=self.io_dtype,
-            shape=["batch_size", "sequence_length", self.intermediate_size],
-=======
             mul_name, mul_inputs, dtype=self.io_dtype, shape=["batch_size", "sequence_length", self.intermediate_size]
->>>>>>> da58e20d
         )
 
         # Make output MatMul and Add nodes
@@ -576,15 +491,7 @@
             simple=self.layernorm_attrs["simple"],
             location="post_attention",
         )
-<<<<<<< HEAD
-        self.make_block_sparse_moe(
-            layer_id,
-            layer.block_sparse_moe,
-            root_input=self.layernorm_attrs["output_0"],
-        )
-=======
         self.make_block_sparse_moe(layer_id, layer.block_sparse_moe, root_input=self.layernorm_attrs["output_0"])
->>>>>>> da58e20d
 
         self.layernorm_attrs["first_layernorm"] = False
         if layer_id == self.num_layers - 1:
