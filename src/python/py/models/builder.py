--- conflicted
+++ resolved
@@ -1091,7 +1091,6 @@
         if not simple:
             self.make_external_tensor(layernorm.bias.detach().cpu().to(new_torch_dtype).contiguous(), bias)
 
-<<<<<<< HEAD
         name = f"/model/layers.{layer_id}/{location}_layernorm/{'Skip' if skip else ''}LayerNorm"
         # NvTensorRtRtx EP doesn't support Skip/SimplifiedLayerNormalization and SkipLayerNormalization, so we fallback to primitive ops
         if self.ep == "NvTensorRtRtx" and (skip or simple):
@@ -1100,17 +1099,11 @@
             self.make_layernormlization(name, skip, simple, root_input, skip_input, weight, bias)
 
     def make_layernormlization(self, basename, skip, simple, root_input, skip_input, weight, bias):
-=======
         # Create input names for op
->>>>>>> 18643906
         inputs = [root_input, skip_input, weight] if skip else [root_input, weight]
         if not simple:
             inputs.append(bias)
 
-<<<<<<< HEAD
-        output_0 = f"{basename}/output_0"
-        output_3 = f"{basename}/output_3"
-=======
         name = f"/model/layers.{layer_id}/{location}_layernorm/{'Skip' if skip else ''}LayerNorm"
         op_type = f"{'Skip' if skip else ''}{'Simplified' if simple else ''}LayerNormalization"
         kwargs = {"epsilon": self.layernorm_attrs["epsilon"]}
@@ -1118,30 +1111,19 @@
             kwargs.update({"axis": -1, "stash_type": 1})
 
         # Create output names for op
-        output_0 = f"/model/layers.{layer_id}/{location}_layernorm/output_0"
-        output_3 = f"/model/layers.{layer_id}/{location}_layernorm/output_3"
->>>>>>> 18643906
+        output_0 = f"{basename}/output_0"
+        output_3 = f"{basename}/output_3"
         if self.layernorm_attrs["last_layernorm"] and (self.include_hidden_states or self.exclude_lm_head):
             output_0 = "hidden_states"
         outputs = [output_0, "", "", output_3] if skip and not self.layernorm_attrs["last_layernorm"] else [output_0]
 
-<<<<<<< HEAD
-        kwargs = {"epsilon": self.layernorm_attrs["epsilon"]}
-        if not skip:
-            kwargs.update({"axis": -1, "stash_type": 1})
-
-        op_type = f"{'Skip' if skip else ''}{'Simplified' if simple else ''}LayerNormalization"
-        self.make_node(op_type, inputs=inputs, outputs=outputs, name=basename, domain=("com.microsoft" if skip else None), **kwargs)
-        self.make_value_info(output_0, self.io_dtype, shape=['batch_size', 'sequence_length', self.hidden_size])
-=======
         # Create Cast nodes for inputs and outputs if old_dtype != new_dtype
         if cast:
-            inputs, outputs = self.make_layernorm_casts(name, inputs, outputs, old_io_dtype, new_io_dtype)
+            inputs, outputs = self.make_layernorm_casts(basename, inputs, outputs, old_io_dtype, new_io_dtype)
 
         # Make op and its shape
-        self.make_node(op_type, inputs=inputs, outputs=outputs, name=name, domain=("com.microsoft" if skip else None), **kwargs)
+        self.make_node(op_type, inputs=inputs, outputs=outputs, name=basename, domain=("com.microsoft" if skip else None), **kwargs)
         self.make_value_info(outputs[0], new_io_dtype, shape=['batch_size', 'sequence_length', self.hidden_size])
->>>>>>> 18643906
         if skip and not self.layernorm_attrs["last_layernorm"]:
             self.make_value_info(outputs[3], new_io_dtype, shape=['batch_size', 'sequence_length', self.hidden_size])
 
@@ -1153,7 +1135,6 @@
             # Assign output 3 of current SkipLayerNorm as root input to next SkipLayerNorm
             self.layernorm_attrs["root_input"] = output_3
 
-<<<<<<< HEAD
     def _make_layernormlization(self, basename, skip, simple, root_input, skip_input, weight, bias):
         op_type = f"{'Skip' if skip else ''}{'Simplified' if simple else ''}LayerNormalization"
         if op_type == "SimplifiedLayerNormalization":
@@ -1164,7 +1145,7 @@
             self._make_skip_layer_norm(basename, root_input, skip_input, weight, bias, shape=['batch_size', 'sequence_length', self.hidden_size])
         else:
             raise ValueError(f"Invalid op_type: {op_type}")
-=======
+
     def make_layernorm_casts(self, name, inputs, outputs, old_dtype, new_dtype):
         # Name = name of original LayerNorm op as if the cast nodes did not exist
         # Inputs = inputs into the original LayerNorm op as if the cast nodes did not exist
@@ -1222,7 +1203,6 @@
             outputs[3] = output_3_cast_output
 
         return inputs, outputs
->>>>>>> 18643906
 
     def make_mscale_su(self, mscale):
         if mscale <= 1.0:
