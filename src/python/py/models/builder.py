# -------------------------------------------------------------------------
# Copyright (c) Microsoft Corporation.  All rights reserved.
# Licensed under the MIT License.  See License.txt in the project root for
# license information.
# --------------------------------------------------------------------------
"""
Run this script to create the desired ONNX model.
"""

from onnx import helper, numpy_helper, TensorProto, external_data_helper, save_model
from onnxruntime.quantization.matmul_4bits_quantizer import MatMul4BitsQuantizer
from transformers import AutoConfig, AutoModelForCausalLM, AutoTokenizer, GenerationConfig
import numpy as np
import torch

import argparse
import gc
import json
import os
import textwrap


class Model:
    def __init__(self, config, io_dtype, onnx_dtype, ep, cache_dir, extra_options):
        self.context_length = config.max_position_embeddings
        self.window_size = config.sliding_window if hasattr(config, "sliding_window") else -1  # default is -1 in GroupQueryAttention kernel
        self.intermediate_size = config.intermediate_size
        self.hidden_size = config.hidden_size
        self.num_kv_heads = config.num_key_value_heads if hasattr(config, "num_key_value_heads") else config.num_attention_heads
        self.num_attn_heads = config.num_attention_heads
        self.head_size = config.head_dim if hasattr(config, "head_dim") else config.hidden_size // config.num_attention_heads
        self.num_layers = int(extra_options["num_hidden_layers"]) if "num_hidden_layers" in extra_options else config.num_hidden_layers
        self.vocab_size = config.vocab_size
        self.activation = config.hidden_act

        self.model_name_or_path = config._name_or_path
        self.model_type = config.architectures[0]
        self.io_dtype = io_dtype      # {'fp16', 'fp32'}
        self.onnx_dtype = onnx_dtype  # {"int4", "fp16", "fp32"}

        enable_cuda_graph = "1" if "enable_cuda_graph" in extra_options and extra_options["enable_cuda_graph"] == "1" else "0"
        # EP-specific variables
        self.ep = ep
        self.ep_attrs = {
            "cpu": {},
            "cuda": {
                "enable_cuda_graph": enable_cuda_graph
            },  # "1" if the the model is able to enable cuda graph, "0" otherwise.
            "dml": {},
        }

        self.cache_dir = cache_dir
        self.filename = extra_options["filename"] if "filename" in extra_options else "model.onnx"
        self.extra_options = extra_options

        self.inputs = []
        self.outputs = []
        self.initializers = []
        self.value_infos = []
        self.nodes = []

        # Map input names to their types and shapes
        self.input_names = ["input_ids", "attention_mask", "position_ids"]
        self.input_types = {
            "input_ids": TensorProto.INT64,                                                                      # For standard models
            "attention_mask": TensorProto.INT64,                                                                 # For standard models
            "position_ids": TensorProto.INT64,                                                                   # For standard models
            "inputs_embeds": self.io_dtype,                                                                      # For standard models where you want to remove the embedding layer from the model (note that `inputs_embeds` is written this way to match Hugging Face format)
            "past_key_values.key": self.io_dtype,                                                                # For standard models (note that `past_key_values.key` is written this way to match Hugging Face format)
            "past_key_values.value": self.io_dtype,                                                              # For standard models (note that `past_key_values.value` is written this way to match Hugging Face format)
        }
        self.input_shapes = {
            "input_ids": ["batch_size", "sequence_length"],                                                      # For standard models
            "attention_mask": ["batch_size", "total_sequence_length"],                                           # For standard models
            "position_ids": ["batch_size", "sequence_length"],                                                   # For standard models
            "inputs_embeds": ["batch_size", "sequence_length", self.hidden_size],                                # For standard models where you want to remove the embedding layer from the model (note that `inputs_embeds` is written this way to match Hugging Face format)
            "past_key_values.key": ["batch_size", self.num_kv_heads, "past_sequence_length", self.head_size],    # For standard models (note that `past_key_values.key` is written this way to match Hugging Face format)
            "past_key_values.value": ["batch_size", self.num_kv_heads, "past_sequence_length", self.head_size],  # For standard models (note that `past_key_values.value` is written this way to match Hugging Face format)
        }
        self.exclude_embeds = "exclude_embeds" in extra_options
        if self.exclude_embeds:
            self.input_names = [name.replace("input_ids", "inputs_embeds") for name in self.input_names]

        # Map output names to their types and shapes
        self.output_names = ["logits"]
        self.output_types = {
            "hidden_states": self.io_dtype,                                                                      # For standard models where you want to remove the language modeling head from the model (note that `hidden_states` is written this way to match Hugging Face format)
            "logits": self.io_dtype,                                                                             # For standard models
            "present.key": self.io_dtype,                                                                        # For standard models (note that `present.key` is written this way to match Hugging Face format)
            "present.value": self.io_dtype,                                                                      # For standard models (note that `present.value` is written this way to match Hugging Face format)
        }
        self.output_shapes = {
            "hidden_states": ["batch_size", "sequence_length", self.hidden_size],                                # For standard models where you want to remove the language modeling head from the model (note that `hidden_states` is written this way to match Hugging Face format)
            "logits": ["batch_size", "sequence_length", self.vocab_size],                                        # For standard models
            "present.key": ["batch_size", self.num_kv_heads, "total_sequence_length", self.head_size],           # For standard models (note that `present.key` is written this way to match Hugging Face format)
            "present.value": ["batch_size", self.num_kv_heads, "total_sequence_length", self.head_size],         # For standard models (note that `present.value` is written this way to match Hugging Face format)
        }
        self.exclude_lm_head = "exclude_lm_head" in extra_options
        if self.exclude_lm_head:
            self.output_names = [name.replace("logits", "hidden_states") for name in self.output_names]

        # Store names of Constant ops already created
        self.constants = set()

        # Map TensorProto dtypes to NumPy dtypes
        self.to_numpy_dtype = {
            TensorProto.INT8: np.uint8,
            TensorProto.INT32: np.int32,
            TensorProto.INT64: np.int64,
            TensorProto.FLOAT16: np.float16,
            TensorProto.FLOAT: np.float32,
        }

        # Map TensorProto dtypes to string dtypes
        self.to_str_dtype = {
            TensorProto.INT8: "TensorProto.INT8",
            TensorProto.INT32: "TensorProto.INT32",
            TensorProto.INT64: "TensorProto.INT64",
            TensorProto.FLOAT16: "TensorProto.FLOAT16",
            TensorProto.FLOAT: "TensorProto.FLOAT",
        }

        # Mask-specific variables
        self.mask_attrs = {
            "mask_name": "",            # Name of node that outputs 4D causal attention mask (used as add_qk in MultiHeadAttention)
            "seqlens_k": "",            # Sum of each row in attention mask - 1 (used as input to GroupQueryAttention)
            "total_seq_len": "",        # Size of total sequence length in attention mask (used as input to GroupQueryAttention)
        }

        # Embedding-specific variables
        self.embed_attrs = {
            "normalize": False,         # Normalize output of Embedding layer
        }

        # LayerNorm-specific variables
        self.layernorm_attrs = {
            "simple": True,             # Use SimplifiedLayerNorm/SkipSimplifiedLayerNorm vs. LayerNorm/SkipLayerNorm
            "first_layernorm": True,    # 1st LayerNorm = LayerNorm, then SkipLayerNorm for all subsequent LayerNorms
            "last_layernorm": False,    # Last LayerNorm = SkipLayerNorm with only output 0 (no output 3)
            "root_input": "",           # Root input from parent node for LayerNorm and SkipLayerNorm
            "skip_input": "",           # Skip input from parent node for SkipLayerNorm
            "output_0": "",             # Output 0 for LayerNorm and SkipLayerNorm
            "output_3": "",             # Output 3 for SkipLayerNorm
            "add_offset": 0,            # Offset value for LayerNorm weight
        }

        # RotaryEmbedding-specific variables
        partial_rotary_factor = config.partial_rotary_factor if hasattr(config, "partial_rotary_factor") else 1.0
        rope_theta = config.rope_theta if hasattr(config, "rope_theta") else 10000
        self.rotemb_attrs = {
            "create_rotary_embedding_caches": True,          # Create cos/sin caches for rotary embeddings
            "theta": rope_theta,                             # Base value if calculating cos/sin caches from scratch
            "partial_rotary_factor": partial_rotary_factor,  # Factor for partial rotary embeddings
            "interleaved": 0,                                # Interleave the rotary embeddings (e.g. [0, 0, 0, 1, 1, 1] to [0, 1, 0, 1, 0, 1], RotaryEmbedding kernel expects a default value of 0)
            "num_heads": 0,                                  # For partial rotary embeddings (RotaryEmbedding kernel expects a default value of 0)
            "rotary_embedding_dim": 0,                       # For partial rotary embeddings (RotaryEmbedding kernel expects a default value of 0)
        }

        # Attention-specific variables (MHA, GQA, GQA + Rot.Emb., etc.)
        self.attention_attrs = {
            "op_type": "MultiHeadAttention",                 # Attention op to use
            "use_rotemb_in_attn": False,                     # Use rotary embeddings within attention op (instead of a separate RotaryEmbedding op)
            "use_packed_matmul": False,                      # Use packed MatMul (instead of 3 separate MatMuls for Q/K/V)
        }
<<<<<<< HEAD
        if (self.ep == "cuda" and self.io_dtype == TensorProto.FLOAT16) or (self.ep == "cpu" and self.io_dtype == TensorProto.FLOAT):
=======
        if self.ep in {"cuda", "dml"} and self.io_dtype == TensorProto.FLOAT16:
>>>>>>> cf18f309
            # Change model settings for GroupQueryAttention
            self.attention_attrs["op_type"] = "GroupQueryAttention"
            print("GroupQueryAttention (GQA) is used in this model. GQA is currently supported only for INT4 and FP16 on the CUDA and DML execution providers.")

            # DML doesn't support stacked Q/K/V for GQA yet
            self.attention_attrs["use_packed_matmul"] = self.ep != "dml" and self.num_attn_heads == self.num_kv_heads

            # GQA + Rot.Emb. does not require `position ids` as input
            self.attention_attrs["use_rotemb_in_attn"] = True
            self.input_names.remove("position_ids")

        self.past_present_share_buffer = self.attention_attrs["op_type"] == "GroupQueryAttention"

        # MLP-specific variables
        self.mlp_attrs = {
            "use_proj": True,           # Use projection style for MLP (GateProj/UpProj/DownProj)
            "use_fc": False,            # Use fully-connected style for MLP (FC1/FC2)
            "output_0": "",             # Output 0 for MLP layer
        }

        # Quantization-specific variables (INT4, INT8, etc.)
        self.quant_attrs = {
            "int4": {
                "block_size": int(extra_options["int4_block_size"]) if "int4_block_size" in extra_options else 32,
                "accuracy_level": int(extra_options["int4_accuracy_level"]) if "int4_accuracy_level" in extra_options else None,
            }
        }

    def make_genai_config(self, model_name_or_path, extra_kwargs, out_dir):
        config = GenerationConfig.from_pretrained(model_name_or_path, **extra_kwargs)
        inputs = dict(zip(self.input_names, self.input_names))
        inputs.update({
            "past_key_names": "past_key_values.%d.key",
            "past_value_names": "past_key_values.%d.value",
        })
        genai_config = {
            "model": {
                "bos_token_id": config.bos_token_id,
                "context_length": self.context_length,
                "decoder": {
                    "session_options" : {
                        "log_id": "onnxruntime-genai",
                        "provider_options" : []
                    },
                    "filename": self.filename,
                    "head_size": self.head_size,
                    "hidden_size": self.hidden_size,
                    "inputs": inputs,
                    "outputs": {
                        "logits": "logits",
                        "present_key_names": "present.%d.key",
                        "present_value_names": "present.%d.value",
                    },
                    "num_attention_heads": self.num_attn_heads,
                    "num_hidden_layers": self.num_layers,
                    "num_key_value_heads": self.num_kv_heads,
                },
                "eos_token_id": config.eos_token_id,
                "pad_token_id": config.pad_token_id if hasattr(config, "pad_token_id") and config.pad_token_id is not None else config.eos_token_id,
                "type": self.model_type[ : self.model_type.find("For")].lower(),
                "vocab_size": self.vocab_size,
            },
            "search": {
                "diversity_penalty": config.diversity_penalty if hasattr(config, "diversity_penalty") else 0.0,
                "do_sample": config.do_sample if hasattr(config, "do_sample") else False,
                "early_stopping": True,
                "length_penalty": config.length_penalty if hasattr(config, "length_penalty") else 1.0,
                "max_length": self.context_length,
                "min_length": 0,
                "no_repeat_ngram_size": config.no_repeat_ngram_size if hasattr(config, "no_repeat_ngram_size") else 0,
                "num_beams": config.num_beams if hasattr(config, "num_beams") else 1,
                "num_return_sequences": config.num_return_sequences if hasattr(config, "num_return_sequences") else 1,
                "past_present_share_buffer": self.past_present_share_buffer,
                "repetition_penalty": config.repetition_penalty if hasattr(config, "repetition_penalty") else 1.0,
                "temperature": config.temperature if hasattr(config, "temperature") else 1.0,
                "top_k": 1,
                "top_p": config.top_p if hasattr(config, "top_p") else 1.0,
            },
        }

        if self.ep != "cpu":
            ep_options = { self.ep : self.ep_attrs[self.ep] }
            genai_config["model"]["decoder"]["session_options"]["provider_options"].append(ep_options)

        print(f"Saving GenAI config in {out_dir}")
        with open(os.path.join(out_dir,"genai_config.json"), "w") as f:
            json.dump(genai_config, f, indent=4)

    def save_processing(self, model_name_or_path, extra_kwargs, out_dir):
        tokenizer = AutoTokenizer.from_pretrained(model_name_or_path, **extra_kwargs)
        print(f"Saving processing files in {out_dir} for GenAI")
        tokenizer.save_pretrained(out_dir)

    def save_model(self, out_dir):
        print(f"Saving ONNX model in {out_dir}")
        gc.collect()

        # Create ONNX model
        model = helper.make_model(
            opset_imports=[self.clear_field(helper.make_operatorsetid('', 14), 'domain'), helper.make_operatorsetid('com.microsoft', 1)],
            ir_version=7,
            producer_name="onnxruntime-genai",
            producer_version="0.0.0",
            graph=self.make_graph(
                name="main_graph",
                inputs=self.inputs,
                outputs=self.outputs,
                initializer=self.initializers,
                value_info=self.value_infos,
                nodes=self.nodes,
            )
        )

        # Load external data into ONNX model
        external_data_helper.load_external_data_for_model(model, self.cache_dir)

        # Delete external data files on disk before re-saving
        for path in os.listdir(self.cache_dir):
            if path.endswith(".bin"):
                os.remove(os.path.join(self.cache_dir, path))

        # Delete temporary cache dir if empty
        if len(os.listdir(self.cache_dir)) == 0:
            os.rmdir(self.cache_dir)

        # Quantize ONNX model to desired precision
        # TODO: Replace by quantizing the MatMuls as they are created
        if self.onnx_dtype == "int4":
            model = self.to_int4(model)

        # Save ONNX model with only one external data file and delete any existing duplicate copies
        out_path = os.path.join(out_dir, self.filename)
        data_path = os.path.join(out_dir, os.path.basename(out_path) + ".data")
        if os.path.exists(out_path):
            print(f"Overwriting {out_path}")
            os.remove(out_path)
        if os.path.exists(data_path):
            print(f"Overwriting {data_path}")
            os.remove(data_path)

        save_model(
            model,
            out_path,
            save_as_external_data=True,
            all_tensors_to_one_file=True,
            location=os.path.basename(data_path),
            size_threshold=0,
            convert_attribute=False,
        )

    def to_int4(self, model):
        quant = MatMul4BitsQuantizer(
            model=model,
            block_size=self.quant_attrs["int4"]["block_size"],
            is_symmetric=True,
            accuracy_level=self.quant_attrs["int4"]["accuracy_level"],
            nodes_to_exclude=[],
        )
        quant.process()
        return quant.model.model

    def clear_field(self, proto, field):
        proto.ClearField(field)
        return proto

    def order_repeated_field(self, repeated_proto, key_name, order):
        order = list(order)
        repeated_proto.sort(key=lambda x: order.index(getattr(x, key_name)))

    def make_external_tensor(self, np_data, name, **kwargs):
        tensor = numpy_helper.from_array(np_data)
        tensor.name = name

        filename = f"{name}.bin"
        external_data_helper.set_external_data(tensor, location=filename)
        with open(os.path.join(self.cache_dir, filename), "wb") as f:
            f.write(tensor.raw_data)
        tensor.ClearField("raw_data")
        tensor.data_location = TensorProto.EXTERNAL

        self.initializers.append(tensor)

    def make_node(self, op_type, inputs, outputs, name=None, doc_string=None, domain=None, **kwargs):
        # Save any constants as nodes
        for input_name in inputs:
            if input_name.startswith("/model/constants") and input_name not in self.constants:
                self.make_constant(input_name)

        node = helper.make_node(op_type, inputs, outputs, name, doc_string, domain, **kwargs)
        if doc_string == '':
            node.doc_string = ''
        self.order_repeated_field(node.attribute, 'name', kwargs.keys())
        self.nodes.append(node)

    def make_value_info(self, name, dtype, shape):
        value_info = helper.make_tensor_value_info(name, dtype, shape=shape)
        self.value_infos.append(value_info)

    def make_graph(self, *args, doc_string=None, **kwargs):
        graph = helper.make_graph(*args, doc_string=doc_string, **kwargs)
        if doc_string == '':
            graph.doc_string = ''
        return graph

    def make_inputs_and_outputs(self):
        # Add model-specific inputs to list of model inputs
        inputs = []
        for name in self.input_names:
            dtype = self.input_types[name]
            shape = self.input_shapes[name]
            inputs.append(helper.make_tensor_value_info(name, dtype, shape=shape))

        # Add model-specific outputs to list of model outputs
        outputs = []
        for name in self.output_names:
            dtype = self.output_types[name]
            shape = self.output_shapes[name]
            outputs.append(helper.make_tensor_value_info(name, dtype, shape=shape))

        # Add KV cache to inputs and outputs
        for i in range(self.num_layers):
            # Add KV cache to inputs
            key_name = f"past_key_values.{i}.key"
            inputs.append(helper.make_tensor_value_info(key_name, self.input_types["past_key_values.key"], shape=self.input_shapes["past_key_values.key"]))
            value_name = f"past_key_values.{i}.value"
            inputs.append(helper.make_tensor_value_info(value_name, self.input_types["past_key_values.value"], shape=self.input_shapes["past_key_values.value"]))

            # Add KV cache to outputs
            key_name = f"present.{i}.key"
            outputs.append(helper.make_tensor_value_info(key_name, self.output_types["present.key"], shape=self.output_shapes["present.key"]))
            value_name = f"present.{i}.value"
            outputs.append(helper.make_tensor_value_info(value_name, self.output_types["present.value"], shape=self.output_shapes["present.value"]))

        self.inputs = inputs
        self.outputs = outputs

    def make_constant(self, name):
        # Make constant ops for 0, 1, 2, 3, etc.
        # Format of name is "/model/constants/{dtype}/{shape}/{num}"
        path = name.split("/")
        onnx_dtype, dims, num = eval(path[-3]), path[-2], eval(path[-1])
        np_dtype = self.to_numpy_dtype[onnx_dtype]
        value = numpy_helper.from_array(np.array(num if dims == "0D" else list(num) if type(num) == tuple else [num], dtype=np_dtype), name=name.replace("constants", "numpy_helper"))

        node_name = name.replace("constants", "constant_nodes")
        self.make_node("Constant", inputs=[], outputs=[name], name=node_name, value=value)
        self.make_value_info(name, onnx_dtype, shape=[])
        self.constants.add(name)

    def make_gather(self, name, inputs, axis):
        output = f"{name}/output_0"
        self.make_node("Gather", inputs=inputs, outputs=[output], name=name, axis=axis)
        self.make_value_info(output, TensorProto.INT64, shape=[])

    def make_reshape(self, name, inputs, dtype, shape):
        output = f"{name}/output_0"
        self.make_node("Reshape", inputs=inputs, outputs=[output], name=name)
        self.make_value_info(output, dtype, shape=shape)

    def make_shape(self, name, root_input, shape):
        output = f"{name}/output_0"
        self.make_node("Shape", inputs=[root_input], outputs=[output], name=name)
        self.make_value_info(output, TensorProto.INT64, shape=shape)

    def make_constant_of_shape(self, name, root_input, value, dtype, shape):
        output = f"{name}/output_0"
        self.make_node("ConstantOfShape", inputs=[root_input], outputs=[output], name=name, value=value)
        self.make_value_info(output, dtype, shape=shape)

    def make_unsqueeze(self, name, inputs, dtype, shape):
        output = f"{name}/output_0"
        self.make_node("Unsqueeze", inputs=inputs, outputs=[output], name=name)
        self.make_value_info(output, dtype, shape=shape)

    def make_squeeze(self, name, inputs):
        output = f"{name}/output_0"
        self.make_node("Squeeze", inputs=inputs, outputs=[output], name=name)
        self.make_value_info(output, TensorProto.INT64, shape=[])

    def make_concat(self, name, inputs, dtype, shape, axis=0):
        output = f"{name}/output_0"
        self.make_node("Concat", inputs=inputs, outputs=[output], name=name, axis=axis)
        self.make_value_info(output, dtype, shape=shape)

    def make_equal(self, name, inputs, shape):
        output = f"{name}/output_0"
        self.make_node("Equal", inputs=inputs, outputs=[output], name=name)
        self.make_value_info(output, TensorProto.BOOL, shape=shape)

    def make_where(self, name, inputs, dtype, shape):
        output = f"{name}/output_0"
        self.make_node("Where", inputs=inputs, outputs=[output], name=name)
        self.make_value_info(output, dtype, shape=shape)

    def make_expand(self, name, inputs, dtype, shape):
        output = f"{name}/output_0"
        self.make_node("Expand", inputs=inputs, outputs=[output], name=name)
        self.make_value_info(output, dtype, shape=shape)

    def make_reduce_sum(self, name, inputs, dtype, shape):
        output = f"{name}/output_0"
        self.make_node("ReduceSum", inputs=inputs, outputs=[output], name=name)
        self.make_value_info(output, dtype, shape=shape)

    def make_cast(self, name, root_input, dtype, shape):
        output = f"{name}/output_0"
        self.make_node("Cast", inputs=[root_input], outputs=[output], name=name, to=dtype)
        self.make_value_info(output, dtype, shape=shape)

    def make_add(self, name, inputs, dtype, shape):
        output = f"{name}/output_0"
        self.make_node("Add", inputs=inputs, outputs=[output], name=name)
        self.make_value_info(output, dtype, shape=shape)

    def make_sub(self, name, inputs, dtype, shape):
        output = f"{name}/output_0"
        self.make_node("Sub", inputs=inputs, outputs=[output], name=name)
        self.make_value_info(output, dtype, shape=shape)

    def make_less(self, name, inputs):
        output = f"{name}/output_0"
        self.make_node("Less", inputs=inputs, outputs=[output], name=name)
        self.make_value_info(output, TensorProto.BOOL, shape=None)

    def make_range(self, name, inputs):
        output = f"{name}/output_0"
        self.make_node("Range", inputs=inputs, outputs=[output], name=name)
        self.make_value_info(output, TensorProto.INT64, shape=["unk"])

    def make_slice(self, name, inputs):
        output = f"{name}/output_0"
        self.make_node("Slice", inputs=inputs, outputs=[output], name=name)
        self.make_value_info(output, TensorProto.INT64, shape=[1])

    def make_sigmoid(self, name, root_input, dtype, shape):
        output = f"{name}/output_0"
        self.make_node("Sigmoid", inputs=[root_input], outputs=[output], name=name)
        self.make_value_info(output, dtype, shape=shape)

    def make_mul(self, name, inputs, dtype, shape):
        output = f"{name}/output_0"
        self.make_node("Mul", inputs=inputs, outputs=[output], name=name)
        self.make_value_info(output, dtype, shape=shape)

    def make_transpose(self, name, root_input, dtype, shape, perm):
        output = f"{name}/output_0"
        self.make_node("Transpose", inputs=[root_input], outputs=[output], perm=perm)
        self.make_value_info(output, dtype, shape=shape)

    def make_matmul(self, matmul, name, root_input, **kwargs):
        self.make_matmul_fp16_or_fp32(matmul, name, root_input, **kwargs)

        # TODO: add other dtypes
        # if self.onnx_dtype in {"fp16", "fp32"}:
        #     self.make_matmul_fp16_or_fp32(matmul, name, root_input, **kwargs)
        # elif self.onnx_dtype == "int8":
        #     pass
        # elif self.onnx_dtype == "int4":
        #     int4_name = f"{name}NBits"
        #     self.make_matmul_int4(matmul, int4_name, root_input, **kwargs)

    def make_matmul_fp16_or_fp32(self, matmul, name, root_input, **kwargs):
        weight = name[1:].replace("/", ".") + ".weight"
        self.make_external_tensor(matmul.transpose().astype(self.to_numpy_dtype[self.io_dtype]), weight)

        last_dim = matmul.shape[0]
        output = "logits" if kwargs.get("logits", False) else f"{name}/output_0"
        self.make_node("MatMul", inputs=[root_input, weight], outputs=[output], name=name)
        self.make_value_info(output, self.io_dtype, shape=['batch_size', 'sequence_length', last_dim])

    # TODO: quantize weights, then save new MatMul numpy weights for onnx model
    # def make_matmul_int4(self, matmul, name, root_input, **kwargs):
    #     weight = name[1:].replace("/", ".") + ".weight"
    #     scales = name[1:].replace("/", ".") + ".scales"

    #     output = "logits" if kwargs.get("logits", False) else f"{name}/output_0"
    #     self.make_node("MatMulNBits", inputs=[root_input, weight, scales], outputs=[output], name=name)
    #     self.make_value_info(output, self.io_dtype, shape=['batch_size', 'sequence_length', self.hidden_size])

    def make_packed_matmul(self, q_matmul, k_matmul, v_matmul, name, root_input, **kwargs):
        # N = num_heads * head_size, H = hidden_size
        # Combine 3 Matmuls of shape NxH into 1 packed MatMul of shape 3NxH
        # Note: Packed MatMul is of shape 3NxH instead of Hx3N because `make_matmul` will apply a transpose before saving
        N, H = q_matmul.shape
        matmul = np.stack((q_matmul.transpose(), k_matmul.transpose(), v_matmul.transpose()), axis=1).reshape(H, 3*N).transpose()
        self.make_matmul(matmul, name, root_input, **kwargs)

    def make_add_bias(self, add, name, root_input, **kwargs):
        bias = name[1:].replace("/", ".") + ".bias"
        self.make_external_tensor(add.astype(self.to_numpy_dtype[self.io_dtype]), bias)

        add_bias_inputs = [root_input, bias]
        shape = ['batch_size', 'sequence_length', add.shape[0]]

        if "logits" in kwargs:
            output = "logits"
            self.make_node("Add", inputs=add_bias_inputs, outputs=[output], name=name)
            self.make_value_info(output, dtype=self.io_dtype, shape=shape)
        else:
            self.make_add(name, add_bias_inputs, dtype=self.io_dtype, shape=shape)

    def make_packed_add(self, q_add, k_add, v_add, name, root_input, **kwargs):
        # Combine 3 Adds of shape H into 1 packed Add of shape 3H
        add = np.stack((q_add, k_add, v_add), axis=0).flatten()
        self.make_add_bias(add, name, root_input, **kwargs)

    def make_embedding(self, embedding):
        weight = "model.embed_tokens.weight"
        self.make_external_tensor(embedding.astype(self.to_numpy_dtype[self.io_dtype]), weight)

        basename = "/model/embed_tokens"
        gather_name = f"{basename}/Gather"
        gather_output = f"{gather_name}/output_0"
        self.make_node('Gather', inputs=[weight, 'input_ids'], outputs=[gather_output], name=gather_name)
        self.make_value_info(gather_output, self.io_dtype, shape=['batch_size', 'sequence_length', self.hidden_size])

        if self.embed_attrs["normalize"]:
            # Normalize the embeddings
            norm_name = f"{basename}/Mul"
            norm_inputs = [gather_output, f"/model/constants/{self.to_str_dtype[self.io_dtype]}/0D/{np.round(np.sqrt(self.hidden_size), decimals=2)}"]
            norm_output = f"{norm_name}/output_0"
            self.make_node('Mul', inputs=norm_inputs, outputs=[norm_output], name=norm_name)
            self.make_value_info(norm_output, self.io_dtype, shape=['batch_size', 'sequence_length', self.hidden_size])

            layernorm_attrs_value = norm_output
        else:
            layernorm_attrs_value = gather_output

        self.layernorm_attrs["root_input"] = layernorm_attrs_value
        self.layernorm_attrs["skip_input"] = layernorm_attrs_value

    def make_layernorm(self, layer_id, layernorm, skip, simple, location):
        root_input = self.layernorm_attrs["root_input"]
        skip_input = self.layernorm_attrs["skip_input"]

        weight = f"model.layers.{layer_id}.{location}_layernorm.weight"
        self.make_external_tensor(layernorm.weight.detach().numpy().astype(self.to_numpy_dtype[self.io_dtype]) + self.layernorm_attrs["add_offset"], weight)
        bias = f"model.layers.{layer_id}.{location}_layernorm.bias"
        if not simple:
            self.make_external_tensor(layernorm.bias.detach().numpy().astype(self.to_numpy_dtype[self.io_dtype]), bias)

        inputs = [root_input, skip_input, weight] if skip else [root_input, weight]
        if not simple:
            inputs.append(bias)

        name = f"/model/layers.{layer_id}/{location}_layernorm/{'Skip' if skip else ''}LayerNorm"
        op_type = f"{'Skip' if skip else ''}{'Simplified' if simple else ''}LayerNormalization"
        kwargs = {"epsilon": 9.999999747378752e-06}
        if not skip:
            kwargs.update({"axis": -1, "stash_type": 1})

        output_0 = f"/model/layers.{layer_id}/{location}_layernorm/output_0"
        output_3 = f"/model/layers.{layer_id}/{location}_layernorm/output_3"
        if self.layernorm_attrs["last_layernorm"] and self.exclude_lm_head:
            output_0 = "hidden_states"
        outputs = [output_0, "", "", output_3] if skip and not self.layernorm_attrs["last_layernorm"] else [output_0]

        self.make_node(op_type, inputs=inputs, outputs=outputs, name=name, domain=("com.microsoft" if skip else None), **kwargs)
        self.make_value_info(output_0, self.io_dtype, shape=['batch_size', 'sequence_length', self.hidden_size])
        if skip and not self.layernorm_attrs["last_layernorm"]:
            self.make_value_info(output_3, self.io_dtype, shape=['batch_size', 'sequence_length', self.hidden_size])

        # Update LayerNorm attributes
        self.layernorm_attrs["output_0"] = output_0
        if skip and not self.layernorm_attrs["last_layernorm"]:
            self.layernorm_attrs["output_3"] = output_3

            # Assign output 3 of current SkipLayerNorm as root input to next SkipLayerNorm
            self.layernorm_attrs["root_input"] = output_3

        return output_0

    def make_rotary_embedding_caches(self, rotemb):
        cos_cache_name, sin_cache_name = "cos_cache", "sin_cache"

        if self.rotemb_attrs["create_rotary_embedding_caches"]:
            if not hasattr(rotemb, "cos_cached"):
                # Create cos/sin caches if not already created
                dim = int(self.rotemb_attrs["partial_rotary_factor"] * self.head_size)
                inv_freq = 1.0 / (self.rotemb_attrs["theta"] ** (torch.arange(0, dim, 2, dtype=torch.int64).float() / dim))
                t = torch.arange(self.context_length, dtype=torch.int64).type_as(inv_freq)
                freqs = torch.outer(t, inv_freq)
                emb = torch.cat((freqs, freqs), dim=-1)
                cos_cache, sin_cache = emb.cos(), emb.sin()
            else:
                cos_cache, sin_cache = rotemb.cos_cached, rotemb.sin_cached

            # Reshape cos/sin cache from (M, H) to (M, H/2)
            hidden_dim = cos_cache.shape[-1]
            cos_cache = cos_cache.squeeze()[:, : (hidden_dim // 2)].detach().numpy()
            self.make_external_tensor(cos_cache.astype(self.to_numpy_dtype[self.io_dtype]), cos_cache_name)
            sin_cache = sin_cache.squeeze()[:, : (hidden_dim // 2)].detach().numpy()
            self.make_external_tensor(sin_cache.astype(self.to_numpy_dtype[self.io_dtype]), sin_cache_name)

            self.rotemb_attrs["create_rotary_embedding_caches"] = False

        return cos_cache_name, sin_cache_name

    def make_rotary_embedding(self, rotemb, name, root_input, **kwargs):
        cos_cache_name, sin_cache_name = self.make_rotary_embedding_caches(rotemb)

        inputs = [root_input, kwargs.pop("position_ids"), cos_cache_name, sin_cache_name]
        output = f"{name}/output_0"
        self.make_node("RotaryEmbedding", inputs=inputs, outputs=[output], name=name, domain="com.microsoft", interleaved=self.rotemb_attrs["interleaved"], **kwargs)
        self.make_value_info(output, self.io_dtype, shape=['batch_size', 'sequence_length', self.head_size * (self.num_kv_heads if "k_rotary" in name else self.num_attn_heads)])

    # TODO: This function and any corresponding changes to support it are temporary until ORT supports GQA for CPU
    def make_repeat_kv(self, layer_id, root_input, past_kv, present_kv, **kwargs):
        # Make subgraph that repeats tensor of shape (batch_size, sequence_length, num_kv_heads, head_size)
        # to shape (batch_size, sequence_length, num_attn_heads, head_size) in an interleaved pattern
        # and updates the KV caches
        #
        #           root_input
        #                |
        #             Reshape
        #                |
        #            Transpose
        #                |
        #                |   past_kv
        #                |  /
        #             Concat
        #                |  \
        #                |   present_kv
        #                |
        #        +-------+---------+
        #        |                 |
        #        |               Shape
        #        |                 |
        #        |     +-----------+-----------+-----------+
        #        |     |           |           |           |
        #        |   Gather     Gather      Gather      Gather
        #        |   (idx=0)    (idx=1)     (idx=2)     (idx=3)
        #        |     |           |           |           |
        #        | Unsqueeze   Unsqueeze   Unsqueeze   Unsqueeze
        #        |     |           |           |           |
        #        |     +-----------+-----------+-----------+
        #        |                 |
        #        |                 +-----------------------+
        #        |                 |                       |
        #        |                 |                      Mul
        #        |                 |                       |
        #        |              Concat                   Concat
        #        |               (5D)                     (4D)
        #        |                 |                       |
        #        |              Reshape                    |
        #        |             /   |   \                   |
        #        |            /    |    \                  |
        #        |           /     |     \                /
        #        |          /      |      \              /
        #        |         /       |       \            /
        #        |        /      Shape      \          /
        #        |       /         |         \        /
        #        |      |   ConstantOfShape   \      /
        #        |       \         |       \   \    /
        #        |        \        |       Mul  |  /
        #        |         \       |        |  /  /
        #        |          \      |      Equal  /
        #        |           \     |       /    /
        #         \           \    |      /    /
        #          \           \   |     /    /
        #           \           \  |    /    /
        #            \           \ |   /    /
        #         Unsqueeze       Where    /
        #             \           /       /
        #              \         /       /
        #               \       /       /
        #                \     /       /
        #                 Expand      /
        #                    |       /
        #                    |      /
        #                    |     /
        #                    |    /
        #                    |   /
        #                 Reshape
        #                    |
        #                Transpose
        #                    |
        #                 Reshape
        basename = f"/model/layers.{layer_id}/attn/{'k_proj' if past_kv.endswith('key') else 'v_proj'}/repeat_kv"

        # Make the initial subgraph
        #
        #                                                       +------> Gather --> Unsqueeze -----+
        #                                                       |                                  |
        #                                         past_kv       +------> Gather --> Unsqueeze -----+---> Mul --> Concat (4D)
        #                                            |          |                                  |
        # root_input --> Reshape --> Transpose --> Concat --> Shape ---> Gather --> Unsqueeze -----+---> Concat (5D)
        #                                            |          |                                  |
        #                                        present_kv     +------> Gather --> Unsqueeze -----+
        reshape_1_name = f"{basename}/Reshape_1"
        reshape_1_inputs = [root_input, f"/model/constants/TensorProto.INT64/1D/0, 0, {self.num_kv_heads}, -1"]
        self.make_reshape(reshape_1_name, reshape_1_inputs, dtype=self.io_dtype, shape=['batch_size', 'sequence_length', self.num_kv_heads, self.head_size])
        transpose_1_name = f"{basename}/Transpose_1"
        transpose_1_input = f"{reshape_1_name}/output_0"
        self.make_transpose(transpose_1_name, transpose_1_input, dtype=self.io_dtype, shape=['batch_size', self.num_kv_heads, 'sequence_length', self.head_size], perm=[0,2,1,3])
        concat_1_name = f"{basename}/Concat_1"
        concat_1_inputs = [past_kv, f"{transpose_1_name}/output_0"]
        self.make_node("Concat", inputs=concat_1_inputs, outputs=[present_kv], name=concat_1_name, axis=2)

        shape_1_name = f"{basename}/Shape_1"
        self.make_shape(shape_1_name, present_kv, shape=[4])
        gather_1_name = f"{basename}/Gather_1"
        gather_1_inputs = [f"{shape_1_name}/output_0", "/model/constants/TensorProto.INT64/0D/0"]
        self.make_gather(gather_1_name, gather_1_inputs, axis=0)
        unsqueeze_1_name = f"{basename}/Unsqueeze_1"
        unsqueeze_1_inputs = [f"{gather_1_name}/output_0", "/model/constants/TensorProto.INT64/1D/0"]
        self.make_unsqueeze(unsqueeze_1_name, unsqueeze_1_inputs, dtype=TensorProto.INT64, shape=[1])
        gather_2_name = f"{basename}/Gather_2"
        gather_2_inputs = [f"{shape_1_name}/output_0", "/model/constants/TensorProto.INT64/0D/1"]
        self.make_gather(gather_2_name, gather_2_inputs, axis=0)
        unsqueeze_2_name = f"{basename}/Unsqueeze_2"
        unsqueeze_2_inputs = [f"{gather_2_name}/output_0", "/model/constants/TensorProto.INT64/1D/0"]
        self.make_unsqueeze(unsqueeze_2_name, unsqueeze_2_inputs, dtype=TensorProto.INT64, shape=[1])
        gather_3_name = f"{basename}/Gather_3"
        gather_3_inputs = [f"{shape_1_name}/output_0", "/model/constants/TensorProto.INT64/0D/2"]
        self.make_gather(gather_3_name, gather_3_inputs, axis=0)
        unsqueeze_3_name = f"{basename}/Unsqueeze_3"
        unsqueeze_3_inputs = [f"{gather_3_name}/output_0", "/model/constants/TensorProto.INT64/1D/0"]
        self.make_unsqueeze(unsqueeze_3_name, unsqueeze_3_inputs, dtype=TensorProto.INT64, shape=[1])
        gather_4_name = f"{basename}/Gather_4"
        gather_4_inputs = [f"{shape_1_name}/output_0", "/model/constants/TensorProto.INT64/0D/3"]
        self.make_gather(gather_4_name, gather_4_inputs, axis=0)
        unsqueeze_4_name = f"{basename}/Unsqueeze_4"
        unsqueeze_4_inputs = [f"{gather_4_name}/output_0", "/model/constants/TensorProto.INT64/1D/0"]
        self.make_unsqueeze(unsqueeze_4_name, unsqueeze_4_inputs, dtype=TensorProto.INT64, shape=[1])
        concat_2_name = f"{basename}/Concat_2"
        concat_2_inputs = [f"{unsqueeze_1_name}/output_0", f"{unsqueeze_2_name}/output_0", f"/model/constants/TensorProto.INT64/1D/{self.num_attn_heads // self.num_kv_heads}", f"{unsqueeze_3_name}/output_0", f"{unsqueeze_4_name}/output_0"]
        self.make_concat(concat_2_name, concat_2_inputs, dtype=TensorProto.INT64, shape=[5], axis=0)

        mul_1_name = f"{basename}/Mul_1"
        mul_1_inputs = [f"{unsqueeze_2_name}/output_0", f"/model/constants/TensorProto.INT64/0D/{self.num_attn_heads // self.num_kv_heads}"]
        self.make_mul(mul_1_name, mul_1_inputs, dtype=TensorProto.INT64, shape=None)
        concat_3_name = f"{basename}/Concat_3"
        concat_3_inputs = [f"{unsqueeze_1_name}/output_0", f"{mul_1_name}/output_0", f"{unsqueeze_3_name}/output_0", f"{unsqueeze_4_name}/output_0"]
        self.make_concat(concat_3_name, concat_3_inputs, dtype=TensorProto.INT64, shape=[4], axis=0)

        # Make the subgraph that follows the initial subgraph
        #
        #                               Mul ---> Equal
        #                              /              \
        # Reshape --> Shape --> ConstantOfShape --> Where
        #    |                                        |
        #    +----------------------------------------+
        reshape_2_name = f"{basename}/Reshape_2"
        reshape_2_inputs = [f"{concat_2_name}/output_0", "/model/constants/TensorProto.INT64/1D/-1"]
        self.make_reshape(reshape_2_name, reshape_2_inputs, dtype=TensorProto.INT64, shape=None)
        shape_2_name = f"{basename}/Shape_2"
        self.make_shape(shape_2_name, f"{reshape_2_name}/output_0", shape=[1])
        constant_shape_name = f"{basename}/ConstantOfShape"
        constant_shape_value = numpy_helper.from_array(np.array([1], dtype="int64"))
        self.make_constant_of_shape(constant_shape_name, f"{shape_2_name}/output_0", value=constant_shape_value, dtype=TensorProto.INT64, shape=[5])
        mul_2_name = f"{basename}/Mul"
        mul_2_inputs = [f"{constant_shape_name}/output_0", "/model/constants/TensorProto.INT64/0D/-1"]
        self.make_mul(mul_2_name, mul_2_inputs, dtype=TensorProto.INT64, shape=[5])
        equal_name = f"{basename}/Equal"
        equal_inputs = [f"{reshape_2_name}/output_0", f"{mul_2_name}/output_0"]
        self.make_equal(equal_name, equal_inputs, shape=[5])
        where_name = f"{basename}/Where"
        where_inputs = [f"{equal_name}/output_0", f"{constant_shape_name}/output_0", f"{reshape_2_name}/output_0"]
        self.make_where(where_name, where_inputs, dtype=TensorProto.INT64, shape=[5])

        # Make the final nodes
        #
        # Where (from above)  Concat (from above)
        #                   \           \
        # Unsqueeze --> Expand --> Reshape --> Transpose --> Reshape
        unsqueeze_5_name = f"{basename}/Unsqueeze_5"
        unsqueeze_5_inputs = [present_kv, "/model/constants/TensorProto.INT64/1D/2"]
        self.make_unsqueeze(unsqueeze_5_name, unsqueeze_5_inputs, dtype=self.io_dtype, shape=['batch_size', self.num_kv_heads, 1, 'sequence_length', self.head_size])
        expand_name = f"{basename}/Expand"
        expand_inputs = [f"{unsqueeze_5_name}/output_0", f"{where_name}/output_0"]
        self.make_expand(expand_name, expand_inputs, dtype=self.io_dtype, shape=['batch_size', self.num_kv_heads, self.num_attn_heads // self.num_kv_heads, 'sequence_length', self.head_size])
        reshape_3_name = f"{basename}/Reshape_3"
        reshape_3_inputs = [f"{expand_name}/output_0", f"{concat_3_name}/output_0"]
        self.make_reshape(reshape_3_name, reshape_3_inputs, dtype=self.io_dtype, shape=['batch_size', self.num_attn_heads, 'sequence_length', self.head_size])
        transpose_2_name = f"{basename}/Transpose_2"
        transpose_2_input = f"{reshape_3_name}/output_0"
        self.make_transpose(transpose_2_name, transpose_2_input, dtype=self.io_dtype, shape=['batch_size', 'sequence_length', self.num_attn_heads, self.head_size], perm=[0,2,1,3])
        reshape_4_name = f"{basename}/Reshape_4"
        reshape_4_inputs = [f"{transpose_2_name}/output_0", f"/model/constants/TensorProto.INT64/1D/0, 0, {self.num_attn_heads * self.head_size}"]
        self.make_reshape(reshape_4_name, reshape_4_inputs, dtype=self.io_dtype, shape=['batch_size', 'sequence_length', self.num_attn_heads * self.head_size])

        input_to_attention = f"{reshape_4_name}/output_0"
        return input_to_attention

    def make_attention_op(self, name, **kwargs):
        op_type = self.attention_attrs["op_type"]

        if op_type == "MultiHeadAttention":
            self.make_multi_head_attention(name, add_qk=f"{self.mask_attrs['mask_name']}/output_0", **kwargs)
        elif op_type == "GroupQueryAttention":
            seqlens_k_name = f"{self.mask_attrs['seqlens_k']}/output_0"
            total_seq_len_name = f"{self.mask_attrs['total_seq_len']}/output_0"
            self.make_group_query_attention(name, seqlens_k=seqlens_k_name, total_seq_len=total_seq_len_name, **kwargs)
        else:
            raise NotImplementedError(f"The {op_type} op is not currently supported.")

    def make_multi_head_attention(self, name, **kwargs):
        inputs = [
            kwargs["q_path"], kwargs["k_path"], kwargs["v_path"], kwargs.get("bias", ""),
            kwargs.get("attn_mask", ""), kwargs.get("add_qk", ""),
            kwargs.get("past_k", ""), kwargs.get("past_v", ""),
        ]
        output = f"{name}/output_0"
        outputs = [output, kwargs.get("present_k", ""), kwargs.get("present_v", "")]
        self.make_node("MultiHeadAttention", inputs=inputs, outputs=outputs, name=name, domain="com.microsoft", num_heads=self.num_attn_heads)
        self.make_value_info(output, self.io_dtype, shape=['batch_size', 'sequence_length', self.head_size * self.num_attn_heads])

    def make_group_query_attention(self, name, **kwargs):
        inputs = [
            kwargs["q_path"], kwargs["k_path"], kwargs["v_path"],
            kwargs.get("past_k", ""), kwargs.get("past_v", ""),
            kwargs.get("seqlens_k", ""), kwargs.get("total_seq_len", ""),
            kwargs.get("cos_cache", ""), kwargs.get("sin_cache", ""),
        ]
        output = f"{name}/output_0"
        outputs = [output, kwargs.get("present_k", ""), kwargs.get("present_v", "")]
        self.make_node(
            "GroupQueryAttention", inputs=inputs, outputs=outputs, name=name, domain="com.microsoft",
            num_heads=self.num_attn_heads, kv_num_heads=self.num_kv_heads, local_window_size=self.window_size,
            do_rotary=self.attention_attrs["use_rotemb_in_attn"], rotary_interleaved=self.rotemb_attrs["interleaved"],
        )
        self.make_value_info(output, self.io_dtype, shape=['batch_size', 'sequence_length', self.head_size * self.num_attn_heads])

    def make_attention(self, layer_id, attention, root_input, **kwargs):
        # Make nodes for the Attention subgraph
        #
        # MultiHeadAttention example:
        #
        #               root_input
        #              /     |     \
        #       Q_MatMul  K_MatMul  V_MatMul  4D causal mask  past_key  past_value
        #           |        |         |            |            |           |
        #         Q_Add    K_Add     V_Add          +------------+-----------+
        #           |        |         |                         |
        #       Q_Rotary  K_Rotary     |                         |
        #           \        |        /                          |
        #            MultiHeadAttention--------------------------+
        #                    |
        #                O_MatMul
        #                    |
        #                  O_Add
        #
        # GroupQueryAttention example:
        #
        #               root_input
        #              /     |     \
        #       Q_MatMul  K_MatMul  V_MatMul  seqlens_k  total_seq_len  past_key  past_value
        #           |        |         |          |            |           |          |
        #         Q_Add    K_Add     V_Add        +------------+-----------+----------+
        #           |        |         |                       |
        #       Q_Rotary  K_Rotary     |                       |
        #           \        |        /                        |
        #            GroupQueryAttention-----------------------+
        #                    |
        #                O_MatMul
        #                    |
        #                  O_Add

        q_input_to_attention = ""
        k_input_to_attention = ""
        v_input_to_attention = ""

        # Make MatMul nodes
        if self.attention_attrs["use_packed_matmul"]:
            # Combine 3 MatMuls into 1 packed MatMul
            qkv_matmul_name = f"/model/layers.{layer_id}/attn/qkv_proj/MatMul"
            self.make_packed_matmul(attention.q_proj.weight.detach().numpy(), attention.k_proj.weight.detach().numpy(), attention.v_proj.weight.detach().numpy(), qkv_matmul_name, root_input)
            q_input_to_attention = f"{qkv_matmul_name}/output_0"
        else:
            q_matmul_name = f"/model/layers.{layer_id}/attn/q_proj/MatMul"
            self.make_matmul(attention.q_proj.weight.detach().numpy(), q_matmul_name, root_input)
            q_input_to_attention = f"{q_matmul_name}/output_0"
            k_matmul_name = f"/model/layers.{layer_id}/attn/k_proj/MatMul"
            self.make_matmul(attention.k_proj.weight.detach().numpy(), k_matmul_name, root_input)
            k_input_to_attention = f"{k_matmul_name}/output_0"
            v_matmul_name = f"/model/layers.{layer_id}/attn/v_proj/MatMul"
            self.make_matmul(attention.v_proj.weight.detach().numpy(), v_matmul_name, root_input)
            v_input_to_attention = f"{v_matmul_name}/output_0"

        # Make Add nodes (if bias exists)
        q_bias_exists = attention.q_proj.bias is not None
        k_bias_exists = attention.k_proj.bias is not None
        v_bias_exists = attention.v_proj.bias is not None
        all_bias_exists = q_bias_exists and k_bias_exists and v_bias_exists

        if all_bias_exists and self.attention_attrs["use_packed_matmul"]:
            # Combine 3 Adds into 1 packed Add
            qkv_add_name = f"/model/layers.{layer_id}/attn/qkv_proj/Add"
            self.make_packed_add(attention.q_proj.bias.detach().numpy(), attention.k_proj.bias.detach().numpy(), attention.v_proj.bias.detach().numpy(), qkv_add_name, root_input=q_input_to_attention)
            q_input_to_attention = f"{qkv_add_name}/output_0"
        else:
            if q_bias_exists:
                q_add_name = f"/model/layers.{layer_id}/attn/q_proj/Add"
                self.make_add_bias(attention.q_proj.bias.detach().numpy(), q_add_name, root_input=q_input_to_attention)
                q_input_to_attention = f"{q_add_name}/output_0"
            if k_bias_exists:
                k_add_name = f"/model/layers.{layer_id}/attn/k_proj/Add"
                self.make_add_bias(attention.k_proj.bias.detach().numpy(), k_add_name, root_input=k_input_to_attention)
                k_input_to_attention = f"{k_add_name}/output_0"
            if v_bias_exists:
                v_add_name = f"/model/layers.{layer_id}/attn/v_proj/Add"
                self.make_add_bias(attention.v_proj.bias.detach().numpy(), v_add_name, root_input=v_input_to_attention)
                v_input_to_attention = f"{v_add_name}/output_0"

        # Make RotaryEmbedding nodes
        cos_cache_name, sin_cache_name = "", ""
        if self.attention_attrs["use_rotemb_in_attn"]:
            cos_cache_name, sin_cache_name = self.make_rotary_embedding_caches(attention.rotary_emb)
        else:
            q_rotary_name = f"/model/layers.{layer_id}/attn/q_rotary/RotaryEmbedding"
            self.make_rotary_embedding(attention.rotary_emb, q_rotary_name, root_input=q_input_to_attention, position_ids=kwargs.get("position_ids", "position_ids"))
            q_input_to_attention = f"{q_rotary_name}/output_0"
            k_rotary_name = f"/model/layers.{layer_id}/attn/k_rotary/RotaryEmbedding"
            self.make_rotary_embedding(attention.rotary_emb, k_rotary_name, root_input=k_input_to_attention, position_ids=kwargs.get("position_ids", "position_ids"))
            k_input_to_attention = f"{k_rotary_name}/output_0"

        # Make repeat KV nodes (TODO: remove once ORT supports GQA for CPU)
        past_k = f"past_key_values.{layer_id}.key"
        past_v = f"past_key_values.{layer_id}.value"
        present_k = f"present.{layer_id}.key"
        present_v = f"present.{layer_id}.value"
        if self.num_attn_heads != self.num_kv_heads and self.attention_attrs["op_type"] == "MultiHeadAttention":
            k_input_to_attention = self.make_repeat_kv(layer_id, root_input=k_input_to_attention, past_kv=past_k, present_kv=present_k)
            v_input_to_attention = self.make_repeat_kv(layer_id, root_input=v_input_to_attention, past_kv=past_v, present_kv=present_v)
            past_k, past_v, present_k, present_v = "", "", "", ""

        # Make attention node (e.g. MultiHeadAttention, GroupQueryAttention, etc.)
        attn_name = f"/model/layers.{layer_id}/attn/{self.attention_attrs['op_type']}"
        self.make_attention_op(
            attn_name, q_path=q_input_to_attention, k_path=k_input_to_attention, v_path=v_input_to_attention,
            past_k=past_k, past_v=past_v, present_k=present_k, present_v=present_v,
            cos_cache=cos_cache_name, sin_cache=sin_cache_name, **kwargs,
        )

        # Make MatMul node (output projection weight node)
        o_proj = 'o_proj' if hasattr(attention, 'o_proj') else 'dense'
        o_matmul_name = f"/model/layers.{layer_id}/attn/o_proj/MatMul"
        o_weight = eval(f"attention.{o_proj}.weight.detach().numpy()")
        self.make_matmul(o_weight, o_matmul_name, f"{attn_name}/output_0")

        # Make Add node (output projection bias node if bias exists)
        o_bias_exists = eval(f"attention.{o_proj}.bias") is not None
        if o_bias_exists:
            o_add_name = f"/model/layers.{layer_id}/attn/o_proj/Add"
            o_bias = eval(f"attention.{o_proj}.bias.detach().numpy()")
            self.make_add_bias(o_bias, o_add_name, root_input=f"{o_matmul_name}/output_0")

        # Assign output 0 of previous output node as skip input to next SkipLayerNorm
        self.layernorm_attrs["skip_input"] = f"{o_matmul_name if not o_bias_exists else o_add_name}/output_0"

    def make_mlp(self, layer_id, mlp, root_input):
        if self.mlp_attrs["use_proj"]:
            self.make_mlp_proj(layer_id, mlp, root_input)
        elif self.mlp_attrs["use_fc"]:
            self.make_mlp_fc(layer_id, mlp, root_input)
        else:
            raise NotImplementedError(f"The MLP layer type is not set.")

    def make_mlp_proj(self, layer_id, mlp, root_input):
        # Make nodes for the MLP subgraph
        #
        #           root_input
        #          /          \
        #   UpProjMatMul    GateProjMatMul
        #          \          |
        #           \     ActFunc
        #            \   /
        #             Mul
        #              |
        #        DownProjMatMul

        # Make MatMul nodes
        gate_name = f"/model/layers.{layer_id}/mlp/gate_proj/MatMul"
        self.make_matmul(mlp.gate_proj.weight.detach().numpy(), gate_name, root_input)
        up_name = f"/model/layers.{layer_id}/mlp/up_proj/MatMul"
        self.make_matmul(mlp.up_proj.weight.detach().numpy(), up_name, root_input)

        # Make activation node(s)
        act_fn_name = self.make_activation(layer_id, root_input=f"{gate_name}/output_0")

        # Make Mul node after activation
        mul_name = f"/model/layers.{layer_id}/mlp/Mul"
        mul_inputs = [f"{act_fn_name}/output_0", f"{up_name}/output_0"]
        self.make_mul(mul_name, mul_inputs, dtype=self.io_dtype, shape=["batch_size", "sequence_length", self.intermediate_size])

        # Make output MatMul node
        down_name = f"/model/layers.{layer_id}/mlp/down_proj/MatMul"
        self.make_matmul(mlp.down_proj.weight.detach().numpy(), down_name, f"{mul_name}/output_0")

        # Assign output 0 of previous MatMul as skip input to next SkipLayerNorm
        self.layernorm_attrs["skip_input"] = f"{down_name}/output_0"

    def make_mlp_fc(self, layer_id, mlp, root_input):
        # Make nodes for the MLP subgraph
        #
        #          root_input
        #              |
        #          FC1_MatMul
        #              |
        #           FC1_Add
        #              |
        #           ActFunc
        #              |
        #          FC2_MatMul
        #              |
        #           FC2_Add

        # Make first layer of fully connected nodes (FC1)
        fc1_matmul_name = f"/model/layers.{layer_id}/mlp/fc1/MatMul"
        self.make_matmul(mlp.fc1.weight.detach().numpy(), fc1_matmul_name, root_input)
        fc1_add_name = f"/model/layers.{layer_id}/mlp/fc1/Add"
        self.make_add_bias(mlp.fc1.bias.detach().numpy(), fc1_add_name, root_input=f"{fc1_matmul_name}/output_0")

        # Make activation function
        act_fn_name = self.make_activation(layer_id, root_input=f"{fc1_add_name}/output_0")

        # Make second layer of fully connected nodes (FC2)
        fc2_matmul_name = f"/model/layers.{layer_id}/mlp/fc2/MatMul"
        self.make_matmul(mlp.fc2.weight.detach().numpy(), fc2_matmul_name, root_input=f"{act_fn_name}/output_0")
        fc2_add_name = f"/model/layers.{layer_id}/mlp/fc2/Add"
        self.make_add_bias(mlp.fc2.bias.detach().numpy(), fc2_add_name, root_input=f"{fc2_matmul_name}/output_0")

        # Assign output 0 of MLP layer as output of last layer
        self.mlp_attrs["output_0"] = f"{fc2_add_name}/output_0"

    def make_activation_with_mul(self, layer_id, root_input, activation, domain):
        # Make nodes for this activation subgraph
        #
        #       root_input (GateProjMatMul)
        #         /  |
        #   ActFunc  |
        #          \ |
        #           Mul
        act_name = f"/model/layers.{layer_id}/mlp/act_fn/{activation}"
        act_output = f"{act_name}/output_0"
        self.make_node(activation, inputs=[root_input], outputs=[act_output], name=act_name, domain=domain)
        self.make_value_info(act_output, dtype=self.io_dtype, shape=["batch_size", "sequence_length", self.intermediate_size])

        mul_act_name = f"/model/layers.{layer_id}/mlp/act_fn/Mul"
        mul_act_inputs = [root_input, act_output]
        self.make_mul(mul_act_name, mul_act_inputs, dtype=self.io_dtype, shape=["batch_size", "sequence_length", self.intermediate_size])

        return mul_act_name

    def make_gelu(self, layer_id, root_input, activation):
        # Make nodes for this activation subgraph
        #
        #       root_input (Add)
        #           |
        #        GeluAct
        gelu_name = f"/model/layers.{layer_id}/mlp/act_fn/{activation}"
        output = f"{gelu_name}/output_0"
        self.make_node(activation, inputs=[root_input], outputs=[output], name=gelu_name, domain="com.microsoft")
        self.make_value_info(output, self.io_dtype, shape=['batch_size', 'sequence_length', self.intermediate_size])

        return gelu_name

    def make_activation(self, layer_id, root_input):
        if self.activation in {"silu", "swish"}:
            output_name = self.make_activation_with_mul(layer_id, root_input, activation="Sigmoid", domain=None)
        elif self.activation in {"gelu_new", "gelu_fast"}:
            output_name = self.make_gelu(layer_id, root_input, activation="FastGelu")
        elif self.activation in {"gelu"}:
            output_name = self.make_gelu(layer_id, root_input, activation="Gelu")
        else:
            raise NotImplementedError(f"The {self.activation} activation function is not currently supported.")
        return output_name

    def make_lm_head(self, lm_head):
        bias_exists = lm_head.bias is not None
        matmul_name = "/lm_head/MatMul"
        root_input = self.layernorm_attrs["output_0"]
        self.make_matmul(lm_head.weight.detach().numpy(), matmul_name, root_input, logits=not bias_exists)

        if bias_exists:
            add_name = "/lm_head/Add"
            self.make_add_bias(lm_head.bias.detach().numpy(), add_name, root_input=f"{matmul_name}/output_0", logits=True)

    def make_layer(self, layer_id, layer):
        # Each LLM decoder layer is typically defined as:
        # input_layernorm --> attention --> MLP --> output_layernorm
        self.make_layernorm(layer_id, layer.input_layernorm, skip=not self.layernorm_attrs["first_layernorm"], simple=self.layernorm_attrs["simple"], location="input")
        self.make_attention(layer_id, layer.self_attn, self.layernorm_attrs["output_0"])
        self.make_layernorm(layer_id, layer.post_attention_layernorm, skip=True, simple=self.layernorm_attrs["simple"], location="post_attention")
        self.make_mlp(layer_id, layer.mlp, self.layernorm_attrs["output_0"])

        self.layernorm_attrs["first_layernorm"] = False
        if layer_id == self.num_layers - 1:
            # Norm after last decoder layer of model (last layer --> norm)
            self.layernorm_attrs["last_layernorm"] = True

    def make_model(self, input_path):
        # Make inputs and outputs to ONNX model
        self.make_inputs_and_outputs()

        # Make pre-processing nodes
        self.make_preprocessing_nodes()

        # Load weights of original model
        if input_path.endswith(".gguf"):
            # Load GGUF model
            from gguf_model import GGUFModel
            model = GGUFModel.from_pretrained(self.model_type, input_path, self.head_size, self.hidden_size, self.intermediate_size, self.num_attn_heads, self.num_kv_heads, self.vocab_size)
            self.layernorm_attrs["add_offset"] = 0  # add offset already done for GGUF models
        else:
            # Load PyTorch model
            extra_kwargs = {"trust_remote_code": True} if os.path.exists(self.model_name_or_path) else {"num_hidden_layers": self.num_layers} if "num_hidden_layers" in self.extra_options else {"cache_dir": self.cache_dir, "use_auth_token": True}
            model = AutoModelForCausalLM.from_pretrained(self.model_name_or_path, **extra_kwargs)

        # Loop through model and map each module to ONNX/ORT ops
        self.layer_id = 0
        for module in model.modules():
            if isinstance(module, torch.nn.Embedding) or (hasattr(model, "embedding") and module == model.embedding):
                # Checks (Hugging Face logic) or (GGUF logic)
                if not self.exclude_embeds:
                    # Embedding layer
                    print("Reading embedding layer")
                    self.make_embedding(module.weight.detach().numpy())
                else:
                    # Exclude embedding layer from model
                    self.layernorm_attrs["root_input"] = "inputs_embeds"
                    self.layernorm_attrs["skip_input"] = "inputs_embeds"

            elif module.__class__.__name__.endswith("DecoderLayer"):
                # Each decoder layer of model
                print(f"Reading decoder layer {self.layer_id}")
                self.make_layer(self.layer_id, module)
                self.layer_id += 1

            elif self.layer_id == self.num_layers and self.has_final_norm(module, model):
                # SkipLayerNorm after last decoder layer (MatMul --> SkipLayerNorm)
                print("Reading final norm")
                self.make_layernorm(self.layer_id, module, skip=True, simple=self.layernorm_attrs["simple"], location="final_norm")

            elif (isinstance(module, torch.nn.Linear) and module.out_features == self.vocab_size) or (hasattr(model, "lm_head") and module == model.lm_head):
                # Checks (Hugging Face logic) or (GGUF logic)
                if not self.exclude_lm_head:
                    # Language modeling head (SkipLayerNorm --> logits)
                    print("Reading LM head")
                    self.make_lm_head(module)

        del model

    def has_final_norm(self, module, model):
        # Hugging Face names
        hf_norm = hasattr(model, "model") and hasattr(model.model, "norm") and module == model.model.norm
        hf_final_layernorm = hasattr(model, "model") and hasattr(model.model, "final_layernorm") and module == model.model.final_layernorm
        # GGUF names
        gguf_final_norm = hasattr(model, "final_norm") and module == model.final_norm
        return hf_norm or hf_final_layernorm or gguf_final_norm

    def make_preprocessing_nodes(self):
        self.make_attention_mask_reformatting()
        # TODO: add make_position_ids_reformatting() here

    def make_attention_mask_reformatting(self):
        if self.ep_attrs["cuda"]["enable_cuda_graph"] == "1":
            # ORT does not allow nodes to be placed on mulitple execution providers
            # with cuda graph enabled. We've only verified it works with GQA and with
            # past_present_share_buffer enabled(so the total_seq_len in GQA is hardcoded
            # to a fixed value by logic).
            # For other models, we need to check if it works and update the logic here.
            # This assertion is temporary.
            assert self.past_present_share_buffer

        if self.attention_attrs["op_type"] == "GroupQueryAttention":
            self.make_attention_mask_reformatting_for_gqa()
        elif self.attention_attrs["op_type"] == "MultiHeadAttention":
            # Make attention mask reformatting nodes
            #
            #           2D attention mask
            #                   |
            #    attention mask reformatting subgraph
            #                   |
            #         4D causal attention mask
            self.make_attention_mask_reformatting_2d_to_4d()

    def make_attention_mask_reformatting_2d_to_4d(self):
        # Make nodes for the attention mask subgraphs that reformat the
        # 2D attention mask (B, S) to 4D causal attention mask (B, N, S, T)
        #
        #             input_ids       past_key_values.0.key
        #            /         \               |
        #         Shape       Shape          Shape
        #          |            |              |
        #        Gather       Gather         Gather
        #       (idx=0)       (idx=1)        (idx=2)
        #          |            |    |\      /
        #          |            |    | \    /
        #          |            |    |   Add                                      attention_mask--------+
        #          |            |    |    |                                       /           \         |
        #      Unsqueeze   Unsqueeze | Unsqueeze                                Shape       Shape       |
        #              \        |    |  /                                         |           |         |
        #               \       |    +-/--------+----------+----------+         Gather      Gather    Unsqueeze
        #                \      |     /         |          |          |        (idx=0)     (idx=1)      |
        #                 \     |    /          |          |          |           |           |         |
        #                  \    |   /       Unsqueeze  Unsqueeze  Unsqueeze   Unsqueeze   Unsqueeze   Unsqueeze
        #                   \   |  /                \ /                    \      |      /              |
        #                    Concat               Concat                    \     |     /               |
        #                   /   |   \                |                       \    |    /                |
        #                  /    |    \               |                        \   |   /                 |
        #                 /     |     \        ConstantOfShape                  Concat                  |
        #                /      |      \           /   \      \                /  |   \                 |
        #               /     Shape     \      Shape   Shape   |              /   |    \                |
        #              /        |        \       |       |     |             /    |     \               |
        #             /         |         \    Slice   Slice   |            /     |      \              |
        #             \   ConstantOfShape  |     |       |     |           /    Shape     \             |
        #              \        |     |    |  Squeeze  Squeeze |          /       |        \            |
        #               \      Mul    |    |     |       |     |         /        |         \           |
        #                \      |     |    | Unsqueeze  Range  |         \  ConstantOfShape  \         /
        #                 \     |     |    |     |       |  |  |          \       |      |    |       /
        #                  \    |     |    |   Concat  Add  |  |           \     Mul     |    |      /
        #                   \   |     |    |     |    /     |  |            \     |      |    |     /
        #                     Equal   |   /    Reshape      |  |             \    |      |    |    /
        #                          \  |  /       |          |  |              \   |      |    |   /
        #                           Where      Less---------+  |               \  |      |    |  /
        #                             |          |             |                 Equal   |   /  /
        #                             |        Where-----------+                      \  |  /  /
        #                             |          |                                     Where  /
        #                             |      Unsqueeze                                   |   /
        #                             |          |                                    Expand
        #                             |      Unsqueeze                                   |
        #                              \    /                                          Cast
        #                              Expand                                            |
        #                                 |                                             Sub
        #                                 |                                            / |
        #                                 |                                           / Cast
        #                                 |                                           |  |
        #                                 |                                           Where
        #                                 |                                             |
        #                                 +----------------------+----------------------+
        #                                                        |
        #                                                       Add
        #                                                        |
        #                                                      Concat

        basename = "/model/attn_mask_reformat"
        input_ids_basename = f"{basename}/input_ids_subgraph"
        past_key_basename = f"{basename}/past_key_subgraph"
        attn_mask_basename = f"{basename}/attn_mask_subgraph"

        # Make past_key_values.0.key subgraph
        past_key_gather_name = self.make_past_key_subgraph(past_key_basename)

        # Make common attention mask subgraphs, one each for input_ids and attention_mask
        shared_unsqueeze_name, end_expand_name = self.make_input_ids_subgraph(input_ids_basename, past_key_gather_name)
        end_where_name = self.make_attention_mask_subgraph(attn_mask_basename, shared_unsqueeze_name)

        end_add_name = f"{basename}/Add"
        end_add_inputs = [f"{end_where_name}/output_0", f"{end_expand_name}/output_0"]
        end_add_shape = ["batch_size", 1, "source_sequence_length", "target_sequence_length"]
        self.make_add(end_add_name, end_add_inputs, dtype=self.io_dtype, shape=end_add_shape) # Shape of mask is now (B, 1, S, T)

        # TODO: replace Concat with Expand for performance gains
        concat_name = f"{basename}/Concat"
        concat_inputs = [f"{end_add_name}/output_0" for _ in range(self.num_attn_heads)]
        concat_shape = ["batch_size", self.num_attn_heads, "source_sequence_length", "target_sequence_length"]
        self.make_concat(concat_name, concat_inputs, dtype=self.io_dtype, shape=concat_shape, axis=1) # Shape of mask is now (B, N, S, T)

        self.mask_attrs["mask_name"] = concat_name

    def make_past_key_subgraph(self, basename):
        shape_name = f"{basename}/Shape"
        self.make_shape(shape_name, "past_key_values.0.key", shape=[4])
        gather_name = f"{basename}/Gather"
        gather_inputs = [f"{shape_name}/output_0", "/model/constants/TensorProto.INT64/0D/2"]
        self.make_gather(gather_name, gather_inputs, axis=0)
        return gather_name

    def make_input_ids_subgraph(self, basename, past_key_gather_name):
        # Make shared nodes between past_key_values.0.key (Gather with idx=2) and input_ids (Gather with idx=1) subgraphs
        #
        #       Gather          Gather
        #       (idx=1)         (idx=2)
        #              \       /
        #               \     /
        #                \   /
        #                 Add
        #                  |
        #              Unsqueeze
        shared_add_name = f"{basename}/Add_1"
        shared_add_inputs = [f"{basename}/Gather_2/output_0", f"{past_key_gather_name}/output_0"]
        self.make_add(shared_add_name, shared_add_inputs, dtype=TensorProto.INT64, shape=[])
        unsqueeze_3_name = f"{basename}/Unsqueeze_3"  # shared unsqueeze for input_ids and past_key_values.0.key
        unsqueeze_3_inputs = [f"{shared_add_name}/output_0", "/model/constants/TensorProto.INT64/1D/0"]
        self.make_unsqueeze(unsqueeze_3_name, unsqueeze_3_inputs, dtype=TensorProto.INT64, shape=[1])

        # Make the additional subgraph for input_ids
        #
        #       Unsqueeze (unsqueeze_4)                   Shape --> Slice --> Squeeze --> Unsqueeze --> Concat
        #      /          \                              /                                                    \
        # Gather (idx=1)   --> Concat --> ConstantOfShape                                                      Reshape --> Less --> Where --> Unsqueeze --> Unsqueeze --> Expand
        #      \          /                              \                                                     |
        #       Unsqueeze (unsqueeze_5)                   Shape --> Slice --> Squeeze --> Range --> Add -------+
        unsqueeze_inputs = [f"{basename}/Gather_2/output_0", "/model/constants/TensorProto.INT64/1D/0"]
        unsqueeze_4_name = f"{basename}/Unsqueeze_4"
        self.make_unsqueeze(unsqueeze_4_name, unsqueeze_inputs, dtype=TensorProto.INT64, shape=[1])
        unsqueeze_5_name = f"{basename}/Unsqueeze_5"
        self.make_unsqueeze(unsqueeze_5_name, unsqueeze_inputs, dtype=TensorProto.INT64, shape=[1])
        unsqueeze_6_name = f"{basename}/Unsqueeze_6"  # shared unsqueeze for input_ids and attention_mask
        self.make_unsqueeze(unsqueeze_6_name, unsqueeze_inputs, dtype=TensorProto.INT64, shape=[1])
        concat_2_name = f"{basename}/Concat_2"
        concat_inputs = [f"{unsqueeze_4_name}/output_0", f"{unsqueeze_5_name}/output_0"]
        self.make_concat(concat_2_name, concat_inputs, dtype=TensorProto.INT64, shape=[2], axis=0)
        constant_shape_name = f"{basename}/ConstantOfShape_2"
        constant_shape_numpy_dtype = self.to_numpy_dtype[self.io_dtype]
        constant_shape_value = numpy_helper.from_array(np.array([np.finfo(constant_shape_numpy_dtype).min], dtype=constant_shape_numpy_dtype))
        self.make_constant_of_shape(constant_shape_name, f"{concat_2_name}/output_0", value=constant_shape_value, dtype=self.io_dtype, shape=['unk', 'unk'])

        # Top path
        shape_4_name = f"{basename}/Shape_4"
        self.make_shape(shape_4_name, f"{constant_shape_name}/output_0", shape=[2])
        slice_1_name = f"{basename}/Slice_1"
        slice_1_inputs = [f"{shape_4_name}/output_0", "/model/constants/TensorProto.INT64/1D/-1", f"/model/constants/TensorProto.INT64/1D/{np.iinfo(np.int64).max}", "/model/constants/TensorProto.INT64/1D/0"]
        self.make_slice(slice_1_name, slice_1_inputs)
        squeeze_1_name = f"{basename}/Squeeze_1"
        squeeze_1_inputs = [f"{slice_1_name}/output_0", "/model/constants/TensorProto.INT64/1D/0"]
        self.make_squeeze(squeeze_1_name, squeeze_1_inputs)
        unsqueeze_7_name = f"{basename}/output_0"
        unsqueeze_7_inputs = [f"{squeeze_1_name}/output_0", "/model/constants/TensorProto.INT64/1D/0"]
        self.make_unsqueeze(unsqueeze_7_name, unsqueeze_7_inputs, dtype=TensorProto.INT64, shape=[1])
        concat_3_name = f"{basename}/Concat_3"
        concat_3_inputs = [f"{unsqueeze_7_name}/output_0", "/model/constants/TensorProto.INT64/1D/1"]
        self.make_concat(concat_3_name, concat_3_inputs, dtype=TensorProto.INT64, shape=[2], axis=0)

        # Bottom path
        shape_5_name = f"{basename}/Shape_5"
        self.make_shape(shape_5_name, f"{constant_shape_name}/output_0", shape=[2])
        slice_2_name = f"{basename}/Slice_2"
        slice_2_inputs = [f"{shape_5_name}/output_0", "/model/constants/TensorProto.INT64/1D/-1", f"/model/constants/TensorProto.INT64/1D/{np.iinfo(np.int64).max}", "/model/constants/TensorProto.INT64/1D/0"]
        self.make_slice(slice_2_name, slice_2_inputs)
        squeeze_2_name = f"{basename}/Squeeze_2"
        squeeze_2_inputs = [f"{slice_2_name}/output_0", "/model/constants/TensorProto.INT64/1D/0"]
        self.make_squeeze(squeeze_2_name, squeeze_2_inputs)
        range_name = f"{basename}/Range"
        range_inputs = ["/model/constants/TensorProto.INT64/0D/0", f"{squeeze_2_name}/output_0", "/model/constants/TensorProto.INT64/0D/1"]
        self.make_range(range_name, range_inputs)
        add_2_name = f"{basename}/Add_2"
        add_inputs = [f"{range_name}/output_0", "/model/constants/TensorProto.INT64/0D/1"]
        self.make_add(add_2_name, add_inputs, dtype=TensorProto.INT64, shape=["unk"])

        # Merged path
        reshape_name = f"{basename}/Reshape"
        reshape_inputs = [f"{add_2_name}/output_0", f"{concat_3_name}/output_0"]
        self.make_reshape(reshape_name, reshape_inputs, dtype=TensorProto.INT64, shape=None)
        less_name = f"{basename}/Less"
        less_inputs = [f"{range_name}/output_0", f"{reshape_name}/output_0"]
        self.make_less(less_name, less_inputs)
        where_2_name = f"{basename}/Where_2"
        where_2_inputs = [f"{less_name}/output_0", f"/model/constants/{self.to_str_dtype[self.io_dtype]}/0D/0", f"{constant_shape_name}/output_0"]
        self.make_where(where_2_name, where_2_inputs, dtype=self.io_dtype, shape=None)
        unsqueeze_8_name = f"{basename}/Unsqueeze_8"
        unsqueeze_8_inputs = [f"{where_2_name}/output_0", "/model/constants/TensorProto.INT64/1D/0"]
        self.make_unsqueeze(unsqueeze_8_name, unsqueeze_8_inputs, dtype=self.io_dtype, shape=None)
        unsqueeze_9_name = f"{basename}/Unsqueeze_9"
        unsqueeze_9_inputs = [f"{unsqueeze_8_name}/output_0", "/model/constants/TensorProto.INT64/1D/1"]
        self.make_unsqueeze(unsqueeze_9_name, unsqueeze_9_inputs, dtype=self.io_dtype, shape=None)

        expand_name = self.make_common_mask_reformat_subgraph(basename, root_input="input_ids" if not self.exclude_embeds else "inputs_embeds", unsqueeze_for_concat=unsqueeze_3_name, unsqueeze_for_expand=unsqueeze_9_name, input_ids_subgraph=True)
        return unsqueeze_6_name, expand_name

    def make_attention_mask_subgraph(self, basename, unsqueeze_for_concat):
        # Make the additional subgraph to join Expand:
        # attention_mask --> Unsqueeze --> Unsqueeze --> Expand
        attention_mask_shape = self.input_shapes["attention_mask"]

        unsqueeze_3_name = f"{basename}/Unsqueeze_3"
        unsqueeze_3_inputs = ["attention_mask", "/model/constants/TensorProto.INT64/1D/1"]
        attention_mask_shape.insert(1, 1) # ['batch_size', 'total_sequence_length'] --> ['batch_size', 1, 'total_sequence_length']
        self.make_unsqueeze(unsqueeze_3_name, unsqueeze_3_inputs, dtype=TensorProto.INT64, shape=attention_mask_shape)
        unsqueeze_4_name = f"{basename}/Unsqueeze_4"
        unsqueeze_4_inputs = [f"{unsqueeze_3_name}/output_0", "/model/constants/TensorProto.INT64/1D/2"]
        attention_mask_shape.insert(1, 1) # ['batch_size', 1, 'total_sequence_length'] --> ['batch_size', 1, 1, 'total_sequence_length']
        self.make_unsqueeze(unsqueeze_4_name, unsqueeze_4_inputs, dtype=TensorProto.INT64, shape=attention_mask_shape)

        # Make the main subgraph
        expand_name = self.make_common_mask_reformat_subgraph(basename, root_input="attention_mask", unsqueeze_for_concat=unsqueeze_for_concat, unsqueeze_for_expand=unsqueeze_4_name)

        # Make the additional subgraph after Expand:
        #                      +-----------------+
        #                      |                 |
        # Expand --> Cast --> Sub --> Cast --> Where
        cast_1_name = f"{basename}/Cast_1"
        self.make_cast(cast_1_name, f"{expand_name}/output_0", dtype=self.io_dtype, shape=["unk", "unk", "unk", "unk"])
        sub_name = f"{basename}/Sub"
        sub_inputs = [f"/model/constants/{self.to_str_dtype[self.io_dtype]}/0D/1", f"{cast_1_name}/output_0"]
        self.make_sub(sub_name, sub_inputs, dtype=self.io_dtype, shape=["unk", "unk", "unk", "unk"])
        cast_2_name = f"{basename}/Cast_2"
        self.make_cast(cast_2_name, f"{sub_name}/output_0", dtype=TensorProto.BOOL, shape=["unk", "unk", "unk", "unk"])
        where_2_name = f"{basename}/Where_2"
        where_2_inputs = [f"{cast_2_name}/output_0", f"/model/constants/{self.to_str_dtype[self.io_dtype]}/0D/{np.finfo(self.to_numpy_dtype[self.io_dtype]).min}", f"{sub_name}/output_0"]
        self.make_where(where_2_name, where_2_inputs, dtype=self.io_dtype, shape=["unk", "unk", "unk", "unk"])

        return where_2_name

    def make_common_mask_reformat_subgraph(self, basename, root_input, unsqueeze_for_concat, unsqueeze_for_expand, input_ids_subgraph=False):
        #             root_input
        #            /         \
        #         Shape       Shape
        #          |            |
        #        Gather       Gather
        #       (idx=0)       (idx=1)
        #          |            |
        #      Unsqueeze   Unsqueeze   Unsqueeze (unsqueeze_for_concat)
        #              \        |       /
        #               \       |      /
        #                \      |     /
        #                 \     |    /
        #                  \    |   /
        #                   \   |  /
        #                    Concat
        #                   /   |   \
        #                  /    |    \
        #                 /     |     \
        #                /      |      \
        #               /     Shape     \
        #              /        |        \
        #             /         |         \
        #             \   ConstantOfShape  |
        #              \        |     |    |
        #               \      Mul    |    |
        #                \      |     |    |
        #                 \     |     |    |
        #                  \    |     |    |
        #                   \   |     |    |
        #                     Equal   |   /
        #                          \  |  /
        #                           Where
        #                             |   Unsqueeze (unsqueeze_for_expand)
        #                              \    /
        #                              Expand

        shape_1_name = f"{basename}/Shape_1"
        self.make_shape(shape_1_name, root_input, shape=[3] if self.exclude_embeds and input_ids_subgraph else [2])
        shape_2_name = f"{basename}/Shape_2"
        self.make_shape(shape_2_name, root_input, shape=[3] if self.exclude_embeds and input_ids_subgraph else [2])
        gather_1_name = f"{basename}/Gather_1"
        gather_1_inputs = [f"{shape_1_name}/output_0", "/model/constants/TensorProto.INT64/0D/0"]
        self.make_gather(gather_1_name, gather_1_inputs, axis=0)
        gather_2_name = f"{basename}/Gather_2"
        gather_2_inputs = [f"{shape_2_name}/output_0", "/model/constants/TensorProto.INT64/0D/1"]
        self.make_gather(gather_2_name, gather_2_inputs, axis=0)
        unsqueeze_1_name = f"{basename}/Unsqueeze_1"
        unsqueeze_1_inputs = [f"{gather_1_name}/output_0", "/model/constants/TensorProto.INT64/1D/0"]
        self.make_unsqueeze(unsqueeze_1_name, unsqueeze_1_inputs, dtype=TensorProto.INT64, shape=[1])
        unsqueeze_2_name = f"{basename}/Unsqueeze_2"
        unsqueeze_2_inputs = [f"{gather_2_name}/output_0", "/model/constants/TensorProto.INT64/1D/0"]
        self.make_unsqueeze(unsqueeze_2_name, unsqueeze_2_inputs, dtype=TensorProto.INT64, shape=[1])

        concat_name = f"{basename}/Concat" if not input_ids_subgraph else f"{basename}/Concat_1"
        concat_first_two_inputs = [f"{unsqueeze_1_name}/output_0", "/model/constants/TensorProto.INT64/1D/1"]
        concat_last_two_inputs = [f"{unsqueeze_for_concat}/output_0", f"{unsqueeze_2_name}/output_0"] if not input_ids_subgraph else [f"{unsqueeze_2_name}/output_0", f"{unsqueeze_for_concat}/output_0"]
        concat_inputs = concat_first_two_inputs + concat_last_two_inputs
        self.make_concat(concat_name, concat_inputs, dtype=TensorProto.INT64, shape=[4], axis=0)
        shape_3_name = f"{basename}/Shape_3"
        self.make_shape(shape_3_name, f"{concat_name}/output_0", shape=[1])
        constant_shape_name = f"{basename}/ConstantOfShape" if not input_ids_subgraph else f"{basename}/ConstantOfShape_1"
        constant_shape_value = numpy_helper.from_array(np.array([1], dtype="int64"))
        self.make_constant_of_shape(constant_shape_name, f"{shape_3_name}/output_0", value=constant_shape_value, dtype=TensorProto.INT64, shape=["unk"])
        mul_name = f"{basename}/Mul"
        mul_inputs = [f"{constant_shape_name}/output_0", "/model/constants/TensorProto.INT64/0D/-1"]
        self.make_mul(mul_name, mul_inputs, dtype=TensorProto.INT64, shape=["unk"])
        equal_name = f"{basename}/Equal"
        equal_inputs = [f"{concat_name}/output_0", f"{mul_name}/output_0"]
        self.make_equal(equal_name, equal_inputs, shape=[4])

        where_name = f"{basename}/Where_1"
        where_inputs = [f"{equal_name}/output_0", f"{constant_shape_name}/output_0", f"{concat_name}/output_0"]
        self.make_where(where_name, where_inputs, dtype=TensorProto.INT64, shape=[4])
        expand_name = f"{basename}/Expand"
        expand_inputs = [f"{unsqueeze_for_expand}/output_0", f"{where_name}/output_0"]
        expand_dtype = self.io_dtype if input_ids_subgraph else TensorProto.INT64
        expand_shape = None if input_ids_subgraph else ["unk", "unk", "unk", "unk"]
        self.make_expand(expand_name, expand_inputs, dtype=expand_dtype, shape=expand_shape)

        return expand_name


    def make_attention_mask_reformatting_for_gqa(self):
        # Make nodes for the attention mask subgraph that calculates
        # attributes about the 2D attention mask to use in GroupQueryAttention
        #
        #                attention_mask
        #               /              \
        #          ReduceSum          Shape
        #              |                |
        #             Sub             Gather
        #              |                |
        #        Cast to int32    Cast to int32
        #              |                |
        #          seqlens_k      total_seq_len
        #            (1D)             (int)
        basename = "/model/attn_mask_reformat"
        attn_mask_basename = f"{basename}/attn_mask_subgraph"

        # Left path
        reduce_sum_name = f"{attn_mask_basename}/ReduceSum"
        reduce_sum_inputs = ["attention_mask", "/model/constants/TensorProto.INT64/1D/1"]
        self.make_reduce_sum(reduce_sum_name, reduce_sum_inputs, dtype=TensorProto.INT64, shape=["batch_size", 1])
        sub_name = f"{attn_mask_basename}/Sub"
        sub_inputs = [f"{reduce_sum_name}/output_0", "/model/constants/TensorProto.INT64/1D/1"]
        self.make_sub(sub_name, sub_inputs, dtype=TensorProto.INT64, shape=["batch_size", 1])
        cast_1_name = f"{attn_mask_basename}/Cast_1"
        self.make_cast(cast_1_name, f"{sub_name}/output_0", dtype=TensorProto.INT32, shape=["batch_size", 1])

        # Right path
        shape_name = f"{attn_mask_basename}/Shape"
        self.make_shape(shape_name, "attention_mask", shape=[2])
        gather_name = f"{attn_mask_basename}/Gather"
        gather_inputs = [f"{shape_name}/output_0", "/model/constants/TensorProto.INT64/0D/1"]
        self.make_gather(gather_name, gather_inputs, axis=0)
        cast_2_name = f"{attn_mask_basename}/Cast_2"
        self.make_cast(cast_2_name, f"{gather_name}/output_0", dtype=TensorProto.INT32, shape=None)

        self.mask_attrs["seqlens_k"] = cast_1_name
        self.mask_attrs["total_seq_len"] = cast_2_name

    def make_position_ids_reformatting(self):
        # Make nodes for the position ids reformatting subgraph
        #
        #          input_ids   position_ids
        #              |            |
        #            Shape          |
        #              |            |
        #            Gather         |
        #              |            |
        #          Unsqueeze        |
        #              |            |
        #            Concat         |
        #                  \       /
        #                   Reshape
        #                      |
        #      position_ids input for RotaryEmbedding

        basename = "/model/pos_ids_reformat"
        shape_name = f"{basename}/Shape"
        self.make_shape(shape_name, "input_ids", shape=[2])
        gather_name = f"{basename}/Gather"
        gather_inputs = [f"{shape_name}/output_0", "/model/constants/TensorProto.INT64/0D/1"]
        self.make_gather(gather_name, gather_inputs, axis=0)
        unsqueeze_name = f"{basename}/Unsqueeze"
        unsqueeze_inputs = [f"{gather_name}/output_0", "/model/constants/TensorProto.INT64/1D/0"]
        self.make_unsqueeze(unsqueeze_name, unsqueeze_inputs, dtype=TensorProto.INT64, shape=[1])
        concat_name = f"{basename}/Concat"
        concat_inputs = ["/model/constants/TensorProto.INT64/1D/-1", f"{unsqueeze_name}/output_0"]
        self.make_concat(concat_name, concat_inputs, dtype=TensorProto.INT64, shape=[2], axis=0)
        reshape_name = f"{basename}/Reshape"
        reshape_inputs = ["position_ids", f"{concat_name}/output_0"]
        self.make_reshape(reshape_name, reshape_inputs, dtype=TensorProto.INT64, shape=None)

        return reshape_name


class LlamaModel(Model):
    def __init__(self, config, io_dtype, onnx_dtype, ep, cache_dir, extra_options):
        super().__init__(config, io_dtype, onnx_dtype, ep, cache_dir, extra_options)


class MistralModel(Model):
    def __init__(self, config, io_dtype, onnx_dtype, ep, cache_dir, extra_options):
        super().__init__(config, io_dtype, onnx_dtype, ep, cache_dir, extra_options)
        self.position_ids_name = f"{self.make_position_ids_reformatting()}/output_0" if not self.attention_attrs["use_rotemb_in_attn"] else "position_ids"

    def make_attention(self, layer_id, attention, root_input, **kwargs):
        super().make_attention(layer_id, attention, root_input, position_ids=self.position_ids_name, **kwargs)


class PhiModel(Model):
    def __init__(self, config, io_dtype, onnx_dtype, ep, cache_dir, extra_options):
        super().__init__(config, io_dtype, onnx_dtype, ep, cache_dir, extra_options)
        # self.input_shapes["position_ids"] = [1]  # Note: This is optional and only needed if you want position_ids to be an int instead of a 2D tensor
        self.layernorm_attrs["simple"] = False
        self.rotemb_attrs["num_heads"] = self.num_attn_heads
        self.rotemb_attrs["rotary_embedding_dim"] = int(self.head_size * self.rotemb_attrs["partial_rotary_factor"])
        self.mlp_attrs["use_proj"], self.mlp_attrs["use_fc"] = False, True

    def make_rotary_embedding(self, rotemb, name, root_input, **kwargs):
        super().make_rotary_embedding(rotemb, name, root_input, num_heads=self.rotemb_attrs["num_heads"], rotary_embedding_dim=self.rotemb_attrs["rotary_embedding_dim"], **kwargs)

    def make_layer(self, layer_id, layer):
        # Each Phi decoder layer is defined as:
        # input_layernorm --> attention --> MLP --> residual_add
        self.make_layernorm(layer_id, layer.input_layernorm, skip=not self.layernorm_attrs["first_layernorm"], simple=self.layernorm_attrs["simple"], location="input")
        self.make_attention(layer_id, layer.self_attn, self.layernorm_attrs["output_0"])
        self.make_mlp(layer_id, layer.mlp, self.layernorm_attrs["output_0"])

        residual_add_name = f"/model/layers.{layer_id}/residual_add/Add"
        residual_add_inputs = [self.layernorm_attrs['skip_input'], self.mlp_attrs["output_0"]]
        self.make_add(residual_add_name, residual_add_inputs, dtype=self.io_dtype, shape=['batch_size', 'sequence_length', self.hidden_size])

        self.layernorm_attrs["first_layernorm"] = False
        if layer_id == self.num_layers - 1:
            # Norm after last decoder layer of model (last layer --> norm)
            self.layernorm_attrs["last_layernorm"] = True

        # Assign output 0 of residual Add as skip input to next SkipLayerNorm
        self.layernorm_attrs["skip_input"] = f"{residual_add_name}/output_0"


class GemmaModel(MistralModel):
    def __init__(self, config, io_dtype, onnx_dtype, ep, cache_dir, extra_options):
        super().__init__(config, io_dtype, onnx_dtype, ep, cache_dir, extra_options)
        self.embed_attrs["normalize"] = True
        self.layernorm_attrs["add_offset"] = 1


def parse_extra_options(kv_items):
    """
    Parse key value pairs that are separated by '='
    """
    kv_pairs = {}

    if kv_items:
        for kv_str in kv_items:
            kv = kv_str.split('=')
            kv_pairs[kv[0].strip()] = kv[1].strip()

    print(f"Extra options: {kv_pairs}")
    return kv_pairs


def create_model(model_name, input_path, output_dir, precision, execution_provider, cache_dir, **extra_options):
    # Create cache and output directories
    os.makedirs(output_dir, exist_ok=True)
    os.makedirs(cache_dir, exist_ok=True)

    # Load model config
    extra_kwargs = {"trust_remote_code": True} if os.path.isdir(input_path) else {"cache_dir": cache_dir, "use_auth_token": True}
    hf_name = input_path if os.path.isdir(input_path) else model_name
    config = AutoConfig.from_pretrained(hf_name, **extra_kwargs)

    # Set input/output precision of ONNX model
    io_dtype = TensorProto.FLOAT if precision in {"int8", "fp32"} or (precision == "int4" and execution_provider == "cpu") else TensorProto.FLOAT16

    if "config_only" not in extra_options:
        # List architecture options in alphabetical order
        if config.architectures[0] == "GemmaForCausalLM":
            onnx_model = GemmaModel(config, io_dtype, precision, execution_provider, cache_dir, extra_options)
        elif config.architectures[0] == "LlamaForCausalLM":
            onnx_model = LlamaModel(config, io_dtype, precision, execution_provider, cache_dir, extra_options)
        elif config.architectures[0] == "MistralForCausalLM":
            onnx_model = MistralModel(config, io_dtype, precision, execution_provider, cache_dir, extra_options)
        elif config.architectures[0] == "PhiForCausalLM":
            onnx_model = PhiModel(config, io_dtype, precision, execution_provider, cache_dir, extra_options)
        else:
            raise NotImplementedError(f"The {hf_name} model is not currently supported.")

        # Make ONNX model
        onnx_model.make_model(input_path)

        # Save ONNX model
        onnx_model.save_model(output_dir)
    else:
        onnx_model = Model(config, io_dtype, precision, execution_provider, cache_dir, extra_options)

    # Make GenAI config
    onnx_model.make_genai_config(hf_name, extra_kwargs, output_dir)

    # Copy Hugging Face processing files to output folder
    onnx_model.save_processing(hf_name, extra_kwargs, output_dir)


def get_args():
    parser = argparse.ArgumentParser(formatter_class=argparse.RawTextHelpFormatter)

    parser.add_argument(
        "-m",
        "--model_name",
        required=False,
        default=None,
        help="Model name in Hugging Face. Do not use if providing an input path to a Hugging Face directory in -i/--input.",
    )

    parser.add_argument(
        "-i",
        "--input",
        required=False,
        default="",
        help=textwrap.dedent("""\
            Input model source. Currently supported options are:
                hf_path: Path to folder on disk containing the Hugging Face config, model, tokenizer, etc.
                gguf_path: Path to float16/float32 GGUF file on disk containing the GGUF model
            """),
    )

    parser.add_argument(
        "-o",
        "--output",
        required=True,
        help="Path to folder to store ONNX model and additional files (e.g. GenAI config, external data files, etc.)",
    )

    parser.add_argument(
        "-p",
        "--precision",
        required=True,
        choices=["int4", "fp16", "fp32"],
        help="Precision of model",
    )

    parser.add_argument(
        "-e",
        "--execution_provider",
        required=True,
        choices=["cpu", "cuda", "dml"],
        help="Execution provider to target with precision of model (e.g. FP16 CUDA, INT4 CPU)",
    )

    parser.add_argument(
        "-c",
        "--cache_dir",
        required=False,
        type=str,
        default=os.path.join('.', 'cache_dir'),
        help="Cache directory for Hugging Face files and temporary ONNX external data files",
    )

    parser.add_argument(
        "--extra_options",
        required=False,
        metavar="KEY=VALUE",
        nargs='+',
        help=textwrap.dedent("""\
            Key value pairs for various options. Currently supports:
                int4_block_size = 16/32/64/128/256: Specify the block_size for int4 quantization.
                int4_accuracy_level = 1/2/3/4: Specify the minimum accuracy level for activation of MatMul in int4 quantization.
                    4 is int8, which means input A of int4 quantized MatMul is quantized to int8 and input B is upcasted to int8 for computation.
                    3 is bf16.
                    2 is fp16.
                    1 is fp32.
                num_hidden_layers = Manually specify the number of layers in your ONNX model (for unit testing purposes).
                filename = Filename for ONNX model (default is 'model.onnx').
                    For models with multiple components, each component is exported to its own ONNX model.
                    The filename for each component will be '<filename>_<component-name>.onnx' (ex: '<filename>_encoder.onnx', '<filename>_decoder.onnx').
                config_only = Generate config and pre/post processing files only.
                    Use this option when you already have your optimized and/or quantized ONNX model.
                exclude_embeds = Remove embedding layer from your ONNX model.
                    Use this option when you want to remove the embedding layer from within your ONNX model.
                    Instead of `input_ids`, you will have `inputs_embeds` as the input to your ONNX model.
                exclude_lm_head = Remove language modeling head from your ONNX model.
                    Use this option when you want to remove the language modeling head from within your ONNX model.
                    Instead of `logits`, you will have `hidden_states` as the output to your ONNX model.
                enable_cuda_graph = 1 : The model can use CUDA graph capture for CUDA execution provider. If enabled, all nodes being placed on the CUDA EP
                    is the prerequisite for the CUDA graph to be used correctly. It is not guaranteed that cuda graph be enabled as it depends on the model
                    and the graph structure.
            """),
    )

    args = parser.parse_args()
    print("Valid precision + execution provider combinations are: FP32 CPU, FP32 CUDA, FP16 CUDA, INT4 CPU, INT4 CUDA")
    return args

if __name__ == '__main__':
    args = get_args()
    extra_options = parse_extra_options(args.extra_options)
    create_model(args.model_name, args.input, args.output, args.precision, args.execution_provider, args.cache_dir, **extra_options)<|MERGE_RESOLUTION|>--- conflicted
+++ resolved
@@ -162,11 +162,7 @@
             "use_rotemb_in_attn": False,                     # Use rotary embeddings within attention op (instead of a separate RotaryEmbedding op)
             "use_packed_matmul": False,                      # Use packed MatMul (instead of 3 separate MatMuls for Q/K/V)
         }
-<<<<<<< HEAD
-        if (self.ep == "cuda" and self.io_dtype == TensorProto.FLOAT16) or (self.ep == "cpu" and self.io_dtype == TensorProto.FLOAT):
-=======
-        if self.ep in {"cuda", "dml"} and self.io_dtype == TensorProto.FLOAT16:
->>>>>>> cf18f309
+        if (self.ep in {"cuda", "dml"} and self.io_dtype == TensorProto.FLOAT16) or (self.ep == "cpu" and self.io_dtype == TensorProto.FLOAT):
             # Change model settings for GroupQueryAttention
             self.attention_attrs["op_type"] = "GroupQueryAttention"
             print("GroupQueryAttention (GQA) is used in this model. GQA is currently supported only for INT4 and FP16 on the CUDA and DML execution providers.")
