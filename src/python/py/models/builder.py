--- conflicted
+++ resolved
@@ -172,11 +172,7 @@
             self.attention_attrs["op_type"] = "GroupQueryAttention"
             print("GroupQueryAttention (GQA) is used in this model. GQA is currently supported only for INT4 and FP16 on the CUDA and DML execution providers.")
 
-<<<<<<< HEAD
-            # DML doesn't support packed Q/K/V for GQA yet
-=======
             # DML doesn't support stacked Q/K/V for GQA yet
->>>>>>> cf18f309
             self.attention_attrs["use_packed_matmul"] = self.ep != "dml" and self.num_attn_heads == self.num_kv_heads
 
             # GQA + Rot.Emb. does not require `position ids` as input
@@ -876,13 +872,9 @@
         if op_type == "MultiHeadAttention":
             self.make_multi_head_attention(name, add_qk=f"{self.mask_attrs['mask_name']}/output_0", **kwargs)
         elif op_type == "GroupQueryAttention":
-<<<<<<< HEAD
-            self.make_group_query_attention(name, seqlens_k=f"{self.mask_attrs['seqlens_k']}/output_0", total_seq_len=f"{self.mask_attrs['total_seq_len']}/output_0", **kwargs)
-=======
             seqlens_k_name = f"{self.mask_attrs['seqlens_k']}/output_0"
             total_seq_len_name = f"{self.mask_attrs['total_seq_len']}/output_0"
             self.make_group_query_attention(name, seqlens_k=seqlens_k_name, total_seq_len=total_seq_len_name, **kwargs)
->>>>>>> cf18f309
         else:
             raise NotImplementedError(f"The {op_type} op is not currently supported.")
 
