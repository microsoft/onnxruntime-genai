--- conflicted
+++ resolved
@@ -3627,7 +3627,20 @@
         return super().make_rotary_embedding_caches(cos_cache_name=cos_cache_name, sin_cache_name=sin_cache_name)
 
 
-<<<<<<< HEAD
+class ErnieModel(MistralModel):
+    def __init__(self, config, io_dtype, onnx_dtype, ep, cache_dir, extra_options):
+        super().__init__(config, io_dtype, onnx_dtype, ep, cache_dir, extra_options)
+
+        # Ernie uses interleaved rotary position embeddings.
+        self.rotemb_attrs["interleaved"] = 1
+
+        # Ernie uses a `compression_ratio` for its RoPE scaling.
+        # The original RoPE logic in ernie is: position_ids / compression_ratio,
+        # which is equivalent to scaling the frequencies (inv_freq) by 1 / compression_ratio.
+        if hasattr(config, "compression_ratio") and config.compression_ratio != 1.0:
+            self.rotemb_attrs["rescale_factors"] = 1.0 / config.compression_ratio
+
+
 class SmolLM3Model(LlamaModel):
     def __init__(self, config, io_dtype, onnx_dtype, ep, cache_dir, extra_options):
         super().__init__(config, io_dtype, onnx_dtype, ep, cache_dir, extra_options)
@@ -3655,20 +3668,6 @@
         # Restore original values
         self.attention_attrs["use_rope_in_attn"] = original_use_rope
         self.window_size = original_window_size
-=======
-class ErnieModel(MistralModel):
-    def __init__(self, config, io_dtype, onnx_dtype, ep, cache_dir, extra_options):
-        super().__init__(config, io_dtype, onnx_dtype, ep, cache_dir, extra_options)
-
-        # Ernie uses interleaved rotary position embeddings.
-        self.rotemb_attrs["interleaved"] = 1
-
-        # Ernie uses a `compression_ratio` for its RoPE scaling.
-        # The original RoPE logic in ernie is: position_ids / compression_ratio,
-        # which is equivalent to scaling the frequencies (inv_freq) by 1 / compression_ratio.
-        if hasattr(config, "compression_ratio") and config.compression_ratio != 1.0:
-            self.rotemb_attrs["rescale_factors"] = 1.0 / config.compression_ratio
->>>>>>> 95d7a334
 
 
 def check_extra_options(kv_pairs):
