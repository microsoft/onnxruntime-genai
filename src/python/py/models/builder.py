# -------------------------------------------------------------------------
# Copyright (c) Microsoft Corporation.  All rights reserved.
# Licensed under the MIT License.  See License.txt in the project root for
# license information.
# --------------------------------------------------------------------------
"""
Run this script to create the desired ONNX model.
"""

from onnx import helper, numpy_helper, TensorProto, external_data_helper, save_model
from onnxruntime.quantization.matmul_4bits_quantizer import MatMul4BitsQuantizer, QuantFormat
from transformers import AutoConfig, AutoModelForCausalLM, AutoTokenizer, GenerationConfig
import numpy as np
import torch

import argparse
import gc
import json
import os
import textwrap


class Model:
    def __init__(self, config, io_dtype, onnx_dtype, ep, cache_dir, extra_options):
        self.context_length = config.max_position_embeddings
        self.original_context_length = config.original_max_position_embeddings if hasattr(config, "original_max_position_embeddings") else config.rope_scaling["original_max_position_embeddings"] if hasattr(config, "rope_scaling") and hasattr(config.rope_scaling, "original_max_position_embeddings") else config.max_position_embeddings
        self.window_size = config.sliding_window if hasattr(config, "sliding_window") else -1  # default is -1 in GroupQueryAttention kernel
        self.intermediate_size = config.intermediate_size
        self.hidden_size = config.hidden_size
        self.num_kv_heads = config.num_key_value_heads if hasattr(config, "num_key_value_heads") else config.num_attention_heads
        self.num_attn_heads = config.num_attention_heads
        self.head_size = config.head_dim if hasattr(config, "head_dim") else config.hidden_size // config.num_attention_heads
        self.num_layers = int(extra_options["num_hidden_layers"]) if "num_hidden_layers" in extra_options else config.num_hidden_layers
        self.vocab_size = config.vocab_size
        self.activation = config.hidden_activation if hasattr(config, "hidden_activation") and config.hidden_activation is not None else config.hidden_act

        self.model_name_or_path = config._name_or_path
        self.model_type = config.architectures[0]
        self.io_dtype = io_dtype      # {'fp16', 'fp32'}
        self.onnx_dtype = onnx_dtype  # {"int4", "fp16", "fp32"}
        self.use_qdq = extra_options.get("use_qdq", False)
        self.quant_type = config.quantization_config["quant_method"] if hasattr(config, "quantization_config") else None

        self.cache_dir = cache_dir
        self.filename = extra_options["filename"] if "filename" in extra_options else "model.onnx"
        self.hf_token = parse_hf_token(extra_options.get("hf_token", "true"))
        self.extra_options = extra_options

        self.inputs = []
        self.outputs = []
        self.initializers = []
        self.value_infos = []
        self.nodes = []

        # EP-specific variables
        enable_cuda_graph = "1" if "enable_cuda_graph" in extra_options and extra_options["enable_cuda_graph"] == "1" else "0"
        self.ep = ep
        self.ep_attrs = {
            "cpu": {},
            "cuda": {
                "enable_cuda_graph": enable_cuda_graph,        # "1" if the the model is able to enable cuda graph, "0" otherwise
            },
            "rocm": {
                "tunable_op_enable": "1",
                "tunable_op_tuning_enable": "1",
            },
            "dml": {},
            "web": {},
        }

        # Map input names to their types and shapes
        self.input_names = ["input_ids", "attention_mask", "position_ids"]
        self.input_types = {
            "input_ids": TensorProto.INT64,                                                                      # For standard models
            "attention_mask": TensorProto.INT64,                                                                 # For standard models
            "position_ids": TensorProto.INT64,                                                                   # For standard models
            "inputs_embeds": self.io_dtype,                                                                      # For standard models where you want to remove the embedding layer from the model (note that `inputs_embeds` is written this way to match Hugging Face format)
            "past_key_values.key": self.io_dtype,                                                                # For standard models (note that `past_key_values.key` is written this way to match Hugging Face format)
            "past_key_values.value": self.io_dtype,                                                              # For standard models (note that `past_key_values.value` is written this way to match Hugging Face format)
        }
        self.input_shapes = {
            "input_ids": ["batch_size", "sequence_length"],                                                      # For standard models
            "attention_mask": ["batch_size", "total_sequence_length"],                                           # For standard models
            "position_ids": ["batch_size", "sequence_length"],                                                   # For standard models
            "inputs_embeds": ["batch_size", "sequence_length", self.hidden_size],                                # For standard models where you want to remove the embedding layer from the model (note that `inputs_embeds` is written this way to match Hugging Face format)
            "past_key_values.key": ["batch_size", self.num_kv_heads, "past_sequence_length", self.head_size],    # For standard models (note that `past_key_values.key` is written this way to match Hugging Face format)
            "past_key_values.value": ["batch_size", self.num_kv_heads, "past_sequence_length", self.head_size],  # For standard models (note that `past_key_values.value` is written this way to match Hugging Face format)
        }
        self.exclude_embeds = "exclude_embeds" in extra_options
        if self.exclude_embeds:
            self.input_names = [name.replace("input_ids", "inputs_embeds") for name in self.input_names]

        # Map output names to their types and shapes
        self.output_names = ["logits"]
        self.output_types = {
            "hidden_states": self.io_dtype,                                                                      # For standard models where you want to remove the language modeling head from the model (note that `hidden_states` is written this way to match Hugging Face format)
            "logits": self.io_dtype,                                                                             # For standard models
            "present.key": self.io_dtype,                                                                        # For standard models (note that `present.key` is written this way to match Hugging Face format)
            "present.value": self.io_dtype,                                                                      # For standard models (note that `present.value` is written this way to match Hugging Face format)
        }
        self.output_shapes = {
            "hidden_states": ["batch_size", "sequence_length", self.hidden_size],                                # For standard models where you want to remove the language modeling head from the model (note that `hidden_states` is written this way to match Hugging Face format)
            "logits": ["batch_size", "sequence_length", self.vocab_size],                                        # For standard models
            "present.key": ["batch_size", self.num_kv_heads, "total_sequence_length", self.head_size],           # For standard models (note that `present.key` is written this way to match Hugging Face format)
            "present.value": ["batch_size", self.num_kv_heads, "total_sequence_length", self.head_size],         # For standard models (note that `present.value` is written this way to match Hugging Face format)
        }
        self.exclude_lm_head = "exclude_lm_head" in extra_options
        if self.exclude_lm_head:
            self.output_names = [name.replace("logits", "hidden_states") for name in self.output_names]

        # Store names of nodes already created
        self.node_names = set()

        # Map TensorProto dtypes to NumPy dtypes
        self.to_numpy_dtype = {
            TensorProto.INT8: np.uint8,
            TensorProto.INT32: np.int32,
            TensorProto.INT64: np.int64,
            TensorProto.FLOAT16: np.float16,
            TensorProto.FLOAT: np.float32,
        }

        # Map TensorProto dtypes to string dtypes
        self.to_str_dtype = {
            TensorProto.INT8: "TensorProto.INT8",
            TensorProto.INT32: "TensorProto.INT32",
            TensorProto.INT64: "TensorProto.INT64",
            TensorProto.FLOAT16: "TensorProto.FLOAT16",
            TensorProto.FLOAT: "TensorProto.FLOAT",
        }

        # Mask-specific variables
        # TODO: Reconcile differences between `seqlens_k` and `key_total_seq_lens` in the GroupQueryAttention and SparseAttention implementations. Ideally the same subgraph can be shared for both.
        self.mask_attrs = {
            "mask_name": "",            # Name of node that outputs 4D causal attention mask (used as add_qk in MultiHeadAttention)
            "seqlens_k": "",            # Sum of each row in attention mask - 1 (used as input to GroupQueryAttention)
            "total_seq_len": "",        # Size of total sequence length in attention mask (used as input to GroupQueryAttention and SparseAttention)
            "block_row_indices": "",    # Row indices of CSR format of block mask (used as input to SparseAttention)
            "block_col_indices": "",    # Col indices of CSR format of block mask (used as input to SparseAttention)
            "key_total_seq_lens": "",   # Sum of each row in attention mask (used as input to SparseAttention)
        }

        # Embedding-specific variables
        self.embed_attrs = {
            "scale": 1,                 # Scale value to multiply output of Embedding layer by
        }

        # LayerNorm-specific variables
        self.layernorm_attrs = {
            "simple": True,             # Use SimplifiedLayerNorm/SkipSimplifiedLayerNorm vs. LayerNorm/SkipLayerNorm
            "first_layernorm": True,    # 1st LayerNorm = LayerNorm, then SkipLayerNorm for all subsequent LayerNorms
            "last_layernorm": False,    # Last LayerNorm = SkipLayerNorm with only output 0 (no output 3)
            "root_input": "",           # Root input from parent node for LayerNorm and SkipLayerNorm
            "skip_input": "",           # Skip input from parent node for SkipLayerNorm
            "output_0": "",             # Output 0 for LayerNorm and SkipLayerNorm
            "output_3": "",             # Output 3 for SkipLayerNorm
            "add_offset": 0,            # Offset value for LayerNorm weight
        }

        # RotaryEmbedding-specific variables
        position_scale = config.rope_position_scale if hasattr(config, "rope_position_scale") else 1
        partial_rotary_factor = config.partial_rotary_factor if hasattr(config, "partial_rotary_factor") else 1.0
        rope_theta = config.rope_theta if hasattr(config, "rope_theta") else config.rope_embedding_base if hasattr(config, "rope_embedding_base") else 10000
        self.rotemb_attrs = {
            "create_rotary_embedding_caches": True,          # Create cos/sin caches for rotary embeddings
            "cache_length": self.context_length,             # Cache length to use when creating cos/sin caches for rotary embeddings
            "theta": rope_theta,                             # Base value if calculating cos/sin caches from scratch
            "partial_rotary_factor": partial_rotary_factor,  # Factor for partial rotary embeddings
            "interleaved": 0,                                # Interleave the rotary embeddings (e.g. [0, 0, 0, 1, 1, 1] to [0, 1, 0, 1, 0, 1], RotaryEmbedding kernel expects a default value of 0)
            "num_heads": 0,                                  # For partial rotary embeddings (RotaryEmbedding kernel expects a default value of 0)
            "rotary_embedding_dim": 0,                       # For partial rotary embeddings (RotaryEmbedding kernel expects a default value of 0)
            "rescale_factors": 1,                            # Rescale factors when calculating `inv_freq` in rotary embeddings
            "t_dtype": torch.int64,                          # Torch dtype when calculating `t` in rotary embeddings
            "position_scale": position_scale,                # Scale value when calculating `t` in rotary embeddings
            "mscale": 1,                                     # Magnitude scaling factor when scaling `emb.cos()/emb.sin()` in rotary embeddings
            "mscale_policy": "",                             # Magnitude scaling policy when scaling `emb.cos()/emb.sin()` in rotary embeddings
        }
        if hasattr(config, "rope_scaling") and config.rope_scaling is not None:
            if "short_factor" in config.rope_scaling:
                # For models with multiple rotary embedding caches (e.g. Phi-3 mini 128K)
                self.rotemb_attrs["mscale_policy"] = config.rope_scaling["type"]
                short_factor = torch.tensor(config.rope_scaling["short_factor"], dtype=torch.float32)
                long_factor = torch.tensor(config.rope_scaling["long_factor"], dtype=torch.float32)

                short_mscale = config.rope_scaling["short_mscale"] if "short_mscale" in config.rope_scaling else 0
                long_mscale = config.rope_scaling["long_mscale"] if "long_mscale" in config.rope_scaling else 0
                short_mscale = short_mscale if short_mscale > 0 else self.make_mscale(self.context_length / self.original_context_length)
                long_mscale = long_mscale if long_mscale > 0 else self.make_mscale(self.context_length / self.original_context_length)

                self.rotemb_attrs["multi_cache"] = {
                    "short_factor": short_factor,                # Short factor when calculating `inv_freq` in rotary embeddings
                    "long_factor": long_factor,                  # Long factor when calculating `inv_freq` in rotary embeddings
                    "short_mscale": short_mscale,                # Magnitude scaling for short factor when scaling `emb.cos()/emb.sin()` in rotary embeddings
                    "long_mscale": long_mscale,                  # Magnitude scaling for long factor when scaling `emb.cos()/emb.sin()` in rotary embeddings
                }
            elif "low_freq_factor" in config.rope_scaling:
                # For models that rescale `inv_freq` using `low_freq_factor` and `high_freq_factor` (e.g. LLaMA-3.1)
                factor = config.rope_scaling["factor"] if "factor" in config.rope_scaling else 0
                low_freq_factor = config.rope_scaling["low_freq_factor"] if "low_freq_factor" in config.rope_scaling else 0
                high_freq_factor = config.rope_scaling["high_freq_factor"] if "high_freq_factor" in config.rope_scaling else 0
                self.rotemb_attrs["rescale_inv_freq"] = {
                    "factor": factor,                            # Scale factor when calculating `new_freq` in rotary embeddings
                    "low_freq_factor": low_freq_factor,          # Low freq factor when calculating `low_freq_wavelen` in rotary embeddings
                    "high_freq_factor": high_freq_factor,        # High freq factor when calculating `high_freq_wavelen` in rotary embeddings
                }

        # Attention-specific variables (MHA, GQA, GQA + Rot.Emb., etc.)
        # Block-sparse attention-specific variables
        sparse_block_size = config.blocksparse_block_size if hasattr(config, "blocksparse_block_size") else 0
        kernel_block_size = config.blocksparse_triton_kernel_block_size if hasattr(config, "blocksparse_triton_kernel_block_size") else 0
        local_blocks = config.blocksparse_num_local_blocks if hasattr(config, "blocksparse_num_local_blocks") else 0
        vert_block_stride = config.blocksparse_vert_stride if hasattr(config, "blocksparse_vert_stride") else 0
        homo_head = config.blocksparse_homo_head_pattern if hasattr(config, "blocksparse_homo_head_pattern") else False
        self.attention_attrs = {
            "op_type": "MultiHeadAttention",                 # Attention op to use
            "scale": 1 / np.sqrt(self.head_size),            # Scale value after calculating Q x K' in attention
            "use_rotemb_in_attn": False,                     # Use rotary embeddings within attention (instead of a separate RotaryEmbedding op)
            "use_packed_matmul": False,                      # Use packed MatMul (instead of 3 separate MatMuls for Q/K/V)
            "block_sparse": {
                "sparse_block_size": sparse_block_size,      # Sparse block size for SparseAttention op
                "kernel_block_size": kernel_block_size,      # Kernel block size for sparse attention
                "local_blocks": local_blocks,                # Number of local blocks for sparse attention
                "vert_stride": vert_block_stride,            # Vertical stride to use for sparse attention
                "homo_head": homo_head,                      # Use homo head pattern for sparse attention
            }
        }
        valid_gqa_configurations = [
            ("cpu", TensorProto.FLOAT),
            ("cuda", TensorProto.FLOAT16),
            ("rocm", TensorProto.FLOAT16),
            ("dml", TensorProto.FLOAT16),
        ]
        if (self.ep, self.io_dtype) in valid_gqa_configurations:
            # Change model settings for GroupQueryAttention
            self.attention_attrs["op_type"] = "GroupQueryAttention"
            print("GroupQueryAttention (GQA) is used in this model.")

            # DML doesn't support packed Q/K/V for GQA yet
            self.attention_attrs["use_packed_matmul"] = self.ep != "dml"

            # GQA + Rot.Emb. does not require `position ids` as input
            if self.ep != "dml":
                self.attention_attrs["use_rotemb_in_attn"] = True
                self.input_names.remove("position_ids")

        self.past_present_share_buffer = self.attention_attrs["op_type"] == "GroupQueryAttention"

        # MLP-specific variables
        self.mlp_attrs = {
            "use_proj": True,           # Use projection style for MLP (GateProj/UpProj/DownProj)
            "use_fc": False,            # Use fully-connected style for MLP (FC1/FC2)
            "output_0": "",             # Output 0 for MLP layer
        }

        # MoE-specific variables
        num_experts = config.num_experts if hasattr(config, "num_experts") else 1
        self.moe_attrs = {
            "num_experts": num_experts,                       # Number of experts in MoE layer
            "top_k": 1,                                       # Number of experts to select in MoE layer
            "activation_type": "relu",                        # Activation function for MoE layer
            "normalize_routing_weights": False,               # Normalize routing weights in MoE layer
            "use_sparse_mixer": False,                        # Use SparseMixer in MoE layer. Used in Phi3 MoE
            "use_int4": True,                                 # Use INT4 quantization in MoE layer, otherwise use INT8
        }

        # LM head-specific variables
        self.lm_head_attrs = {
            "scale": 1,                 # Scale value to multiply output of LM head by
            "mask": None,               # LM head mask for tokens in the vocabulary
        }
        if hasattr(config, "dummy_token_indices"):
            # Create LM head mask for tokens in the vocabulary
            dummy_tokens_mask = torch.zeros(self.vocab_size).bool()
            dummy_tokens_mask[config.dummy_token_indices] = True
            self.lm_head_attrs["mask"] = dummy_tokens_mask

        # Quantization-specific variables (INT4, INT8, etc.)
        self.quant_attrs = {
            "int4": {
                "block_size": int(extra_options["int4_block_size"]) if "int4_block_size" in extra_options else 32,
                "accuracy_level": int(extra_options["int4_accuracy_level"]) if "int4_accuracy_level" in extra_options else 0,   # Default is 0 for non-QDQ formats, default is 4 for QDQ formats
            }
        }
        if self.quant_type is not None:
            # Create quantized attributes from quantization config
            self.quant_attrs["bits"] = config.quantization_config["bits"]
            self.quant_attrs["group_size"] = config.quantization_config["group_size"]
            self.quant_attrs["use_g_idx"] = config.quantization_config["desc_act"] if "desc_act" in config.quantization_config else False

    def make_genai_config(self, model_name_or_path, extra_kwargs, out_dir):
        try:
            config = GenerationConfig.from_pretrained(model_name_or_path, token=self.hf_token, trust_remote_code=True, **extra_kwargs)
        except:
            config = AutoConfig.from_pretrained(model_name_or_path, token=self.hf_token, trust_remote_code=True, **extra_kwargs)
        inputs = dict(zip(self.input_names, self.input_names))
        inputs.update({
            "past_key_names": "past_key_values.%d.key",
            "past_value_names": "past_key_values.%d.value",
        })
        genai_config = {
            "model": {
                "bos_token_id": config.bos_token_id,
                "context_length": self.context_length,
                "decoder": {
                    "session_options" : {
                        "log_id": "onnxruntime-genai",
                        "provider_options" : [],
                    },
                    "filename": self.filename,
                    "head_size": self.head_size,
                    "hidden_size": self.hidden_size,
                    "inputs": inputs,
                    "outputs": {
                        "logits": "logits",
                        "present_key_names": "present.%d.key",
                        "present_value_names": "present.%d.value",
                    },
                    "num_attention_heads": self.num_attn_heads,
                    "num_hidden_layers": self.num_layers,
                    "num_key_value_heads": self.num_kv_heads,
                },
                "eos_token_id": config.eos_token_id,
                "pad_token_id": config.pad_token_id if hasattr(config, "pad_token_id") and config.pad_token_id is not None else config.eos_token_id[0] if isinstance(config.eos_token_id, list) else config.eos_token_id,
                "type": self.model_type[ : self.model_type.find("For")].lower(),
                "vocab_size": self.vocab_size,
            },
            "search": {
                "diversity_penalty": config.diversity_penalty if hasattr(config, "diversity_penalty") else 0.0,
                "do_sample": config.do_sample if hasattr(config, "do_sample") else False,
                "early_stopping": True,
                "length_penalty": config.length_penalty if hasattr(config, "length_penalty") else 1.0,
                "max_length": self.context_length,
                "min_length": 0,
                "no_repeat_ngram_size": config.no_repeat_ngram_size if hasattr(config, "no_repeat_ngram_size") else 0,
                "num_beams": config.num_beams if hasattr(config, "num_beams") else 1,
                "num_return_sequences": config.num_return_sequences if hasattr(config, "num_return_sequences") else 1,
                "past_present_share_buffer": self.past_present_share_buffer,
                "repetition_penalty": config.repetition_penalty if hasattr(config, "repetition_penalty") else 1.0,
                "temperature": config.temperature if hasattr(config, "temperature") else 1.0,
                "top_k": 1,
                "top_p": config.top_p if hasattr(config, "top_p") else 1.0,
            },
        }

        if self.ep != "cpu":
            ep_options = { self.ep : self.ep_attrs[self.ep] }
            genai_config["model"]["decoder"]["session_options"]["provider_options"].append(ep_options)

        print(f"Saving GenAI config in {out_dir}")
        with open(os.path.join(out_dir,"genai_config.json"), "w") as f:
            json.dump(genai_config, f, indent=4)

    def save_processing(self, model_name_or_path, extra_kwargs, out_dir):
        tokenizer = AutoTokenizer.from_pretrained(model_name_or_path, token=self.hf_token, trust_remote_code=True, **extra_kwargs)
        print(f"Saving processing files in {out_dir} for GenAI")
        tokenizer.save_pretrained(out_dir)

    def save_model(self, out_dir):
        print(f"Saving ONNX model in {out_dir}")
        gc.collect()

        # Create ONNX model
        model = helper.make_model(
            opset_imports=[self.clear_field(helper.make_operatorsetid('', 21 if self.use_qdq else 14), 'domain'), helper.make_operatorsetid('com.microsoft', 1)],
            ir_version=7,
            producer_name="onnxruntime-genai",
            producer_version="0.0.0",
            graph=self.make_graph(
                name="main_graph",
                inputs=self.inputs,
                outputs=self.outputs,
                initializer=self.initializers,
                value_info=self.value_infos,
                nodes=self.nodes,
            )
        )

        # Load external data into ONNX model
        external_data_helper.load_external_data_for_model(model, self.cache_dir)

        # Delete external data files on disk before re-saving
        for path in os.listdir(self.cache_dir):
            if path.endswith(".bin"):
                os.remove(os.path.join(self.cache_dir, path))

        # Delete temporary cache dir if empty
        if len(os.listdir(self.cache_dir)) == 0:
            os.rmdir(self.cache_dir)

        # Quantize ONNX model to desired precision
        # TODO: Replace by quantizing the MatMuls as they are created
        if self.onnx_dtype == "int4" and self.quant_type is None:
            model = self.to_int4(model)

        # Save ONNX model with only one external data file and delete any existing duplicate copies
        out_path = os.path.join(out_dir, self.filename)
        data_path = os.path.join(out_dir, os.path.basename(out_path) + ".data")
        if os.path.exists(out_path):
            print(f"Overwriting {out_path}")
            os.remove(out_path)
        if os.path.exists(data_path):
            print(f"Overwriting {data_path}")
            os.remove(data_path)

        save_model(
            model,
            out_path,
            save_as_external_data=True,
            all_tensors_to_one_file=True,
            location=os.path.basename(data_path),
            size_threshold=0,
            convert_attribute=False,
        )

    def to_int4(self, model):
        quant = MatMul4BitsQuantizer(
            model=model,
            block_size=self.quant_attrs["int4"]["block_size"],
            is_symmetric=True,
            accuracy_level=self.quant_attrs["int4"]["accuracy_level"],
            nodes_to_exclude=[],
            quant_format=QuantFormat.QDQ if self.use_qdq else QuantFormat.QOperator,
        )
        quant.process()
        return quant.model.model

    def clear_field(self, proto, field):
        proto.ClearField(field)
        return proto

    def order_repeated_field(self, repeated_proto, key_name, order):
        order = list(order)
        repeated_proto.sort(key=lambda x: order.index(getattr(x, key_name)))

    def make_external_tensor(self, np_data, name, unpack_int4=False, **kwargs):
        tensor = numpy_helper.from_array(np_data)
        tensor.name = name

        filename = f"{name}.bin"
        external_data_helper.set_external_data(tensor, location=filename)
        with open(os.path.join(self.cache_dir, filename), "wb") as f:
            f.write(tensor.raw_data)
        tensor.ClearField("raw_data")
        tensor.data_location = TensorProto.EXTERNAL

        if unpack_int4 and self.onnx_dtype == 'int4':
            tensor.data_type = TensorProto.UINT4
            tensor.dims[-1] *= 2

        self.initializers.append(tensor)

    def make_node(self, op_type, inputs, outputs, name=None, doc_string=None, domain=None, **kwargs):
        # Save any constants as nodes
        for input_name in inputs:
            if input_name.startswith("/model/constants") and input_name not in self.node_names:
                self.make_constant(input_name)

        # Make node only if it does not already exist
        if name not in self.node_names:
            node = helper.make_node(op_type, inputs, outputs, name, doc_string, domain, **kwargs)
            if doc_string == '':
                node.doc_string = ''
            self.order_repeated_field(node.attribute, 'name', kwargs.keys())
            self.nodes.append(node)
            self.node_names.add(name)

        # Note:
        #
        # The above approach allows functions that make similar subgraphs with the same naming schema
        # to share existing nodes without needing to know whether the nodes already exist or not
        # (e.g. attention mask subgraphs).
        #
        # This means that the nodes can be created in those functions regardless of their actual
        # status in the graph. The above checks can then decide whether the proposed node actually
        # needs to be added into the graph or not.

    def make_value_info(self, name, dtype, shape):
        value_info = helper.make_tensor_value_info(name, dtype, shape=shape)
        self.value_infos.append(value_info)

    def make_graph(self, *args, doc_string=None, **kwargs):
        graph = helper.make_graph(*args, doc_string=doc_string, **kwargs)
        if doc_string == '':
            graph.doc_string = ''
        return graph

    def make_inputs_and_outputs(self):
        # Add model-specific inputs to list of model inputs
        inputs = []
        for name in self.input_names:
            dtype = self.input_types[name]
            shape = self.input_shapes[name]
            inputs.append(helper.make_tensor_value_info(name, dtype, shape=shape))

        # Add model-specific outputs to list of model outputs
        outputs = []
        for name in self.output_names:
            dtype = self.output_types[name]
            shape = self.output_shapes[name]
            outputs.append(helper.make_tensor_value_info(name, dtype, shape=shape))

        # Add KV cache to inputs and outputs
        for i in range(self.num_layers):
            # Add KV cache to inputs
            key_name = f"past_key_values.{i}.key"
            inputs.append(helper.make_tensor_value_info(key_name, self.input_types["past_key_values.key"], shape=self.input_shapes["past_key_values.key"]))
            value_name = f"past_key_values.{i}.value"
            inputs.append(helper.make_tensor_value_info(value_name, self.input_types["past_key_values.value"], shape=self.input_shapes["past_key_values.value"]))

            # Add KV cache to outputs
            key_name = f"present.{i}.key"
            outputs.append(helper.make_tensor_value_info(key_name, self.output_types["present.key"], shape=self.output_shapes["present.key"]))
            value_name = f"present.{i}.value"
            outputs.append(helper.make_tensor_value_info(value_name, self.output_types["present.value"], shape=self.output_shapes["present.value"]))

        self.inputs = inputs
        self.outputs = outputs

    def make_constant(self, name):
        # Make constant ops for 0, 1, 2, 3, etc.
        # Format of name is "/model/constants/{dtype}/{shape}/{num}"
        path = name.split("/")
        onnx_dtype, dims, num = eval(path[-3]), path[-2], eval(path[-1])
        np_dtype = self.to_numpy_dtype[onnx_dtype]
        value = numpy_helper.from_array(np.array(num if dims == "0D" else list(num) if type(num) == tuple else [num], dtype=np_dtype), name=name.replace("constants", "numpy_helper"))

        node_name = name.replace("constants", "constant_nodes")
        self.make_node("Constant", inputs=[], outputs=[name], name=node_name, value=value)
        self.make_value_info(name, onnx_dtype, shape=[])
        self.node_names.add(name)

    def make_gather(self, name, inputs, axis):
        output = f"{name}/output_0"
        self.make_node("Gather", inputs=inputs, outputs=[output], name=name, axis=axis)
        self.make_value_info(output, TensorProto.INT64, shape=[])

    def make_reshape(self, name, inputs, dtype, shape):
        output = f"{name}/output_0"
        self.make_node("Reshape", inputs=inputs, outputs=[output], name=name)
        self.make_value_info(output, dtype, shape=shape)

    def make_shape(self, name, root_input, shape):
        output = f"{name}/output_0"
        self.make_node("Shape", inputs=[root_input], outputs=[output], name=name)
        self.make_value_info(output, TensorProto.INT64, shape=shape)

    def make_constant_of_shape(self, name, root_input, value, dtype, shape):
        output = f"{name}/output_0"
        self.make_node("ConstantOfShape", inputs=[root_input], outputs=[output], name=name, value=value)
        self.make_value_info(output, dtype, shape=shape)

    def make_unsqueeze(self, name, inputs, dtype, shape):
        output = f"{name}/output_0"
        self.make_node("Unsqueeze", inputs=inputs, outputs=[output], name=name)
        self.make_value_info(output, dtype, shape=shape)

    def make_squeeze(self, name, inputs):
        output = f"{name}/output_0"
        self.make_node("Squeeze", inputs=inputs, outputs=[output], name=name)
        self.make_value_info(output, TensorProto.INT64, shape=[])

    def make_concat(self, name, inputs, dtype, shape, axis=0):
        output = f"{name}/output_0"
        self.make_node("Concat", inputs=inputs, outputs=[output], name=name, axis=axis)
        self.make_value_info(output, dtype, shape=shape)

    def make_tile(self, name, inputs, dtype, shape):
        output = f"{name}/output_0"
        self.make_node("Tile", inputs=inputs, outputs=[output], name=name)
        self.make_value_info(output, dtype, shape=shape)

    def make_equal(self, name, inputs, shape):
        output = f"{name}/output_0"
        self.make_node("Equal", inputs=inputs, outputs=[output], name=name)
        self.make_value_info(output, TensorProto.BOOL, shape=shape)

    def make_greater(self, name, inputs, shape):
        output = f"{name}/output_0"
        self.make_node("Greater", inputs=inputs, outputs=[output], name=name)
        self.make_value_info(output, TensorProto.BOOL, shape=shape)
    
    def make_greater_or_equal(self, name, inputs, shape):
        output = f"{name}/output_0"
        self.make_node("GreaterOrEqual", inputs=inputs, outputs=[output], name=name)
        self.make_value_info(output, TensorProto.BOOL, shape=shape)

    def make_isinf(self, name, root_input, shape):
        output = f"{name}/output_0"
        self.make_node("IsInf", inputs=[root_input], outputs=[output], name=name)
        self.make_value_info(output, TensorProto.BOOL, shape=shape)

    def make_clip(self, name, inputs, dtype, shape):
        output = f"{name}/output_0"
        self.make_node("Clip", inputs=inputs, outputs=[output], name=name)
        self.make_value_info(output, dtype, shape=shape)

    def make_where(self, name, inputs, dtype, shape):
        output = f"{name}/output_0"
        self.make_node("Where", inputs=inputs, outputs=[output], name=name)
        self.make_value_info(output, dtype, shape=shape)

    def make_expand(self, name, inputs, dtype, shape):
        output = f"{name}/output_0"
        self.make_node("Expand", inputs=inputs, outputs=[output], name=name)
        self.make_value_info(output, dtype, shape=shape)

    def make_reduce_sum(self, name, inputs, dtype, shape):
        output = f"{name}/output_0"
        self.make_node("ReduceSum", inputs=inputs, outputs=[output], name=name)
        self.make_value_info(output, dtype, shape=shape)

    def make_reduce_max(self, name, inputs, dtype, shape):
        output = f"{name}/output_0"
        self.make_node("ReduceMax", inputs=inputs, outputs=[output], name=name, keepdims=False)
        self.make_value_info(output, dtype, shape=shape)

    def make_cast(self, name, root_input, dtype, shape):
        output = f"{name}/output_0"
        self.make_node("Cast", inputs=[root_input], outputs=[output], name=name, to=dtype)
        self.make_value_info(output, dtype, shape=shape)

    def make_add(self, name, inputs, dtype, shape):
        output = f"{name}/output_0"
        self.make_node("Add", inputs=inputs, outputs=[output], name=name)
        self.make_value_info(output, dtype, shape=shape)

    def make_sub(self, name, inputs, dtype, shape):
        output = f"{name}/output_0"
        self.make_node("Sub", inputs=inputs, outputs=[output], name=name)
        self.make_value_info(output, dtype, shape=shape)

    def make_less(self, name, inputs):
        output = f"{name}/output_0"
        self.make_node("Less", inputs=inputs, outputs=[output], name=name)
        self.make_value_info(output, TensorProto.BOOL, shape=None)

    def make_range(self, name, inputs):
        output = f"{name}/output_0"
        self.make_node("Range", inputs=inputs, outputs=[output], name=name)
        self.make_value_info(output, TensorProto.INT64, shape=["unk"])

    def make_slice(self, name, inputs, dtype, shape):
        output = f"{name}/output_0"
        self.make_node("Slice", inputs=inputs, outputs=[output], name=name)
        self.make_value_info(output, dtype, shape=shape)

    def make_mul(self, name, inputs, dtype, shape):
        output = f"{name}/output_0"
        self.make_node("Mul", inputs=inputs, outputs=[output], name=name)
        self.make_value_info(output, dtype, shape=shape)

    def make_transpose(self, name, root_input, dtype, shape, perm):
        output = f"{name}/output_0"
        self.make_node("Transpose", inputs=[root_input], outputs=[output], name=name, perm=perm)
        self.make_value_info(output, dtype, shape=shape)

    def make_div(self, name, inputs, dtype, shape):
        output = f"{name}/output_0"
        self.make_node("Div", inputs=inputs, outputs=[output], name=name)
        self.make_value_info(output, dtype, shape=shape)

    def make_tanh(self, name, root_input, dtype, shape):
        output = f"{name}/output_0"
        self.make_node("Tanh", inputs=[root_input], outputs=[output], name=name)
        self.make_value_info(output, dtype, shape=shape)

    def make_matmul(self, matmul, basename, root_input, **kwargs):
        if self.onnx_dtype in {"fp16", "fp32"}:
            return self.make_matmul_fp16_or_fp32(matmul, basename, root_input, **kwargs)
        elif self.onnx_dtype == "int4":
            if self.use_qdq:
                return self.make_matmul_int4_qdq(matmul, basename, root_input, **kwargs)
            else:
                return self.make_matmul_int4(matmul, basename, root_input, **kwargs)
        else:
            raise NotImplementedError(f"The {self.onnx_dtype} precision is not currently supported.")

    def make_matmul_fp16_or_fp32(self, matmul, name, root_input, **kwargs):
        weight = name[1:].replace("/", ".") + ".weight"
        self.make_external_tensor(matmul.weight.detach().numpy().transpose().astype(self.to_numpy_dtype[self.io_dtype]), weight)

        last_dim = matmul.weight.shape[0]
        output = "logits" if kwargs.get("logits", False) else f"{name}/output_0"
        self.make_node("MatMul", inputs=[root_input, weight], outputs=[output], name=name)
        self.make_value_info(output, self.io_dtype, shape=['batch_size', 'sequence_length', last_dim])

        return name

    def make_matmul_int4(self, matmul, basename, root_input, **kwargs):
        if not hasattr(matmul, "qweight"):
            # TODO: quantize weights, then save new MatMul numpy weights for onnx model
            # print(f"Quantizing to {self.onnx_dtype} on-the-fly is not currently supported.")
            # print(f"Saving as {self.io_dtype} on-the-fly and quantizing to {self.onnx_dtype} at the end.")
            return self.make_matmul_fp16_or_fp32(matmul, basename, root_input, **kwargs)

        name = f"{basename}NBits"

        # Input weights are quantized, save quantized MatMul numpy weights for onnx model
        weight = name[1:].replace("/", ".") + ".qweight"
        self.make_external_tensor(matmul.qweight.detach().numpy(), weight)
        scales = name[1:].replace("/", ".") + ".scales"
        self.make_external_tensor(matmul.scales.detach().numpy().astype(self.to_numpy_dtype[self.io_dtype]), scales)

        inputs = [root_input, weight, scales]

        if hasattr(matmul, "qzeros") and matmul.qzeros is not None:
            zeros = name[1:].replace("/", ".") + ".qzeros"
            self.make_external_tensor(matmul.qzeros.detach().numpy(), zeros)
            inputs.append(zeros)

        if hasattr(matmul, "g_idx") and matmul.g_idx is not None:
            g_idx = name[1:].replace("/", ".") + ".g_idx"
            self.make_external_tensor(matmul.g_idx.detach().numpy().astype(np.int32), g_idx)
            inputs.append(g_idx)

        output = "logits" if kwargs.get("logits", False) else f"{name}/output_0"
        self.make_node(
            "MatMulNBits", inputs=inputs, outputs=[output], name=name, domain="com.microsoft",
            accuracy_level=self.quant_attrs["int4"]["accuracy_level"],
            bits=matmul.bits, block_size=matmul.group_size, K=matmul.in_features, N=matmul.out_features,
        )
        self.make_value_info(output, self.io_dtype, shape=['batch_size', 'sequence_length', matmul.out_features])

        return name

    def make_dequantize_linear(self, dequantize_name, quantized_op):
        # Input weights are quantized, save quantized MatMul numpy weights for onnx model
        qweight = dequantize_name[1:].replace("/", ".") + ".qweight"
        qweight_npy = quantized_op.qweight.detach().numpy()
        qweight_npy = qweight_npy.reshape(*qweight_npy.shape[:-2], qweight_npy.shape[-2] * qweight_npy.shape[-1])
        self.make_external_tensor(qweight_npy, qweight, True)

        scales = dequantize_name[1:].replace("/", ".") + ".scales"
        scales_npy = quantized_op.scales.detach().numpy().astype(self.to_numpy_dtype[self.io_dtype])
        scales_npy = scales_npy.reshape(*qweight_npy.shape[:-1], qweight_npy.shape[-1] * 2 // quantized_op.group_size)
        self.make_external_tensor(scales_npy, scales)

        dequantize_inputs = [qweight, scales]

        if hasattr(quantized_op, "qzeros") and quantized_op.qzeros is not None:
            zeros = dequantize_name[1:].replace("/", ".") + ".qzeros"
            zeros_npy = quantized_op.qzeros.detach().numpy()
            zeros_npy = zeros_npy.reshape(*qweight_npy.shape[:-1], qweight_npy.shape[-1] // quantized_op.group_size)
            self.make_external_tensor(zeros_npy, zeros, True)
            dequantize_inputs.append(zeros)

        dequantize_output = f"{dequantize_name}/output_0"
        self.make_node("DequantizeLinear", inputs=dequantize_inputs, outputs=[dequantize_output], name=dequantize_name, block_size=quantized_op.group_size, axis=-1)
        self.make_value_info(dequantize_output, self.io_dtype, shape=[*scales_npy.shape[:-1], scales_npy.shape[-1] * quantized_op.group_size])

        return dequantize_output

    def make_matmul_int4_qdq(self, matmul, matmul_name, root_input, **kwargs):
        if not hasattr(matmul, "qweight"):
            # TODO: quantize weights, then save new MatMul numpy weights for onnx model
            # print(f"Quantizing to {self.onnx_dtype} on-the-fly is not currently supported.")
            # print(f"Saving as {self.io_dtype} on-the-fly and quantizing to {self.onnx_dtype} at the end.")
            return self.make_matmul_fp16_or_fp32(matmul, matmul_name, root_input, **kwargs)

        dequantize_output = self.make_dequantize_linear(f"{matmul_name}/DequantizeLinear", matmul)

        # Add a transpose instead of transposing the weights offline. The reason for this is that it is more natural and usually more performant to
        # compute quantized matmul when the weights are transposed. In most implementations, the transpose should usually be converted to a "transposeB"
        # attribute on the MatMul itself. A more natural way to represent this would have been to use Gemm since it already supports a transB attribute,
        # but unfortunately Gemm doesn't support batches.
        qweight_shape = matmul.qweight.detach().numpy().shape
        transposed_shape = [qweight_shape[1] * qweight_shape[2] * 2, qweight_shape[0]]
        transpose_name = f"{matmul_name}/Transpose"
        self.make_transpose(transpose_name, dequantize_output, self.io_dtype, transposed_shape, [1, 0])

        matmul_output = "logits" if kwargs.get("logits", False) else f"{matmul_name}/output_0"
        self.make_node("MatMul", inputs=[root_input, f"{transpose_name}/output_0"], outputs=[matmul_output], name=matmul_name)
        self.make_value_info(matmul_output, self.io_dtype, shape=['batch_size', 'sequence_length', matmul.out_features])

        return matmul_name

    def make_packed_matmul(self, q_matmul, k_matmul, v_matmul, basename, root_input, **kwargs):
        if self.onnx_dtype in {"fp16", "fp32"}:
            return self.make_packed_matmul_fp16_or_fp32(q_matmul, k_matmul, v_matmul, basename, root_input, **kwargs)
        elif self.onnx_dtype == "int4":
            return self.make_packed_matmul_int4(q_matmul, k_matmul, v_matmul, basename, root_input, **kwargs)
        else:
            raise NotImplementedError(f"The {self.onnx_dtype} precision is not currently supported.")

    def make_packed_matmul_fp16_or_fp32(self, q_matmul, k_matmul, v_matmul, name, root_input, **kwargs):
        # N_q = num_attention_heads * head_size, N_kv = num_key_value_heads * head_size, H = hidden_size
        # Combine 3 MatMuls of shape N_q x H, N_kv x H, N_kv x H into 1 packed MatMul of shape (N_q+N_kv+N_kv)xH
        # Note: Packed MatMul is of shape (N_q+N_kv+N_kv)xH instead of Hx(N_q+N_kv+N_kv) because `make_matmul` will
        # apply a transpose before saving
        N_q, H = q_matmul.weight.shape
        N_kv, _ = k_matmul.weight.shape

        # Create dummy PackedMatMul class
        class PackedMatMul:
            def __init__(self):
                self.weight = torch.concatenate([q_matmul.weight.detach().cpu(), k_matmul.weight.detach().cpu(), v_matmul.weight.detach().cpu()], dim=0).reshape(N_q + N_kv + N_kv, H)
        matmul = PackedMatMul()
        new_name = self.make_matmul(matmul, name, root_input, **kwargs)

        return new_name

    def make_packed_matmul_int4(self, q_matmul, k_matmul, v_matmul, basename, root_input, **kwargs):
        if not hasattr(q_matmul, "qweight"):
            # TODO: quantize weights, then save new MatMul numpy weights for onnx model
            # print(f"Quantizing to {self.onnx_dtype} on-the-fly is not currently supported.")
            # print(f"Saving as {self.io_dtype} on-the-fly and quantizing to {self.onnx_dtype} at the end.")
            return self.make_packed_matmul_fp16_or_fp32(q_matmul, k_matmul, v_matmul, basename, root_input, **kwargs)

        name = f"{basename}NBits"

        # Create dummy PackedMatMul class
        class PackedMatMul:
            def __init__(self):
                self.qweight = torch.concatenate([q_matmul.qweight.detach().cpu(), k_matmul.qweight.detach().cpu(), v_matmul.qweight.detach().cpu()], dim=0)
                self.scales = torch.concatenate([q_matmul.scales.detach().cpu(), k_matmul.scales.detach().cpu(), v_matmul.scales.detach().cpu()], dim=0)
                self.qzeros = torch.concatenate([q_matmul.qzeros.detach().cpu(), k_matmul.qzeros.detach().cpu(), v_matmul.qzeros.detach().cpu()], dim=0)
                self.g_idx = q_matmul.g_idx

                self.in_features = q_matmul.in_features
                self.out_features = q_matmul.out_features + k_matmul.out_features + v_matmul.out_features
                self.bits = q_matmul.bits
                self.group_size = q_matmul.group_size
        matmul = PackedMatMul()

        # Input weights are quantized, save quantized MatMul numpy weights for onnx model
        weight = name[1:].replace("/", ".") + ".qweight"
        self.make_external_tensor(matmul.qweight.detach().numpy(), weight)
        scales = name[1:].replace("/", ".") + ".scales"
        self.make_external_tensor(matmul.scales.detach().numpy().astype(self.to_numpy_dtype[self.io_dtype]), scales)

        inputs = [root_input, weight, scales]

        if hasattr(matmul, "qzeros") and matmul.qzeros is not None:
            zeros = name[1:].replace("/", ".") + ".qzeros"
            self.make_external_tensor(matmul.qzeros.detach().numpy(), zeros)
            inputs.append(zeros)

        if hasattr(matmul, "g_idx") and matmul.g_idx is not None:
            g_idx = name[1:].replace("/", ".") + ".g_idx"
            self.make_external_tensor(matmul.g_idx.detach().numpy().astype(np.int32), g_idx)
            inputs.append(g_idx)

        output = "logits" if kwargs.get("logits", False) else f"{name}/output_0"
        self.make_node(
            "MatMulNBits", inputs=inputs, outputs=[output], name=name, domain="com.microsoft",
            accuracy_level=self.quant_attrs["int4"]["accuracy_level"],
            bits=matmul.bits, block_size=matmul.group_size, K=matmul.in_features, N=matmul.out_features,
        )
        self.make_value_info(output, self.io_dtype, shape=['batch_size', 'sequence_length', matmul.out_features])

        return name

    def make_add_bias(self, add, name, root_input, **kwargs):
        bias = name[1:].replace("/", ".") + ".bias"
        self.make_external_tensor(add.astype(self.to_numpy_dtype[self.io_dtype]), bias)

        add_bias_inputs = [root_input, bias]
        shape = ['batch_size', 'sequence_length', add.shape[0]]

        if "logits" in kwargs:
            output = "logits"
            self.make_node("Add", inputs=add_bias_inputs, outputs=[output], name=name)
            self.make_value_info(output, dtype=self.io_dtype, shape=shape)
        else:
            self.make_add(name, add_bias_inputs, dtype=self.io_dtype, shape=shape)

    def make_packed_add(self, q_add, k_add, v_add, name, root_input, **kwargs):
        # Combine 3 Adds of shape N_q, N_kv, and N_kv into 1 packed Add of shape N_q + N_kv + N_kv
        add = np.concatenate([q_add, k_add, v_add], axis=0).flatten()
        self.make_add_bias(add, name, root_input, **kwargs)

    def make_embedding(self, embedding):
        weight = "model.embed_tokens.weight"
        self.make_external_tensor(embedding.astype(self.to_numpy_dtype[self.io_dtype]), weight)

        basename = "/model/embed_tokens"
        gather_name = f"{basename}/Gather"
        gather_output = f"{gather_name}/output_0"
        self.make_node('Gather', inputs=[weight, 'input_ids'], outputs=[gather_output], name=gather_name)
        self.make_value_info(gather_output, self.io_dtype, shape=['batch_size', 'sequence_length', self.hidden_size])

        if self.embed_attrs["scale"] != 1:
            # Scale the embeddings
            mul_name = f"{basename}/Mul"
            mul_inputs = [gather_output, f"/model/constants/{self.to_str_dtype[self.io_dtype]}/0D/{self.embed_attrs['scale']}"]
            mul_output = f"{mul_name}/output_0"
            self.make_node('Mul', inputs=mul_inputs, outputs=[mul_output], name=mul_name)
            self.make_value_info(mul_output, self.io_dtype, shape=['batch_size', 'sequence_length', self.hidden_size])

            layernorm_attrs_value = mul_output
        else:
            layernorm_attrs_value = gather_output

        self.layernorm_attrs["root_input"] = layernorm_attrs_value
        self.layernorm_attrs["skip_input"] = layernorm_attrs_value

    def make_layernorm(self, layer_id, layernorm, skip, simple, location):
        root_input = self.layernorm_attrs["root_input"]
        skip_input = self.layernorm_attrs["skip_input"]

        weight = f"model.layers.{layer_id}.{location}_layernorm.weight"
        self.make_external_tensor(layernorm.weight.detach().numpy().astype(self.to_numpy_dtype[self.io_dtype]) + self.layernorm_attrs["add_offset"], weight)
        bias = f"model.layers.{layer_id}.{location}_layernorm.bias"
        if not simple:
            self.make_external_tensor(layernorm.bias.detach().numpy().astype(self.to_numpy_dtype[self.io_dtype]), bias)

        inputs = [root_input, skip_input, weight] if skip else [root_input, weight]
        if not simple:
            inputs.append(bias)

        name = f"/model/layers.{layer_id}/{location}_layernorm/{'Skip' if skip else ''}LayerNorm"
        op_type = f"{'Skip' if skip else ''}{'Simplified' if simple else ''}LayerNormalization"
        kwargs = {"epsilon": 9.999999747378752e-06}
        if not skip:
            kwargs.update({"axis": -1, "stash_type": 1})

        output_0 = f"/model/layers.{layer_id}/{location}_layernorm/output_0"
        output_3 = f"/model/layers.{layer_id}/{location}_layernorm/output_3"
        if self.layernorm_attrs["last_layernorm"] and self.exclude_lm_head:
            output_0 = "hidden_states"
        outputs = [output_0, "", "", output_3] if skip and not self.layernorm_attrs["last_layernorm"] else [output_0]

        self.make_node(op_type, inputs=inputs, outputs=outputs, name=name, domain=("com.microsoft" if skip else None), **kwargs)
        self.make_value_info(output_0, self.io_dtype, shape=['batch_size', 'sequence_length', self.hidden_size])
        if skip and not self.layernorm_attrs["last_layernorm"]:
            self.make_value_info(output_3, self.io_dtype, shape=['batch_size', 'sequence_length', self.hidden_size])

        # Update LayerNorm attributes
        self.layernorm_attrs["output_0"] = output_0
        if skip and not self.layernorm_attrs["last_layernorm"]:
            self.layernorm_attrs["output_3"] = output_3

            # Assign output 3 of current SkipLayerNorm as root input to next SkipLayerNorm
            self.layernorm_attrs["root_input"] = output_3

        return output_0

    def make_mscale_su(self, mscale):
        if mscale <= 1.0:
            return 1.0
        return np.sqrt(1 + np.log(mscale) / np.log(self.original_context_length))

    def make_mscale_yarn(self, mscale):
        if mscale <= 1.0:
            return 1.0
        return 0.1 * np.log(mscale) + 1.0

    def make_mscale(self, mscale):
        if self.rotemb_attrs["mscale_policy"] in {"su", "longrope"}:
            return self.make_mscale_su(mscale)
        elif self.rotemb_attrs["mscale_policy"] == "yarn":
            return self.make_mscale_yarn(mscale)
        else:
            return float(mscale)

    def make_inv_freq_rescaled(self, inv_freq):
        scale_factor = self.rotemb_attrs["rescale_inv_freq"]["factor"]
        low_freq_factor = self.rotemb_attrs["rescale_inv_freq"]["low_freq_factor"]
        high_freq_factor = self.rotemb_attrs["rescale_inv_freq"]["high_freq_factor"]
        old_context_len = self.original_context_length

        low_freq_wavelen = old_context_len / low_freq_factor
        high_freq_wavelen = old_context_len / high_freq_factor
        new_freqs = []
        for freq in inv_freq:
            wavelen = 2 * torch.pi / freq
            if wavelen < high_freq_wavelen:
                new_freqs.append(freq)
            elif wavelen > low_freq_wavelen:
                new_freqs.append(freq / scale_factor)
            else:
                smooth = (old_context_len / wavelen - low_freq_factor) / (high_freq_factor - low_freq_factor)
                new_freqs.append((1 - smooth) * freq / scale_factor + smooth * freq)

        return torch.tensor(new_freqs, dtype=inv_freq.dtype)

    def make_rotary_embedding_caches_from_scratch(self):
        dim = int(self.rotemb_attrs["partial_rotary_factor"] * self.head_size)
        inv_freq = 1.0 / (self.rotemb_attrs["rescale_factors"] * (self.rotemb_attrs["theta"] ** (torch.arange(0, dim, 2, dtype=torch.int64).float() / dim)))
        if "rescale_inv_freq" in self.rotemb_attrs:
            inv_freq = self.make_inv_freq_rescaled(inv_freq)

        position_scale = self.rotemb_attrs["position_scale"] if self.context_length == self.original_context_length else 1
        t = (torch.arange(self.rotemb_attrs["cache_length"], dtype=self.rotemb_attrs["t_dtype"]) * position_scale).type_as(inv_freq)

        freqs = torch.outer(t, inv_freq)
        emb = torch.cat((freqs, freqs), dim=-1)
        cos_cache, sin_cache = emb.cos() * self.rotemb_attrs["mscale"], emb.sin() * self.rotemb_attrs["mscale"]
        return cos_cache, sin_cache

    def make_rotary_embedding_caches(self, rotemb, **kwargs):
        cos_cache_name = kwargs.get("cos_cache_name", "cos_cache")
        sin_cache_name = kwargs.get("sin_cache_name", "sin_cache")

        if self.rotemb_attrs["create_rotary_embedding_caches"]:
            if not hasattr(rotemb, "cos_cached"):
                # Create cos/sin caches if not already created
                cos_cache, sin_cache = self.make_rotary_embedding_caches_from_scratch()
            else:
                cos_cache, sin_cache = rotemb.cos_cached, rotemb.sin_cached

            # Reshape cos/sin cache from (M, H) to (M, H/2)
            hidden_dim = cos_cache.shape[-1]
            cos_cache = cos_cache.squeeze()[:, : (hidden_dim // 2)].detach().numpy()
            cos_cache = cos_cache.astype(self.to_numpy_dtype[self.io_dtype])
            sin_cache = sin_cache.squeeze()[:, : (hidden_dim // 2)].detach().numpy()
            sin_cache = sin_cache.astype(self.to_numpy_dtype[self.io_dtype])

            if "cos_cache_name" not in kwargs and "sin_cache_name" not in kwargs:
                # Save cos/sin caches to disk
                self.make_external_tensor(cos_cache, cos_cache_name)
                self.make_external_tensor(sin_cache, sin_cache_name)
            else:
                # Return cos/sin caches since they will be custom-saved
                return cos_cache, sin_cache

            self.rotemb_attrs["create_rotary_embedding_caches"] = False

        return cos_cache_name, sin_cache_name

    def make_rotary_embedding(self, rotemb, name, root_input, **kwargs):
        cos_cache_name, sin_cache_name = self.make_rotary_embedding_caches(rotemb)

        inputs = [root_input, kwargs.pop("position_ids"), cos_cache_name, sin_cache_name]
        output = f"{name}/output_0"
        self.make_node("RotaryEmbedding", inputs=inputs, outputs=[output], name=name, domain="com.microsoft", interleaved=self.rotemb_attrs["interleaved"], **kwargs)
        self.make_value_info(output, self.io_dtype, shape=['batch_size', 'sequence_length', self.head_size * (self.num_kv_heads if "k_rotary" in name else self.num_attn_heads)])

    def make_rotary_embedding_multi_cache(self):
        # Create dummy rotary embedding class
        rotemb = type("RotaryEmbedding", (object,), {'content':{}})()
        if_cos_cache_output, if_sin_cache_output = "cos_cache", "sin_cache"

        # Create caches for when sequence_length > self.original_context_length
        self.rotemb_attrs["rescale_factors"] = self.rotemb_attrs["multi_cache"]["long_factor"]
        self.rotemb_attrs["cache_length"] = self.context_length
        self.rotemb_attrs["mscale"] = self.rotemb_attrs["multi_cache"]["long_mscale"]

        # DML doesn't support dynamic selection of the cos/sin cache, so we always use the biggest one
        if self.ep == "dml":
            self.make_rotary_embedding_caches(rotemb)
            self.make_value_info(if_cos_cache_output, self.io_dtype, shape=["max_sequence_length", "head_dim / 2"])
            self.make_value_info(if_sin_cache_output, self.io_dtype, shape=["max_sequence_length", "head_dim / 2"])
            return

        cos_cache_large_name, sin_cache_large_name = "cos_cache_large", "sin_cache_large"
        cos_cache_large, sin_cache_large = self.make_rotary_embedding_caches(rotemb, cos_cache_name=cos_cache_large_name, sin_cache_name=sin_cache_large_name)

        # Create caches for when sequence_length <= self.original_context_length
        self.rotemb_attrs["rescale_factors"] = self.rotemb_attrs["multi_cache"]["short_factor"]
        self.rotemb_attrs["cache_length"] = self.original_context_length
        self.rotemb_attrs["mscale"] = self.rotemb_attrs["multi_cache"]["short_mscale"]
        cos_cache_small_name, sin_cache_small_name = "cos_cache_small", "sin_cache_small"
        cos_cache_small, sin_cache_small = self.make_rotary_embedding_caches(rotemb, cos_cache_name=cos_cache_small_name, sin_cache_name=sin_cache_small_name)

        self.rotemb_attrs["create_rotary_embedding_caches"] = False

        # Make the following subgraph to decide which cos/sin caches to use in the rotary embeddings
        #
        # attention_mask --> Shape --> Gather --> Greater --> If --> (cos_cache, sin_cache)
        #                             (idx=1)
        #

        basename = "/model/rotemb_caches_subgraph"
        gather_name = ""
        if self.attention_attrs["op_type"] == "GroupQueryAttention":
            gather_name = "/model/attn_mask_reformat/attn_mask_subgraph/Gather"
        else:
            gather_name = "/model/attn_mask_reformat/attn_mask_subgraph/Gather_2"

        greater_name = f"{basename}/Greater"
        greater_inputs = [f"{gather_name}/output_0", f"/model/constants/TensorProto.INT64/0D/{self.original_context_length}"]
        self.make_greater(greater_name, greater_inputs, shape=[])
        if_name = f"{basename}/If"
        self.make_node(
            "If", inputs=[f"{greater_name}/output_0"], outputs=[if_cos_cache_output, if_sin_cache_output], name=if_name,
            then_branch=self.make_graph(
                name="large_rotemb_caches_graph",
                inputs=[],
                outputs=[
                    helper.make_tensor_value_info(cos_cache_large_name, self.io_dtype, shape=cos_cache_large.shape),
                    helper.make_tensor_value_info(sin_cache_large_name, self.io_dtype, shape=sin_cache_large.shape),
                ],
                initializer=[],
                value_info=[],
                nodes=[
                    helper.make_node("Constant", inputs=[], outputs=[cos_cache_large_name], name="/large/cos_cache/Constant", value=numpy_helper.from_array(cos_cache_large)),
                    helper.make_node("Constant", inputs=[], outputs=[sin_cache_large_name], name="/large/sin_cache/Constant", value=numpy_helper.from_array(sin_cache_large)),
                ],
            ),
            else_branch=self.make_graph(
                name="small_rotemb_caches_graph",
                inputs=[],
                outputs=[
                    helper.make_tensor_value_info(cos_cache_small_name, self.io_dtype, shape=cos_cache_small.shape),
                    helper.make_tensor_value_info(sin_cache_small_name, self.io_dtype, shape=sin_cache_small.shape),
                ],
                initializer=[],
                value_info=[],
                nodes=[
                    helper.make_node("Constant", inputs=[], outputs=[cos_cache_small_name], name="/small/cos_cache/Constant", value=numpy_helper.from_array(cos_cache_small)),
                    helper.make_node("Constant", inputs=[], outputs=[sin_cache_small_name], name="/small/sin_cache/Constant", value=numpy_helper.from_array(sin_cache_small)),
                ],
            ),
        )
        self.make_value_info(if_cos_cache_output, self.io_dtype, shape=["max_sequence_length", "head_dim / 2"])
        self.make_value_info(if_sin_cache_output, self.io_dtype, shape=["max_sequence_length", "head_dim / 2"])

    def make_repeat_kv(self, layer_id, root_input, past_kv, present_kv, **kwargs):
        # Make subgraph that repeats tensor of shape (batch_size, sequence_length, num_kv_heads, head_size)
        # to shape (batch_size, sequence_length, num_attn_heads, head_size) in an interleaved pattern
        # and updates the KV caches
        #
        #           root_input
        #                |
        #             Reshape
        #                |
        #            Transpose
        #                |
        #                |   past_kv
        #                |  /
        #             Concat
        #                |  \
        #                |   present_kv
        #                |
        #        +-------+---------+
        #        |                 |
        #        |               Shape
        #        |                 |
        #        |     +-----------+-----------+-----------+
        #        |     |           |           |           |
        #        |   Gather     Gather      Gather      Gather
        #        |   (idx=0)    (idx=1)     (idx=2)     (idx=3)
        #        |     |           |           |           |
        #        | Unsqueeze   Unsqueeze   Unsqueeze   Unsqueeze
        #        |     |           |           |           |
        #        |     +-----------+-----------+-----------+
        #        |                 |
        #        |                 +-----------------------+
        #        |                 |                       |
        #        |                 |                      Mul
        #        |                 |                       |
        #        |              Concat                   Concat
        #        |               (5D)                     (4D)
        #        |                 |                       |
        #        |              Reshape                    |
        #        |             /   |   \                   |
        #        |            /    |    \                  |
        #        |           /     |     \                /
        #        |          /      |      \              /
        #        |         /       |       \            /
        #        |        /      Shape      \          /
        #        |       /         |         \        /
        #        |      |   ConstantOfShape   \      /
        #        |       \         |       \   \    /
        #        |        \        |       Mul  |  /
        #        |         \       |        |  /  /
        #        |          \      |      Equal  /
        #        |           \     |       /    /
        #         \           \    |      /    /
        #          \           \   |     /    /
        #           \           \  |    /    /
        #            \           \ |   /    /
        #         Unsqueeze       Where    /
        #             \           /       /
        #              \         /       /
        #               \       /       /
        #                \     /       /
        #                 Expand      /
        #                    |       /
        #                    |      /
        #                    |     /
        #                    |    /
        #                    |   /
        #                 Reshape
        #                    |
        #                Transpose
        #                    |
        #                 Reshape
        basename = f"/model/layers.{layer_id}/attn/{'k_proj' if past_kv.endswith('key') else 'v_proj'}/repeat_kv"

        # Make the initial subgraph
        #
        #                                                       +------> Gather --> Unsqueeze -----+
        #                                                       |                                  |
        #                                         past_kv       +------> Gather --> Unsqueeze -----+---> Mul --> Concat (4D)
        #                                            |          |                                  |
        # root_input --> Reshape --> Transpose --> Concat --> Shape ---> Gather --> Unsqueeze -----+---> Concat (5D)
        #                                            |          |                                  |
        #                                        present_kv     +------> Gather --> Unsqueeze -----+
        reshape_1_name = f"{basename}/Reshape_1"
        reshape_1_inputs = [root_input, f"/model/constants/TensorProto.INT64/1D/0, 0, {self.num_kv_heads}, -1"]
        self.make_reshape(reshape_1_name, reshape_1_inputs, dtype=self.io_dtype, shape=['batch_size', 'sequence_length', self.num_kv_heads, self.head_size])
        transpose_1_name = f"{basename}/Transpose_1"
        transpose_1_input = f"{reshape_1_name}/output_0"
        self.make_transpose(transpose_1_name, transpose_1_input, dtype=self.io_dtype, shape=['batch_size', self.num_kv_heads, 'sequence_length', self.head_size], perm=[0,2,1,3])
        concat_1_name = f"{basename}/Concat_1"
        concat_1_inputs = [past_kv, f"{transpose_1_name}/output_0"]
        self.make_node("Concat", inputs=concat_1_inputs, outputs=[present_kv], name=concat_1_name, axis=2)

        shape_1_name = f"{basename}/Shape_1"
        self.make_shape(shape_1_name, present_kv, shape=[4])
        gather_1_name = f"{basename}/Gather_1"
        gather_1_inputs = [f"{shape_1_name}/output_0", "/model/constants/TensorProto.INT64/0D/0"]
        self.make_gather(gather_1_name, gather_1_inputs, axis=0)
        unsqueeze_1_name = f"{basename}/Unsqueeze_1"
        unsqueeze_1_inputs = [f"{gather_1_name}/output_0", "/model/constants/TensorProto.INT64/1D/0"]
        self.make_unsqueeze(unsqueeze_1_name, unsqueeze_1_inputs, dtype=TensorProto.INT64, shape=[1])
        gather_2_name = f"{basename}/Gather_2"
        gather_2_inputs = [f"{shape_1_name}/output_0", "/model/constants/TensorProto.INT64/0D/1"]
        self.make_gather(gather_2_name, gather_2_inputs, axis=0)
        unsqueeze_2_name = f"{basename}/Unsqueeze_2"
        unsqueeze_2_inputs = [f"{gather_2_name}/output_0", "/model/constants/TensorProto.INT64/1D/0"]
        self.make_unsqueeze(unsqueeze_2_name, unsqueeze_2_inputs, dtype=TensorProto.INT64, shape=[1])
        gather_3_name = f"{basename}/Gather_3"
        gather_3_inputs = [f"{shape_1_name}/output_0", "/model/constants/TensorProto.INT64/0D/2"]
        self.make_gather(gather_3_name, gather_3_inputs, axis=0)
        unsqueeze_3_name = f"{basename}/Unsqueeze_3"
        unsqueeze_3_inputs = [f"{gather_3_name}/output_0", "/model/constants/TensorProto.INT64/1D/0"]
        self.make_unsqueeze(unsqueeze_3_name, unsqueeze_3_inputs, dtype=TensorProto.INT64, shape=[1])
        gather_4_name = f"{basename}/Gather_4"
        gather_4_inputs = [f"{shape_1_name}/output_0", "/model/constants/TensorProto.INT64/0D/3"]
        self.make_gather(gather_4_name, gather_4_inputs, axis=0)
        unsqueeze_4_name = f"{basename}/Unsqueeze_4"
        unsqueeze_4_inputs = [f"{gather_4_name}/output_0", "/model/constants/TensorProto.INT64/1D/0"]
        self.make_unsqueeze(unsqueeze_4_name, unsqueeze_4_inputs, dtype=TensorProto.INT64, shape=[1])
        concat_2_name = f"{basename}/Concat_2"
        concat_2_inputs = [f"{unsqueeze_1_name}/output_0", f"{unsqueeze_2_name}/output_0", f"/model/constants/TensorProto.INT64/1D/{self.num_attn_heads // self.num_kv_heads}", f"{unsqueeze_3_name}/output_0", f"{unsqueeze_4_name}/output_0"]
        self.make_concat(concat_2_name, concat_2_inputs, dtype=TensorProto.INT64, shape=[5], axis=0)

        mul_1_name = f"{basename}/Mul_1"
        mul_1_inputs = [f"{unsqueeze_2_name}/output_0", f"/model/constants/TensorProto.INT64/0D/{self.num_attn_heads // self.num_kv_heads}"]
        self.make_mul(mul_1_name, mul_1_inputs, dtype=TensorProto.INT64, shape=None)
        concat_3_name = f"{basename}/Concat_3"
        concat_3_inputs = [f"{unsqueeze_1_name}/output_0", f"{mul_1_name}/output_0", f"{unsqueeze_3_name}/output_0", f"{unsqueeze_4_name}/output_0"]
        self.make_concat(concat_3_name, concat_3_inputs, dtype=TensorProto.INT64, shape=[4], axis=0)

        # Make the subgraph that follows the initial subgraph
        #
        #                               Mul ---> Equal
        #                              /              \
        # Reshape --> Shape --> ConstantOfShape --> Where
        #    |                                        |
        #    +----------------------------------------+
        reshape_2_name = f"{basename}/Reshape_2"
        reshape_2_inputs = [f"{concat_2_name}/output_0", "/model/constants/TensorProto.INT64/1D/-1"]
        self.make_reshape(reshape_2_name, reshape_2_inputs, dtype=TensorProto.INT64, shape=None)
        shape_2_name = f"{basename}/Shape_2"
        self.make_shape(shape_2_name, f"{reshape_2_name}/output_0", shape=[1])
        constant_shape_name = f"{basename}/ConstantOfShape"
        constant_shape_value = numpy_helper.from_array(np.array([1], dtype="int64"))
        self.make_constant_of_shape(constant_shape_name, f"{shape_2_name}/output_0", value=constant_shape_value, dtype=TensorProto.INT64, shape=[5])
        mul_2_name = f"{basename}/Mul"
        mul_2_inputs = [f"{constant_shape_name}/output_0", "/model/constants/TensorProto.INT64/0D/-1"]
        self.make_mul(mul_2_name, mul_2_inputs, dtype=TensorProto.INT64, shape=[5])
        equal_name = f"{basename}/Equal"
        equal_inputs = [f"{reshape_2_name}/output_0", f"{mul_2_name}/output_0"]
        self.make_equal(equal_name, equal_inputs, shape=[5])
        where_name = f"{basename}/Where"
        where_inputs = [f"{equal_name}/output_0", f"{constant_shape_name}/output_0", f"{reshape_2_name}/output_0"]
        self.make_where(where_name, where_inputs, dtype=TensorProto.INT64, shape=[5])

        # Make the final nodes
        #
        # Where (from above)  Concat (from above)
        #                   \           \
        # Unsqueeze --> Expand --> Reshape --> Transpose --> Reshape
        unsqueeze_5_name = f"{basename}/Unsqueeze_5"
        unsqueeze_5_inputs = [present_kv, "/model/constants/TensorProto.INT64/1D/2"]
        self.make_unsqueeze(unsqueeze_5_name, unsqueeze_5_inputs, dtype=self.io_dtype, shape=['batch_size', self.num_kv_heads, 1, 'sequence_length', self.head_size])
        expand_name = f"{basename}/Expand"
        expand_inputs = [f"{unsqueeze_5_name}/output_0", f"{where_name}/output_0"]
        self.make_expand(expand_name, expand_inputs, dtype=self.io_dtype, shape=['batch_size', self.num_kv_heads, self.num_attn_heads // self.num_kv_heads, 'sequence_length', self.head_size])
        reshape_3_name = f"{basename}/Reshape_3"
        reshape_3_inputs = [f"{expand_name}/output_0", f"{concat_3_name}/output_0"]
        self.make_reshape(reshape_3_name, reshape_3_inputs, dtype=self.io_dtype, shape=['batch_size', self.num_attn_heads, 'sequence_length', self.head_size])
        transpose_2_name = f"{basename}/Transpose_2"
        transpose_2_input = f"{reshape_3_name}/output_0"
        self.make_transpose(transpose_2_name, transpose_2_input, dtype=self.io_dtype, shape=['batch_size', 'sequence_length', self.num_attn_heads, self.head_size], perm=[0,2,1,3])
        reshape_4_name = f"{basename}/Reshape_4"
        reshape_4_inputs = [f"{transpose_2_name}/output_0", f"/model/constants/TensorProto.INT64/1D/0, 0, {self.num_attn_heads * self.head_size}"]
        self.make_reshape(reshape_4_name, reshape_4_inputs, dtype=self.io_dtype, shape=['batch_size', 'sequence_length', self.num_attn_heads * self.head_size])

        input_to_attention = f"{reshape_4_name}/output_0"
        return input_to_attention

    def make_attention_op(self, name, **kwargs):
        op_type = self.attention_attrs["op_type"]

        if op_type == "MultiHeadAttention":
            self.make_multi_head_attention(name, add_qk=f"{self.mask_attrs['mask_name']}/output_0", **kwargs)
        elif op_type == "GroupQueryAttention":
            self.make_group_query_attention(name, seqlens_k=f"{self.mask_attrs['seqlens_k']}/output_0", total_seq_len=f"{self.mask_attrs['total_seq_len']}/output_0", **kwargs)
        elif op_type == "SparseAttention":
            self.make_sparse_attention(name, block_row_indices=self.mask_attrs['block_row_indices'], block_col_indices=self.mask_attrs['block_col_indices'], key_total_seq_lens=f"{self.mask_attrs['key_total_seq_lens']}/output_0", total_seq_len=f"{self.mask_attrs['total_seq_len']}/output_0", **kwargs)
        else:
            raise NotImplementedError(f"The {op_type} op is not currently supported.")

    def make_multi_head_attention(self, name, **kwargs):
        inputs = [
            kwargs["q_path"], kwargs["k_path"], kwargs["v_path"], kwargs.get("bias", ""),
            kwargs.get("attn_mask", ""), kwargs.get("add_qk", ""),
            kwargs.get("past_k", ""), kwargs.get("past_v", ""),
        ]
        output = f"{name}/output_0"
        outputs = [output, kwargs.get("present_k", ""), kwargs.get("present_v", "")]
        self.make_node(
            "MultiHeadAttention", inputs=inputs, outputs=outputs, name=name, domain="com.microsoft",
            num_heads=self.num_attn_heads, scale=self.attention_attrs["scale"],
        )
        self.make_value_info(output, self.io_dtype, shape=['batch_size', 'sequence_length', self.head_size * self.num_attn_heads])

    def make_group_query_attention(self, name, **kwargs):
        inputs = [
            kwargs["q_path"], kwargs["k_path"], kwargs["v_path"],
            kwargs.get("past_k", ""), kwargs.get("past_v", ""),
            kwargs.get("seqlens_k", ""), kwargs.get("total_seq_len", ""),
            kwargs.get("cos_cache", ""), kwargs.get("sin_cache", ""),
        ]
        output = f"{name}/output_0"
        outputs = [output, kwargs.get("present_k", ""), kwargs.get("present_v", "")]
        self.make_node(
            "GroupQueryAttention", inputs=inputs, outputs=outputs, name=name, domain="com.microsoft",
            num_heads=self.num_attn_heads, kv_num_heads=self.num_kv_heads, scale=self.attention_attrs["scale"], # local_window_size=self.window_size,  # Disable sliding window attribute temporarily
            do_rotary=self.attention_attrs["use_rotemb_in_attn"], rotary_interleaved=self.rotemb_attrs["interleaved"],
        )
        self.make_value_info(output, self.io_dtype, shape=['batch_size', 'sequence_length', self.head_size * self.num_attn_heads])

    def make_sparse_attention(self, name, **kwargs):
        inputs = [
            kwargs["q_path"], kwargs["k_path"], kwargs["v_path"],
            kwargs.get("past_k"), kwargs.get("past_v"),
            kwargs.get("block_row_indices"), kwargs.get("block_col_indices"),
            kwargs.get("total_seq_len"), kwargs.get("key_total_seq_lens"),
            kwargs.get("cos_cache", ""), kwargs.get("sin_cache", ""),
        ]
        output = f"{name}/output_0"
        outputs = [output, kwargs.get("present_k", ""), kwargs.get("present_v", "")]
        self.make_node(
            "SparseAttention", inputs=inputs, outputs=outputs, name=name, domain="com.microsoft",
            num_heads=self.num_attn_heads, kv_num_heads=self.num_kv_heads, scale=self.attention_attrs["scale"], sparse_block_size=self.attention_attrs["block_sparse"]["sparse_block_size"],
            do_rotary=self.attention_attrs["use_rotemb_in_attn"], rotary_interleaved=self.rotemb_attrs["interleaved"],
        )

    def make_attention(self, layer_id, attention, root_input, **kwargs):
        # Make nodes for the Attention subgraph
        #
        # MultiHeadAttention example:
        #
        #               root_input
        #              /     |     \
        #       Q_MatMul  K_MatMul  V_MatMul  4D causal mask  past_key  past_value
        #           |        |         |            |            |           |
        #         Q_Add    K_Add     V_Add          +------------+-----------+
        #           |        |         |                         |
        #       Q_Rotary  K_Rotary     |                         |
        #           \        |        /                          |
        #            MultiHeadAttention--------------------------+
        #                    |
        #                O_MatMul
        #                    |
        #                  O_Add
        #
        # GroupQueryAttention example:
        #
        #               root_input
        #              /     |     \
        #       Q_MatMul  K_MatMul  V_MatMul  seqlens_k  total_seq_len  past_key  past_value
        #           |        |         |          |            |           |          |
        #         Q_Add    K_Add     V_Add        +------------+-----------+----------+
        #           |        |         |                       |
        #       Q_Rotary  K_Rotary     |                       |
        #           \        |        /                        |
        #            GroupQueryAttention-----------------------+
        #                    |
        #                O_MatMul
        #                    |
        #                  O_Add

        q_input_to_attention = ""
        k_input_to_attention = ""
        v_input_to_attention = ""

        # Make MatMul nodes
        if self.attention_attrs["use_packed_matmul"]:
            # Combine 3 MatMuls into 1 packed MatMul
            qkv_matmul_basename = f"/model/layers.{layer_id}/attn/qkv_proj/MatMul"
            qkv_matmul_name = self.make_packed_matmul(attention.q_proj, attention.k_proj, attention.v_proj, qkv_matmul_basename, root_input)
            q_input_to_attention = f"{qkv_matmul_name}/output_0"
        else:
            q_matmul_basename = f"/model/layers.{layer_id}/attn/q_proj/MatMul"
            q_matmul_name = self.make_matmul(attention.q_proj, q_matmul_basename, root_input)
            q_input_to_attention = f"{q_matmul_name}/output_0"
            k_matmul_basename = f"/model/layers.{layer_id}/attn/k_proj/MatMul"
            k_matmul_name = self.make_matmul(attention.k_proj, k_matmul_basename, root_input)
            k_input_to_attention = f"{k_matmul_name}/output_0"
            v_matmul_basename = f"/model/layers.{layer_id}/attn/v_proj/MatMul"
            v_matmul_name = self.make_matmul(attention.v_proj, v_matmul_basename, root_input)
            v_input_to_attention = f"{v_matmul_name}/output_0"

        # Make Add nodes (if bias exists)
        q_bias_exists = attention.q_proj.bias is not None and torch.count_nonzero(attention.q_proj.bias) > 0
        k_bias_exists = attention.k_proj.bias is not None and torch.count_nonzero(attention.k_proj.bias) > 0
        v_bias_exists = attention.v_proj.bias is not None and torch.count_nonzero(attention.v_proj.bias) > 0
        all_bias_exists = q_bias_exists and k_bias_exists and v_bias_exists

        if all_bias_exists and self.attention_attrs["use_packed_matmul"]:
            # Combine 3 Adds into 1 packed Add
            qkv_add_name = f"/model/layers.{layer_id}/attn/qkv_proj/Add"
            self.make_packed_add(attention.q_proj.bias.detach().numpy(), attention.k_proj.bias.detach().numpy(), attention.v_proj.bias.detach().numpy(), qkv_add_name, root_input=q_input_to_attention)
            q_input_to_attention = f"{qkv_add_name}/output_0"
        else:
            if q_bias_exists:
                q_add_name = f"/model/layers.{layer_id}/attn/q_proj/Add"
                self.make_add_bias(attention.q_proj.bias.detach().numpy(), q_add_name, root_input=q_input_to_attention)
                q_input_to_attention = f"{q_add_name}/output_0"
            if k_bias_exists:
                k_add_name = f"/model/layers.{layer_id}/attn/k_proj/Add"
                self.make_add_bias(attention.k_proj.bias.detach().numpy(), k_add_name, root_input=k_input_to_attention)
                k_input_to_attention = f"{k_add_name}/output_0"
            if v_bias_exists:
                v_add_name = f"/model/layers.{layer_id}/attn/v_proj/Add"
                self.make_add_bias(attention.v_proj.bias.detach().numpy(), v_add_name, root_input=v_input_to_attention)
                v_input_to_attention = f"{v_add_name}/output_0"

        # Make RotaryEmbedding nodes
        cos_cache_name, sin_cache_name = "", ""
        if self.attention_attrs["use_rotemb_in_attn"]:
            cos_cache_name, sin_cache_name = self.make_rotary_embedding_caches(attention.rotary_emb)
        else:
            q_rotary_name = f"/model/layers.{layer_id}/attn/q_rotary/RotaryEmbedding"
            self.make_rotary_embedding(attention.rotary_emb, q_rotary_name, root_input=q_input_to_attention, position_ids=kwargs.get("position_ids", "position_ids"))
            q_input_to_attention = f"{q_rotary_name}/output_0"
            k_rotary_name = f"/model/layers.{layer_id}/attn/k_rotary/RotaryEmbedding"
            self.make_rotary_embedding(attention.rotary_emb, k_rotary_name, root_input=k_input_to_attention, position_ids=kwargs.get("position_ids", "position_ids"))
            k_input_to_attention = f"{k_rotary_name}/output_0"

        # Make repeat KV nodes (Note: `repeat_kv` needs to be kept since GroupQueryAttention isn't supported for FP32 CUDA)
        past_k = f"past_key_values.{layer_id}.key"
        past_v = f"past_key_values.{layer_id}.value"
        present_k = f"present.{layer_id}.key"
        present_v = f"present.{layer_id}.value"
        if self.num_attn_heads != self.num_kv_heads and self.attention_attrs["op_type"] == "MultiHeadAttention":
            k_input_to_attention = self.make_repeat_kv(layer_id, root_input=k_input_to_attention, past_kv=past_k, present_kv=present_k)
            v_input_to_attention = self.make_repeat_kv(layer_id, root_input=v_input_to_attention, past_kv=past_v, present_kv=present_v)
            past_k, past_v, present_k, present_v = "", "", "", ""

        # Make attention node (e.g. MultiHeadAttention, GroupQueryAttention, etc.)
        attn_name = f"/model/layers.{layer_id}/attn/{self.attention_attrs['op_type']}"
        self.make_attention_op(
            attn_name, q_path=q_input_to_attention, k_path=k_input_to_attention, v_path=v_input_to_attention,
            past_k=past_k, past_v=past_v, present_k=present_k, present_v=present_v,
            cos_cache=cos_cache_name, sin_cache=sin_cache_name, **kwargs,
        )

        # Make MatMul node (output projection weight node)
        o_proj = 'o_proj' if hasattr(attention, 'o_proj') else 'dense'
        o_matmul_basename = f"/model/layers.{layer_id}/attn/o_proj/MatMul"
        o_weight = eval(f"attention.{o_proj}")
        o_matmul_name = self.make_matmul(o_weight, o_matmul_basename, f"{attn_name}/output_0")

        # Make Add node (output projection bias node if bias exists)
        o_bias_exists = eval(f"attention.{o_proj}.bias") is not None
        if o_bias_exists:
            o_add_name = f"/model/layers.{layer_id}/attn/o_proj/Add"
            o_bias = eval(f"attention.{o_proj}.bias.detach().numpy()")
            self.make_add_bias(o_bias, o_add_name, root_input=f"{o_matmul_name}/output_0")

        # Assign output 0 of previous output node as skip input to next SkipLayerNorm
        self.layernorm_attrs["skip_input"] = f"{o_matmul_name if not o_bias_exists else o_add_name}/output_0"

    def make_attention_unpacked(self, layer_id, attention, root_input, **kwargs):
        q_size = self.num_attn_heads * self.head_size
        kv_size = self.num_kv_heads * self.head_size

        qkv_proj = 'qkv_proj' if hasattr(attention, 'qkv_proj') else 'query_key_value'
        qkv_linear = eval(f"attention.{qkv_proj}")

        attention.q_proj = torch.nn.Linear(in_features=q_size, out_features=q_size)
        attention.q_proj.weight = torch.nn.Parameter(qkv_linear.weight[: q_size, :])
        attention.q_proj.bias = None if qkv_linear.bias is None else torch.nn.Parameter(qkv_linear.bias[: q_size])

        attention.k_proj = torch.nn.Linear(in_features=q_size, out_features=kv_size)
        attention.k_proj.weight = torch.nn.Parameter(qkv_linear.weight[q_size : q_size + kv_size, :])
        attention.k_proj.bias = None if qkv_linear.bias is None else torch.nn.Parameter(qkv_linear.bias[q_size : q_size + kv_size])

        attention.v_proj = torch.nn.Linear(in_features=q_size, out_features=kv_size)
        attention.v_proj.weight = torch.nn.Parameter(qkv_linear.weight[q_size + kv_size :, :])
        attention.v_proj.bias = None if qkv_linear.bias is None else torch.nn.Parameter(qkv_linear.bias[q_size + kv_size :])

        # Delete original packed weights and any references to them (e.g. `del qkv_linear` isn't sufficient)
        del qkv_linear
        if hasattr(attention, 'qkv_proj'):
            del attention.qkv_proj
        else:
            del attention.query_key_value

    def make_mlp(self, layer_id, mlp, root_input):
        if self.mlp_attrs["use_proj"]:
            self.make_mlp_proj(layer_id, mlp, root_input)
        elif self.mlp_attrs["use_fc"]:
            self.make_mlp_fc(layer_id, mlp, root_input)
        else:
            raise NotImplementedError(f"The MLP layer type is not set.")

    def make_mlp_unpacked(self, layer_id, mlp, root_input):
        mlp.gate_proj = torch.nn.Linear(in_features=self.hidden_size, out_features=self.intermediate_size)
        mlp.gate_proj.weight = torch.nn.Parameter(mlp.gate_up_proj.weight[ : self.intermediate_size, :])

        mlp.up_proj = torch.nn.Linear(in_features=self.hidden_size, out_features=self.intermediate_size)
        mlp.up_proj.weight = torch.nn.Parameter(mlp.gate_up_proj.weight[self.intermediate_size :, :])

        # Delete original packed weights
        del mlp.gate_up_proj

    def make_mlp_proj(self, layer_id, mlp, root_input):
        # Make nodes for the MLP subgraph
        #
        #           root_input
        #          /          \
        #   UpProjMatMul    GateProjMatMul
        #          \          |
        #           \     ActFunc
        #            \   /
        #             Mul
        #              |
        #        DownProjMatMul

        # Make MatMul nodes
        gate_basename = f"/model/layers.{layer_id}/mlp/gate_proj/MatMul"
        gate_name = self.make_matmul(mlp.gate_proj, gate_basename, root_input)
        up_basename = f"/model/layers.{layer_id}/mlp/up_proj/MatMul"
        up_name = self.make_matmul(mlp.up_proj, up_basename, root_input)

        # Make activation node(s)
        act_fn_name = self.make_activation(layer_id, root_input=f"{gate_name}/output_0")

        # Make Mul node after activation
        mul_name = f"/model/layers.{layer_id}/mlp/Mul"
        mul_inputs = [f"{act_fn_name}/output_0", f"{up_name}/output_0"]
        self.make_mul(mul_name, mul_inputs, dtype=self.io_dtype, shape=["batch_size", "sequence_length", self.intermediate_size])

        # Make output MatMul node
        down_basename = f"/model/layers.{layer_id}/mlp/down_proj/MatMul"
        down_name = self.make_matmul(mlp.down_proj, down_basename, f"{mul_name}/output_0")

        # Assign output 0 of previous MatMul as skip input to next SkipLayerNorm
        self.layernorm_attrs["skip_input"] = f"{down_name}/output_0"

    def make_mlp_fc(self, layer_id, mlp, root_input):
        # Make nodes for the MLP subgraph
        #
        #          root_input
        #              |
        #          FC1_MatMul
        #              |
        #           FC1_Add
        #              |
        #           ActFunc
        #              |
        #          FC2_MatMul
        #              |
        #           FC2_Add

        # Make first layer of fully connected nodes (FC1)
        fc1_matmul_basename = f"/model/layers.{layer_id}/mlp/fc1/MatMul"
        fc1_matmul_name = self.make_matmul(mlp.fc1, fc1_matmul_basename, root_input)
        fc1_add_name = f"/model/layers.{layer_id}/mlp/fc1/Add"
        self.make_add_bias(mlp.fc1.bias.detach().numpy(), fc1_add_name, root_input=f"{fc1_matmul_name}/output_0")

        # Make activation function
        act_fn_name = self.make_activation(layer_id, root_input=f"{fc1_add_name}/output_0")

        # Make second layer of fully connected nodes (FC2)
        fc2_matmul_basename = f"/model/layers.{layer_id}/mlp/fc2/MatMul"
        fc2_matmul_name = self.make_matmul(mlp.fc2, fc2_matmul_basename, root_input=f"{act_fn_name}/output_0")
        fc2_add_name = f"/model/layers.{layer_id}/mlp/fc2/Add"
        self.make_add_bias(mlp.fc2.bias.detach().numpy(), fc2_add_name, root_input=f"{fc2_matmul_name}/output_0")

        # Assign output 0 of MLP layer as output of last layer
        self.mlp_attrs["output_0"] = f"{fc2_add_name}/output_0"

    def make_block_sparse_moe(self, layer_id, bsm, root_input):
        # Make nodes for the QMoE subgraph
        #
        #                  root_input
        #                 /       \
        #         router_MatMul    |
        #             /     \      |
        #         Shape      |     |
        #           |        |     |
        #         Gather     |     |
        #           |        |     |
        #       Unsqueeze    |     |
        #           |        |    /
        #        Concat     /    /
        #             \    /    /
        #             Reshape  /
        #                 \   /
        #                  QMoE
        #                   |
        #                 output
        num_experts = self.moe_attrs["num_experts"]
        top_k = self.moe_attrs["top_k"]
        activation_type = self.moe_attrs["activation_type"]
        normalize_routing_weights = self.moe_attrs["normalize_routing_weights"]
        use_sparse_mixer = self.moe_attrs["use_sparse_mixer"]
        use_int4 = self.moe_attrs["use_int4"]

        moe_name = f"/model/layers.{layer_id}/moe"
        gate_ops_base = f"{moe_name}/gate"

        # Make MoE nodes
        gate_name = f"{gate_ops_base}/MatMul"
        self.make_matmul(bsm.gate, gate_name, root_input)

        shape_name = f"{gate_ops_base}/Shape"
        self.make_shape(shape_name, f"{gate_name}/output_0", shape=[3])

        gather_name = f"{gate_ops_base}/Gather"
        self.make_gather(gather_name, [f"{shape_name}/output_0", "/model/constants/TensorProto.INT64/0D/2"], axis=0)

        unsqueeze_name = f"{gate_ops_base}/Unsqueeze"
        self.make_unsqueeze(unsqueeze_name, [f"{gather_name}/output_0", "/model/constants/TensorProto.INT64/1D/0"], dtype=TensorProto.INT64, shape=[1])

        concat_name = f"{gate_ops_base}/Concat"
        self.make_concat(concat_name, ["/model/constants/TensorProto.INT64/1D/-1", f"{unsqueeze_name}/output_0"], dtype=TensorProto.INT64, shape=[2], axis=0)

        gate_reshape_name = f"{gate_ops_base}/Reshape"
        self.make_reshape(gate_reshape_name, [f"{gate_name}/output_0", f"{concat_name}/output_0"], dtype=self.io_dtype, shape=['num_rows', num_experts])

        def quant_dequant(weights, quant_mode: bool = True):
            type = torch.quint4x2 if quant_mode else torch.int8
            processed_q_weight = None
            torch_weight_scales = None
            try:
                import tensorrt_llm

                _, processed_q_weight, torch_weight_scales = (
                    torch.ops.trtllm._symmetric_quantize_last_axis_of_batched_matrix(weights.T.cpu().contiguous(), type)
                )
            except:
                raise RuntimeError("tensorrt_llm is needed to use torch.ops.trtllm._symmetric_quantize_last_axis_of_batched_matrix()")

            return torch_weight_scales.to(torch.float16), processed_q_weight

        w1_list = []
        w2_list = []
        w3_list = []
        w1_scale_list = []
        w2_scale_list = []
        w3_scale_list = []

        for i in range(num_experts):
            # Quantize the weights with uint8
            w1_scale, pre_qweight1= quant_dequant(bsm.experts[i].w1.weight, use_int4)
            w2_scale, pre_qweight2= quant_dequant(bsm.experts[i].w2.weight, use_int4)
            w3_scale, pre_qweight3= quant_dequant(bsm.experts[i].w3.weight, use_int4)

            w1_list.append(pre_qweight1)
            w2_list.append(pre_qweight2)
            w3_list.append(pre_qweight3)

            w1_scale_list.append(w1_scale)
            w2_scale_list.append(w2_scale)
            w3_scale_list.append(w3_scale)

        moe_expert_weight_1_name = f"model.layers.{layer_id}.moe.weight_1"
        moe_expert_weight_2_name = f"model.layers.{layer_id}.moe.weight_2"
        moe_expert_weight_3_name = f"model.layers.{layer_id}.moe.weight_3"

        moe_expert_scales_1_name = f"model.layers.{layer_id}.moe.scales_1"
        moe_expert_scales_2_name = f"model.layers.{layer_id}.moe.scales_2"
        moe_expert_scales_3_name = f"model.layers.{layer_id}.moe.scales_3"

        def make_moe_external_tensor(w_list, moe_expert_name, numpy_type):
            moe_experts_weight = torch.stack(w_list, dim=0).detach().numpy()
            self.make_external_tensor(moe_experts_weight.astype(numpy_type), moe_expert_name)

        make_moe_external_tensor(w1_list, moe_expert_weight_1_name, np.uint8)
        make_moe_external_tensor(w2_list, moe_expert_weight_2_name, np.uint8)
        make_moe_external_tensor(w3_list, moe_expert_weight_3_name, np.uint8)

        # Currently we don't expect QMoE to be used with distributed inference
        make_moe_external_tensor(w1_scale_list, moe_expert_scales_1_name, self.to_numpy_dtype[self.io_dtype])
        make_moe_external_tensor(w2_scale_list, moe_expert_scales_2_name, self.to_numpy_dtype[self.io_dtype])
        make_moe_external_tensor(w3_scale_list, moe_expert_scales_3_name, self.to_numpy_dtype[self.io_dtype])

        bias_ph = "" # Placeholder for bias
        inputs = [root_input, f"{gate_reshape_name}/output_0", \
                  moe_expert_weight_1_name, moe_expert_scales_1_name, bias_ph, \
                  moe_expert_weight_2_name, moe_expert_scales_2_name, bias_ph, \
                  moe_expert_weight_3_name, moe_expert_scales_3_name]
        output = f"{moe_name}/output_0"

        op_type = "QMoE"
        self.make_node(op_type, inputs=inputs, outputs=[output], name=moe_name, domain="com.microsoft",
                       k=top_k, activation_type=activation_type, normalize_routing_weights=normalize_routing_weights,
                       use_sparse_mixer=use_sparse_mixer, expert_weight_bits=(4 if use_int4 else 8))

        self.make_value_info(output, self.io_dtype, shape=['batch_size', 'sequence_length', self.hidden_size])

        # Assign output 0 of previous MoE as root input to next SkipLayerNorm
        self.layernorm_attrs["skip_input"] = output

    def make_activation_with_mul(self, layer_id, root_input, activation, domain):
        # Make nodes for this activation subgraph
        #
        #       root_input (GateProjMatMul)
        #         /  |
        #   ActFunc  |
        #          \ |
        #           Mul
        act_name = f"/model/layers.{layer_id}/mlp/act_fn/{activation}"
        act_output = f"{act_name}/output_0"
        self.make_node(activation, inputs=[root_input], outputs=[act_output], name=act_name, domain=domain)
        self.make_value_info(act_output, dtype=self.io_dtype, shape=["batch_size", "sequence_length", self.intermediate_size])

        mul_act_name = f"/model/layers.{layer_id}/mlp/act_fn/Mul"
        mul_act_inputs = [root_input, act_output]
        self.make_mul(mul_act_name, mul_act_inputs, dtype=self.io_dtype, shape=["batch_size", "sequence_length", self.intermediate_size])

        return mul_act_name

    def make_gelu(self, layer_id, root_input, activation):
        # Make nodes for this activation subgraph
        #
        #       root_input (Add)
        #           |
        #        GeluAct
        gelu_name = f"/model/layers.{layer_id}/mlp/act_fn/{activation}"
        output = f"{gelu_name}/output_0"
        self.make_node(activation, inputs=[root_input], outputs=[output], name=gelu_name, domain="com.microsoft")
        self.make_value_info(output, self.io_dtype, shape=['batch_size', 'sequence_length', self.intermediate_size])

        return gelu_name

    def make_activation(self, layer_id, root_input):
        if self.activation in {"silu", "swish"}:
            output_name = self.make_activation_with_mul(layer_id, root_input, activation="Sigmoid", domain=None)
        elif self.activation in {"gelu_new", "gelu_fast", "gelu_pytorch_tanh"}:
            output_name = self.make_gelu(layer_id, root_input, activation="FastGelu")
        elif self.activation in {"gelu"}:
            output_name = self.make_gelu(layer_id, root_input, activation="Gelu")
        elif self.activation in {"gegelu", "geglu"}:
            output_name = self.make_gelu(layer_id, root_input, activation="QuickGelu")
        else:
            raise NotImplementedError(f"The {self.activation} activation function is not currently supported.")
        return output_name

    def make_lm_head(self, lm_head):
        bias_exists = lm_head.bias is not None
        scale_exists = self.lm_head_attrs["scale"] != 1
        mask_exists = self.lm_head_attrs["mask"] is not None

        matmul_basename = "/lm_head/MatMul"
        root_input = self.layernorm_attrs["output_0"]
        matmul_name = self.make_matmul(lm_head, matmul_basename, root_input, logits=not bias_exists and not scale_exists)

        if bias_exists:
            add_name = "/lm_head/Add"
            self.make_add_bias(lm_head.bias.detach().numpy(), add_name, root_input=f"{matmul_name}/output_0", logits=not scale_exists)

        if scale_exists:
            mul_name = "/lm_head/Mul"
            mul_inputs = [f"{matmul_name if not bias_exists else add_name}/output_0", f"/model/constants/{self.to_str_dtype[self.io_dtype]}/0D/{self.lm_head_attrs['scale']}"]
            mul_output = "logits" if not mask_exists else f"{mul_name}/output_0"
            self.make_node('Mul', inputs=mul_inputs, outputs=[mul_output], name=mul_name)
            self.make_value_info(mul_output, self.io_dtype, shape=['batch_size', 'sequence_length', self.vocab_size])

        if mask_exists:
            # Save logits mask as initializer
            logits_mask_name = "logits_mask"
            self.make_external_tensor(self.lm_head_attrs["mask"].detach().numpy(), logits_mask_name)

            where_name = "/lm_head/Where"
            where_inputs = [logits_mask_name, f"/model/constants/{self.to_str_dtype[self.io_dtype]}/0D/{np.finfo(self.to_numpy_dtype[self.io_dtype]).min}", f"{mul_name}/output_0"]
            where_output = "logits"
            self.make_node('Where', inputs=where_inputs, outputs=[where_output], name=where_name)
            self.make_value_info(where_output, self.io_dtype, shape=['batch_size', 'sequence_length', self.vocab_size])

    def make_layer(self, layer_id, layer):
        # Each LLM decoder layer is typically defined as:
        # input_layernorm --> attention --> MLP --> output_layernorm
        self.make_layernorm(layer_id, layer.input_layernorm, skip=not self.layernorm_attrs["first_layernorm"], simple=self.layernorm_attrs["simple"], location="input")
        self.make_attention(layer_id, layer.self_attn, root_input=self.layernorm_attrs["output_0"])
        self.make_layernorm(layer_id, layer.post_attention_layernorm, skip=True, simple=self.layernorm_attrs["simple"], location="post_attention")
        self.make_mlp(layer_id, layer.mlp, root_input=self.layernorm_attrs["output_0"])

        self.layernorm_attrs["first_layernorm"] = False
        if layer_id == self.num_layers - 1:
            # Norm after last decoder layer of model (last layer --> norm)
            self.layernorm_attrs["last_layernorm"] = True

    def make_model(self, input_path):
        # Make inputs and outputs to ONNX model
        self.make_inputs_and_outputs()

        # Make pre-processing nodes
        self.make_preprocessing_nodes()

        # Load weights of original model
        if input_path.endswith(".gguf"):
            # Load GGUF model
            try:
                from gguf_model import GGUFModel
            except:
                from onnxruntime_genai.models.gguf_model import GGUFModel
            model = GGUFModel.from_pretrained(self.model_type, input_path, self.head_size, self.hidden_size, self.intermediate_size, self.num_attn_heads, self.num_kv_heads, self.vocab_size)
            self.layernorm_attrs["add_offset"] = 0  # add offset already done for GGUF models
        elif self.quant_type is not None:
            # Load quantized PyTorch model
            try:
                from quantized_model import QuantModel
            except:
                from onnxruntime_genai.models.quantized_model import QuantModel
            q_size = self.num_attn_heads * self.head_size
            kv_size = self.num_kv_heads * self.head_size
            model = QuantModel.from_pretrained(self.quant_type, input_path, self.quant_attrs["bits"], self.quant_attrs["group_size"], self.quant_attrs["use_g_idx"], q_size, kv_size, self.intermediate_size, self.num_layers)
        else:
            # Load PyTorch model
            extra_kwargs = {"num_hidden_layers": self.num_layers} if "num_hidden_layers" in self.extra_options else {}
            model = AutoModelForCausalLM.from_pretrained(self.model_name_or_path, cache_dir=self.cache_dir, token=self.hf_token, trust_remote_code=True, **extra_kwargs)

        # Loop through model and map each module to ONNX/ORT ops
        self.layer_id = 0
        for module in model.modules():
            if isinstance(module, torch.nn.Embedding) or (hasattr(model, "embedding") and module == model.embedding):
                # Checks (Hugging Face logic) or (GGUF logic)
                if not self.exclude_embeds:
                    # Embedding layer
                    print("Reading embedding layer")
                    self.make_embedding(module.weight.detach().numpy())
                else:
                    # Exclude embedding layer from model
                    self.layernorm_attrs["root_input"] = "inputs_embeds"
                    self.layernorm_attrs["skip_input"] = "inputs_embeds"

            elif module.__class__.__name__.endswith("DecoderLayer") and self.layer_id < self.num_layers:
                # Each decoder layer of model
                print(f"Reading decoder layer {self.layer_id}")
                self.make_layer(self.layer_id, module)
                self.layer_id += 1

            elif self.layer_id == self.num_layers and self.has_final_norm(module, model):
                # SkipLayerNorm after last decoder layer (MatMul --> SkipLayerNorm)
                print("Reading final norm")
                self.make_layernorm(self.layer_id, module, skip=True, simple=self.layernorm_attrs["simple"], location="final_norm")

            elif (isinstance(module, torch.nn.Linear) and module.out_features == self.vocab_size) or (hasattr(model, "lm_head") and module == model.lm_head):
                # Checks (Hugging Face logic) or (GGUF logic)
                if not self.exclude_lm_head:
                    # Language modeling head (SkipLayerNorm --> logits)
                    print("Reading LM head")
                    self.make_lm_head(module)

        del model

    def has_final_norm(self, module, model):
        # Hugging Face names
        hf_norm = hasattr(model, "model") and hasattr(model.model, "norm") and module == model.model.norm
        hf_final_layernorm = hasattr(model, "model") and hasattr(model.model, "final_layernorm") and module == model.model.final_layernorm
        # GGUF names
        gguf_final_norm = hasattr(model, "final_norm") and module == model.final_norm
        return hf_norm or hf_final_layernorm or gguf_final_norm

    def make_preprocessing_nodes(self):
        self.make_attention_mask_reformatting()
        # TODO: add make_position_ids_reformatting() here

    def make_attention_mask_reformatting(self):
        if self.ep_attrs["cuda"]["enable_cuda_graph"] == "1" or self.ep == "dml":
            # ORT does not allow nodes to be placed on mulitple execution providers
            # with cuda graph enabled. We've only verified it works with GQA and with
            # past_present_share_buffer enabled(so the total_seq_len in GQA is hardcoded
            # to a fixed value by logic).
            # For other models, we need to check if it works and update the logic here.
            # This assertion is temporary.
            assert self.past_present_share_buffer

        if self.attention_attrs["op_type"] == "GroupQueryAttention":
            self.make_attention_mask_reformatting_for_gqa()
        elif self.attention_attrs["op_type"] == "MultiHeadAttention":
            # Make attention mask reformatting nodes
            #
            #           2D attention mask
            #                   |
            #    attention mask reformatting subgraph
            #                   |
            #         4D causal attention mask
            self.make_attention_mask_reformatting_for_mha()

        if self.attention_attrs["block_sparse"]["sparse_block_size"] != 0:
            self.make_attention_mask_reformatting_for_sparse_attn()

    def make_attention_mask_reformatting_for_mha(self):
        # Make nodes for the attention mask subgraphs that reformat the
        # 2D attention mask (B, S) to 4D causal attention mask (B, N, S, T)
        #
        #             input_ids       past_key_values.0.key
        #            /         \               |
        #         Shape       Shape          Shape
        #          |            |              |
        #        Gather       Gather         Gather
        #       (idx=0)       (idx=1)        (idx=2)
        #          |            |    |\      /
        #          |            |    | \    /
        #          |            |    |   Add                                      attention_mask--------+
        #          |            |    |    |                                       /           \         |
        #      Unsqueeze   Unsqueeze | Unsqueeze                                Shape       Shape       |
        #              \        |    |  /                                         |           |         |
        #               \       |    +-/--------+----------+----------+         Gather      Gather    Unsqueeze
        #                \      |     /         |          |          |        (idx=0)     (idx=1)      |
        #                 \     |    /          |          |          |           |           |         |
        #                  \    |   /       Unsqueeze  Unsqueeze  Unsqueeze   Unsqueeze   Unsqueeze   Unsqueeze
        #                   \   |  /                \ /                    \      |      /              |
        #                    Concat               Concat                    \     |     /               |
        #                   /   |   \                |                       \    |    /                |
        #                  /    |    \               |                        \   |   /                 |
        #                 /     |     \        ConstantOfShape                  Concat                  |
        #                /      |      \           /   \      \                /  |   \                 |
        #               /     Shape     \      Shape   Shape   |              /   |    \                |
        #              /        |        \       |       |     |             /    |     \               |
        #             /         |         \    Slice   Slice   |            /     |      \              |
        #             \   ConstantOfShape  |     |       |     |           /    Shape     \             |
        #              \        |     |    |  Squeeze  Squeeze |          /       |        \            |
        #               \      Mul    |    |     |       |     |         /        |         \           |
        #                \      |     |    | Unsqueeze  Range  |         \  ConstantOfShape  \         /
        #                 \     |     |    |     |       |  |  |          \       |      |    |       /
        #                  \    |     |    |   Concat  Add  |  |           \     Mul     |    |      /
        #                   \   |     |    |     |    /     |  |            \     |      |    |     /
        #                     Equal   |   /    Reshape      |  |             \    |      |    |    /
        #                          \  |  /       |          |  |              \   |      |    |   /
        #                           Where      Less---------+  |               \  |      |    |  /
        #                             |          |             |                 Equal   |   /  /
        #                             |        Where-----------+                      \  |  /  /
        #                             |          |                                     Where  /
        #                             |      Unsqueeze                                   |   /
        #                             |          |                                    Expand
        #                             |      Unsqueeze                                   |
        #                              \    /                                          Cast
        #                              Expand                                            |
        #                                 |                                             Sub
        #                                 |                                            / |
        #                                 |                                           / Cast
        #                                 |                                           |  |
        #                                 |                                           Where
        #                                 |                                             |
        #                                 +----------------------+----------------------+
        #                                                        |
        #                                                       Add
        #                                                        |
        #                                                      Concat

        basename = "/model/attn_mask_reformat"
        input_ids_basename = f"{basename}/input_ids_subgraph"
        past_key_basename = f"{basename}/past_key_subgraph"
        attn_mask_basename = f"{basename}/attn_mask_subgraph"

        # Make past_key_values.0.key subgraph
        past_key_gather_name = self.make_past_key_subgraph(past_key_basename)

        # Make common attention mask subgraphs, one each for input_ids and attention_mask
        shared_unsqueeze_name, end_expand_name = self.make_input_ids_subgraph(input_ids_basename, past_key_gather_name)
        end_where_name = self.make_attention_mask_subgraph(attn_mask_basename, shared_unsqueeze_name)

        end_add_name = f"{basename}/Add"
        end_add_inputs = [f"{end_where_name}/output_0", f"{end_expand_name}/output_0"]
        end_add_shape = ["batch_size", 1, "source_sequence_length", "target_sequence_length"]
        self.make_add(end_add_name, end_add_inputs, dtype=self.io_dtype, shape=end_add_shape) # Shape of mask is now (B, 1, S, T)

        tile_name = f"{basename}/Tile"
        tile_inputs = [f"{end_add_name}/output_0", f"/model/constants/TensorProto.INT64/1D/1, {self.num_attn_heads}, 1, 1"]
        tile_shape = ["batch_size", self.num_attn_heads, "source_sequence_length", "target_sequence_length"]
        self.make_tile(tile_name, tile_inputs, dtype=self.io_dtype, shape=tile_shape) # Shape of mask is now (B, N, S, T)

        self.mask_attrs["mask_name"] = tile_name

    def make_past_key_subgraph(self, basename):
        shape_name = f"{basename}/Shape"
        self.make_shape(shape_name, "past_key_values.0.key", shape=[4])
        gather_name = f"{basename}/Gather"
        gather_inputs = [f"{shape_name}/output_0", "/model/constants/TensorProto.INT64/0D/2"]
        self.make_gather(gather_name, gather_inputs, axis=0)
        return gather_name

    def make_input_ids_subgraph(self, basename, past_key_gather_name):
        # Make shared nodes between past_key_values.0.key (Gather with idx=2) and input_ids (Gather with idx=1) subgraphs
        #
        #       Gather          Gather
        #       (idx=1)         (idx=2)
        #              \       /
        #               \     /
        #                \   /
        #                 Add
        #                  |
        #              Unsqueeze
        shared_add_name = f"{basename}/Add_1"
        shared_add_inputs = [f"{basename}/Gather_2/output_0", f"{past_key_gather_name}/output_0"]
        self.make_add(shared_add_name, shared_add_inputs, dtype=TensorProto.INT64, shape=[])
        unsqueeze_3_name = f"{basename}/Unsqueeze_3"  # shared unsqueeze for input_ids and past_key_values.0.key
        unsqueeze_3_inputs = [f"{shared_add_name}/output_0", "/model/constants/TensorProto.INT64/1D/0"]
        self.make_unsqueeze(unsqueeze_3_name, unsqueeze_3_inputs, dtype=TensorProto.INT64, shape=[1])

        # Make the additional subgraph for input_ids
        #
        #       Unsqueeze (unsqueeze_4)                   Shape --> Slice --> Squeeze --> Unsqueeze --> Concat
        #      /          \                              /                                                    \
        # Gather (idx=1)   --> Concat --> ConstantOfShape                                                      Reshape --> Less --> Where --> Unsqueeze --> Unsqueeze --> Expand
        #      \          /                              \                                                     |
        #       Unsqueeze (unsqueeze_5)                   Shape --> Slice --> Squeeze --> Range --> Add -------+
        unsqueeze_inputs = [f"{basename}/Gather_2/output_0", "/model/constants/TensorProto.INT64/1D/0"]
        unsqueeze_4_name = f"{basename}/Unsqueeze_4"
        self.make_unsqueeze(unsqueeze_4_name, unsqueeze_inputs, dtype=TensorProto.INT64, shape=[1])
        unsqueeze_5_name = f"{basename}/Unsqueeze_5"
        self.make_unsqueeze(unsqueeze_5_name, unsqueeze_inputs, dtype=TensorProto.INT64, shape=[1])
        unsqueeze_6_name = f"{basename}/Unsqueeze_6"  # shared unsqueeze for input_ids and attention_mask
        self.make_unsqueeze(unsqueeze_6_name, unsqueeze_inputs, dtype=TensorProto.INT64, shape=[1])
        concat_2_name = f"{basename}/Concat_2"
        concat_inputs = [f"{unsqueeze_4_name}/output_0", f"{unsqueeze_5_name}/output_0"]
        self.make_concat(concat_2_name, concat_inputs, dtype=TensorProto.INT64, shape=[2], axis=0)
        constant_shape_name = f"{basename}/ConstantOfShape_2"
        constant_shape_numpy_dtype = self.to_numpy_dtype[self.io_dtype]
        constant_shape_value = numpy_helper.from_array(np.array([np.finfo(constant_shape_numpy_dtype).min], dtype=constant_shape_numpy_dtype))
        self.make_constant_of_shape(constant_shape_name, f"{concat_2_name}/output_0", value=constant_shape_value, dtype=self.io_dtype, shape=['unk', 'unk'])

        # Top path
        shape_4_name = f"{basename}/Shape_4"
        self.make_shape(shape_4_name, f"{constant_shape_name}/output_0", shape=[2])
        slice_1_name = f"{basename}/Slice_1"
        slice_1_inputs = [f"{shape_4_name}/output_0", "/model/constants/TensorProto.INT64/1D/-1", f"/model/constants/TensorProto.INT64/1D/{np.iinfo(np.int64).max}", "/model/constants/TensorProto.INT64/1D/0"]
        self.make_slice(slice_1_name, slice_1_inputs, dtype=TensorProto.INT64, shape=[1])
        squeeze_1_name = f"{basename}/Squeeze_1"
        squeeze_1_inputs = [f"{slice_1_name}/output_0", "/model/constants/TensorProto.INT64/1D/0"]
        self.make_squeeze(squeeze_1_name, squeeze_1_inputs)
        unsqueeze_7_name = f"{basename}/output_0"
        unsqueeze_7_inputs = [f"{squeeze_1_name}/output_0", "/model/constants/TensorProto.INT64/1D/0"]
        self.make_unsqueeze(unsqueeze_7_name, unsqueeze_7_inputs, dtype=TensorProto.INT64, shape=[1])
        concat_3_name = f"{basename}/Concat_3"
        concat_3_inputs = [f"{unsqueeze_7_name}/output_0", "/model/constants/TensorProto.INT64/1D/1"]
        self.make_concat(concat_3_name, concat_3_inputs, dtype=TensorProto.INT64, shape=[2], axis=0)

        # Bottom path
        shape_5_name = f"{basename}/Shape_5"
        self.make_shape(shape_5_name, f"{constant_shape_name}/output_0", shape=[2])
        slice_2_name = f"{basename}/Slice_2"
        slice_2_inputs = [f"{shape_5_name}/output_0", "/model/constants/TensorProto.INT64/1D/-1", f"/model/constants/TensorProto.INT64/1D/{np.iinfo(np.int64).max}", "/model/constants/TensorProto.INT64/1D/0"]
        self.make_slice(slice_2_name, slice_2_inputs, dtype=TensorProto.INT64, shape=[1])
        squeeze_2_name = f"{basename}/Squeeze_2"
        squeeze_2_inputs = [f"{slice_2_name}/output_0", "/model/constants/TensorProto.INT64/1D/0"]
        self.make_squeeze(squeeze_2_name, squeeze_2_inputs)
        range_name = f"{basename}/Range"
        range_inputs = ["/model/constants/TensorProto.INT64/0D/0", f"{squeeze_2_name}/output_0", "/model/constants/TensorProto.INT64/0D/1"]
        self.make_range(range_name, range_inputs)
        add_2_name = f"{basename}/Add_2"
        add_inputs = [f"{range_name}/output_0", "/model/constants/TensorProto.INT64/0D/1"]
        self.make_add(add_2_name, add_inputs, dtype=TensorProto.INT64, shape=["unk"])

        # Merged path
        reshape_name = f"{basename}/Reshape"
        reshape_inputs = [f"{add_2_name}/output_0", f"{concat_3_name}/output_0"]
        self.make_reshape(reshape_name, reshape_inputs, dtype=TensorProto.INT64, shape=None)
        less_name = f"{basename}/Less"
        less_inputs = [f"{range_name}/output_0", f"{reshape_name}/output_0"]
        self.make_less(less_name, less_inputs)
        where_2_name = f"{basename}/Where_2"
        where_2_inputs = [f"{less_name}/output_0", f"/model/constants/{self.to_str_dtype[self.io_dtype]}/0D/0", f"{constant_shape_name}/output_0"]
        self.make_where(where_2_name, where_2_inputs, dtype=self.io_dtype, shape=None)
        unsqueeze_8_name = f"{basename}/Unsqueeze_8"
        unsqueeze_8_inputs = [f"{where_2_name}/output_0", "/model/constants/TensorProto.INT64/1D/0"]
        self.make_unsqueeze(unsqueeze_8_name, unsqueeze_8_inputs, dtype=self.io_dtype, shape=None)
        unsqueeze_9_name = f"{basename}/Unsqueeze_9"
        unsqueeze_9_inputs = [f"{unsqueeze_8_name}/output_0", "/model/constants/TensorProto.INT64/1D/1"]
        self.make_unsqueeze(unsqueeze_9_name, unsqueeze_9_inputs, dtype=self.io_dtype, shape=None)

        expand_name = self.make_common_mask_reformat_subgraph(basename, root_input="input_ids" if not self.exclude_embeds else "inputs_embeds", unsqueeze_for_concat=unsqueeze_3_name, unsqueeze_for_expand=unsqueeze_9_name, input_ids_subgraph=True)
        return unsqueeze_6_name, expand_name

    def make_attention_mask_subgraph(self, basename, unsqueeze_for_concat):
        # Make the additional subgraph to join Expand:
        # attention_mask --> Unsqueeze --> Unsqueeze --> Expand
        attention_mask_shape = self.input_shapes["attention_mask"]

        unsqueeze_3_name = f"{basename}/Unsqueeze_3"
        unsqueeze_3_inputs = ["attention_mask", "/model/constants/TensorProto.INT64/1D/1"]
        attention_mask_shape.insert(1, 1) # ['batch_size', 'total_sequence_length'] --> ['batch_size', 1, 'total_sequence_length']
        self.make_unsqueeze(unsqueeze_3_name, unsqueeze_3_inputs, dtype=TensorProto.INT64, shape=attention_mask_shape)
        unsqueeze_4_name = f"{basename}/Unsqueeze_4"
        unsqueeze_4_inputs = [f"{unsqueeze_3_name}/output_0", "/model/constants/TensorProto.INT64/1D/2"]
        attention_mask_shape.insert(1, 1) # ['batch_size', 1, 'total_sequence_length'] --> ['batch_size', 1, 1, 'total_sequence_length']
        self.make_unsqueeze(unsqueeze_4_name, unsqueeze_4_inputs, dtype=TensorProto.INT64, shape=attention_mask_shape)

        # Make the main subgraph
        expand_name = self.make_common_mask_reformat_subgraph(basename, root_input="attention_mask", unsqueeze_for_concat=unsqueeze_for_concat, unsqueeze_for_expand=unsqueeze_4_name)

        # Make the additional subgraph after Expand:
        #                      +-----------------+
        #                      |                 |
        # Expand --> Cast --> Sub --> Cast --> Where
        cast_1_name = f"{basename}/Cast_1"
        self.make_cast(cast_1_name, f"{expand_name}/output_0", dtype=self.io_dtype, shape=["unk", "unk", "unk", "unk"])
        sub_name = f"{basename}/Sub"
        sub_inputs = [f"/model/constants/{self.to_str_dtype[self.io_dtype]}/0D/1", f"{cast_1_name}/output_0"]
        self.make_sub(sub_name, sub_inputs, dtype=self.io_dtype, shape=["unk", "unk", "unk", "unk"])
        cast_2_name = f"{basename}/Cast_2"
        self.make_cast(cast_2_name, f"{sub_name}/output_0", dtype=TensorProto.BOOL, shape=["unk", "unk", "unk", "unk"])
        where_2_name = f"{basename}/Where_2"
        where_2_inputs = [f"{cast_2_name}/output_0", f"/model/constants/{self.to_str_dtype[self.io_dtype]}/0D/{np.finfo(self.to_numpy_dtype[self.io_dtype]).min}", f"{sub_name}/output_0"]
        self.make_where(where_2_name, where_2_inputs, dtype=self.io_dtype, shape=["unk", "unk", "unk", "unk"])

        return where_2_name

    def make_common_mask_reformat_subgraph(self, basename, root_input, unsqueeze_for_concat, unsqueeze_for_expand, input_ids_subgraph=False):
        #             root_input
        #            /         \
        #         Shape       Shape
        #          |            |
        #        Gather       Gather
        #       (idx=0)       (idx=1)
        #          |            |
        #      Unsqueeze   Unsqueeze   Unsqueeze (unsqueeze_for_concat)
        #              \        |       /
        #               \       |      /
        #                \      |     /
        #                 \     |    /
        #                  \    |   /
        #                   \   |  /
        #                    Concat
        #                   /   |   \
        #                  /    |    \
        #                 /     |     \
        #                /      |      \
        #               /     Shape     \
        #              /        |        \
        #             /         |         \
        #             \   ConstantOfShape  |
        #              \        |     |    |
        #               \      Mul    |    |
        #                \      |     |    |
        #                 \     |     |    |
        #                  \    |     |    |
        #                   \   |     |    |
        #                     Equal   |   /
        #                          \  |  /
        #                           Where
        #                             |   Unsqueeze (unsqueeze_for_expand)
        #                              \    /
        #                              Expand

        shape_1_name = f"{basename}/Shape_1"
        self.make_shape(shape_1_name, root_input, shape=[3] if self.exclude_embeds and input_ids_subgraph else [2])
        shape_2_name = f"{basename}/Shape_2"
        self.make_shape(shape_2_name, root_input, shape=[3] if self.exclude_embeds and input_ids_subgraph else [2])
        gather_1_name = f"{basename}/Gather_1"
        gather_1_inputs = [f"{shape_1_name}/output_0", "/model/constants/TensorProto.INT64/0D/0"]
        self.make_gather(gather_1_name, gather_1_inputs, axis=0)
        gather_2_name = f"{basename}/Gather_2"
        gather_2_inputs = [f"{shape_2_name}/output_0", "/model/constants/TensorProto.INT64/0D/1"]
        self.make_gather(gather_2_name, gather_2_inputs, axis=0)
        unsqueeze_1_name = f"{basename}/Unsqueeze_1"
        unsqueeze_1_inputs = [f"{gather_1_name}/output_0", "/model/constants/TensorProto.INT64/1D/0"]
        self.make_unsqueeze(unsqueeze_1_name, unsqueeze_1_inputs, dtype=TensorProto.INT64, shape=[1])
        unsqueeze_2_name = f"{basename}/Unsqueeze_2"
        unsqueeze_2_inputs = [f"{gather_2_name}/output_0", "/model/constants/TensorProto.INT64/1D/0"]
        self.make_unsqueeze(unsqueeze_2_name, unsqueeze_2_inputs, dtype=TensorProto.INT64, shape=[1])

        concat_name = f"{basename}/Concat" if not input_ids_subgraph else f"{basename}/Concat_1"
        concat_first_two_inputs = [f"{unsqueeze_1_name}/output_0", "/model/constants/TensorProto.INT64/1D/1"]
        concat_last_two_inputs = [f"{unsqueeze_for_concat}/output_0", f"{unsqueeze_2_name}/output_0"] if not input_ids_subgraph else [f"{unsqueeze_2_name}/output_0", f"{unsqueeze_for_concat}/output_0"]
        concat_inputs = concat_first_two_inputs + concat_last_two_inputs
        self.make_concat(concat_name, concat_inputs, dtype=TensorProto.INT64, shape=[4], axis=0)
        shape_3_name = f"{basename}/Shape_3"
        self.make_shape(shape_3_name, f"{concat_name}/output_0", shape=[1])
        constant_shape_name = f"{basename}/ConstantOfShape" if not input_ids_subgraph else f"{basename}/ConstantOfShape_1"
        constant_shape_value = numpy_helper.from_array(np.array([1], dtype="int64"))
        self.make_constant_of_shape(constant_shape_name, f"{shape_3_name}/output_0", value=constant_shape_value, dtype=TensorProto.INT64, shape=["unk"])
        mul_name = f"{basename}/Mul"
        mul_inputs = [f"{constant_shape_name}/output_0", "/model/constants/TensorProto.INT64/0D/-1"]
        self.make_mul(mul_name, mul_inputs, dtype=TensorProto.INT64, shape=["unk"])
        equal_name = f"{basename}/Equal"
        equal_inputs = [f"{concat_name}/output_0", f"{mul_name}/output_0"]
        self.make_equal(equal_name, equal_inputs, shape=[4])

        where_name = f"{basename}/Where_1"
        where_inputs = [f"{equal_name}/output_0", f"{constant_shape_name}/output_0", f"{concat_name}/output_0"]
        self.make_where(where_name, where_inputs, dtype=TensorProto.INT64, shape=[4])
        expand_name = f"{basename}/Expand"
        expand_inputs = [f"{unsqueeze_for_expand}/output_0", f"{where_name}/output_0"]
        expand_dtype = self.io_dtype if input_ids_subgraph else TensorProto.INT64
        expand_shape = None if input_ids_subgraph else ["unk", "unk", "unk", "unk"]
        self.make_expand(expand_name, expand_inputs, dtype=expand_dtype, shape=expand_shape)

        return expand_name

    def make_attention_mask_reformatting_for_gqa(self):
        # Make nodes for the attention mask subgraph that calculates
        # attributes about the 2D attention mask to use in GroupQueryAttention
        #
        #                attention_mask
        #               /              \
        #          ReduceSum          Shape
        #              |                |
        #             Sub             Gather
        #              |                |
        #        Cast to int32    Cast to int32
        #              |                |
        #          seqlens_k      total_seq_len
        #            (1D)             (int)
        basename = "/model/attn_mask_reformat"
        attn_mask_basename = f"{basename}/attn_mask_subgraph"

        # Left path
        reduce_sum_name = f"{attn_mask_basename}/ReduceSum"
        reduce_sum_inputs = ["attention_mask", "/model/constants/TensorProto.INT64/1D/1"]
        self.make_reduce_sum(reduce_sum_name, reduce_sum_inputs, dtype=TensorProto.INT64, shape=["batch_size", 1])
        sub_name = f"{attn_mask_basename}/Sub"
        sub_inputs = [f"{reduce_sum_name}/output_0", "/model/constants/TensorProto.INT64/1D/1"]
        self.make_sub(sub_name, sub_inputs, dtype=TensorProto.INT64, shape=["batch_size", 1])
        cast_1_name = f"{attn_mask_basename}/Sub/Cast"
        self.make_cast(cast_1_name, f"{sub_name}/output_0", dtype=TensorProto.INT32, shape=["batch_size", 1])

        # Right path
        shape_name = f"{attn_mask_basename}/Shape"
        self.make_shape(shape_name, "attention_mask", shape=[2])
        gather_name = f"{attn_mask_basename}/Gather"
        gather_inputs = [f"{shape_name}/output_0", "/model/constants/TensorProto.INT64/0D/1"]
        self.make_gather(gather_name, gather_inputs, axis=0)
        cast_2_name = f"{attn_mask_basename}/Gather/Cast"
        self.make_cast(cast_2_name, f"{gather_name}/output_0", dtype=TensorProto.INT32, shape=None)

        self.mask_attrs["seqlens_k"] = cast_1_name
        self.mask_attrs["total_seq_len"] = cast_2_name

    def make_attention_mask_reformatting_for_sparse_attn(self):
        # Make nodes for the attention mask subgraph that calculates
        # attributes about the 2D attention mask to use in SparseAttention
        #
        #                attention_mask
        #               /              \
        #          ReduceSum          Shape
        #              |                |
        #        Cast to int32        Gather
        #              |                |
        #      key_total_seq_lens  Cast to int32
        #            (1D)               |
        #                          total_seq_len
        #                             (int)

        basename = "/model/attn_mask_reformat"
        attn_mask_basename = f"{basename}/attn_mask_subgraph"

        # Left path
        reduce_sum_name = f"{attn_mask_basename}/ReduceSum"
        reduce_sum_inputs = ["attention_mask", "/model/constants/TensorProto.INT64/1D/1"]
        self.make_reduce_sum(reduce_sum_name, reduce_sum_inputs, dtype=TensorProto.INT64, shape=["batch_size", 1])
        cast_1_name = f"{attn_mask_basename}/ReduceSum/Cast"
        self.make_cast(cast_1_name, f"{reduce_sum_name}/output_0", dtype=TensorProto.INT32, shape=["batch_size", 1])

        # Right path
        shape_name = f"{attn_mask_basename}/Shape"
        self.make_shape(shape_name, "attention_mask", shape=[2])
        gather_name = f"{attn_mask_basename}/Gather"
        gather_inputs = [f"{shape_name}/output_0", "/model/constants/TensorProto.INT64/0D/1"]
        self.make_gather(gather_name, gather_inputs, axis=0)
        cast_2_name = f"{attn_mask_basename}/Gather/Cast"
        self.make_cast(cast_2_name, f"{gather_name}/output_0", dtype=TensorProto.INT32, shape=None)

        self.mask_attrs["key_total_seq_lens"] = cast_1_name
        self.mask_attrs["total_seq_len"] = cast_2_name

    def make_position_ids_reformatting(self):
        # Make nodes for the position ids reformatting subgraph
        #
        #          input_ids   position_ids
        #              |            |
        #            Shape          |
        #              |            |
        #            Gather         |
        #              |            |
        #          Unsqueeze        |
        #              |            |
        #            Concat         |
        #                  \       /
        #                   Reshape
        #                      |
        #      position_ids input for RotaryEmbedding

        basename = "/model/pos_ids_reformat"

        shape_name = f"{basename}/Shape"
        self.make_shape(shape_name, root_input="input_ids" if not self.exclude_embeds else "inputs_embeds", shape=[2] if not self.exclude_embeds else [3])
        gather_name = f"{basename}/Gather"
        gather_inputs = [f"{shape_name}/output_0", "/model/constants/TensorProto.INT64/0D/1"]
        self.make_gather(gather_name, gather_inputs, axis=0)
        unsqueeze_name = f"{basename}/Unsqueeze"
        unsqueeze_inputs = [f"{gather_name}/output_0", "/model/constants/TensorProto.INT64/1D/0"]
        self.make_unsqueeze(unsqueeze_name, unsqueeze_inputs, dtype=TensorProto.INT64, shape=[1])
        concat_name = f"{basename}/Concat"
        concat_inputs = ["/model/constants/TensorProto.INT64/1D/-1", f"{unsqueeze_name}/output_0"]
        self.make_concat(concat_name, concat_inputs, dtype=TensorProto.INT64, shape=[2], axis=0)
        reshape_name = f"{basename}/Reshape"
        reshape_inputs = ["position_ids", f"{concat_name}/output_0"]
        self.make_reshape(reshape_name, reshape_inputs, dtype=TensorProto.INT64, shape=None)

        return reshape_name


class LlamaModel(Model):
    def __init__(self, config, io_dtype, onnx_dtype, ep, cache_dir, extra_options):
        super().__init__(config, io_dtype, onnx_dtype, ep, cache_dir, extra_options)


class MistralModel(Model):
    def __init__(self, config, io_dtype, onnx_dtype, ep, cache_dir, extra_options):
        super().__init__(config, io_dtype, onnx_dtype, ep, cache_dir, extra_options)
        self.position_ids_name = f"{self.make_position_ids_reformatting()}/output_0" if not self.attention_attrs["use_rotemb_in_attn"] else "position_ids"

    def make_attention(self, layer_id, attention, root_input, **kwargs):
        super().make_attention(layer_id, attention, root_input, position_ids=self.position_ids_name, **kwargs)


class QwenModel(MistralModel):
    def __init__(self, config, io_dtype, onnx_dtype, ep, cache_dir, extra_options):
        super().__init__(config, io_dtype, onnx_dtype, ep, cache_dir, extra_options)


class PhiModel(Model):
    def __init__(self, config, io_dtype, onnx_dtype, ep, cache_dir, extra_options):
        super().__init__(config, io_dtype, onnx_dtype, ep, cache_dir, extra_options)
        # self.input_shapes["position_ids"] = [1]  # Note: This is optional and only needed if you want position_ids to be an int instead of a 2D tensor
        self.layernorm_attrs["simple"] = False
        self.rotemb_attrs["num_heads"] = self.num_attn_heads
        self.rotemb_attrs["rotary_embedding_dim"] = int(self.head_size * self.rotemb_attrs["partial_rotary_factor"])
        self.mlp_attrs["use_proj"], self.mlp_attrs["use_fc"] = False, True

    def make_rotary_embedding(self, rotemb, name, root_input, **kwargs):
        super().make_rotary_embedding(rotemb, name, root_input, num_heads=self.rotemb_attrs["num_heads"], rotary_embedding_dim=self.rotemb_attrs["rotary_embedding_dim"], **kwargs)

    def make_layer(self, layer_id, layer):
        # Each Phi decoder layer is defined as:
        # input_layernorm --> attention --> MLP --> residual_add
        self.make_layernorm(layer_id, layer.input_layernorm, skip=not self.layernorm_attrs["first_layernorm"], simple=self.layernorm_attrs["simple"], location="input")
        self.make_attention(layer_id, layer.self_attn, root_input=self.layernorm_attrs["output_0"])
        self.make_mlp(layer_id, layer.mlp, root_input=self.layernorm_attrs["output_0"])

        residual_add_name = f"/model/layers.{layer_id}/residual_add/Add"
        residual_add_inputs = [self.layernorm_attrs['skip_input'], self.mlp_attrs["output_0"]]
        self.make_add(residual_add_name, residual_add_inputs, dtype=self.io_dtype, shape=['batch_size', 'sequence_length', self.hidden_size])

        self.layernorm_attrs["first_layernorm"] = False
        if layer_id == self.num_layers - 1:
            # Norm after last decoder layer of model (last layer --> norm)
            self.layernorm_attrs["last_layernorm"] = True

        # Assign output 0 of residual Add as skip input to next SkipLayerNorm
        self.layernorm_attrs["skip_input"] = f"{residual_add_name}/output_0"


class GemmaModel(MistralModel):
    def __init__(self, config, io_dtype, onnx_dtype, ep, cache_dir, extra_options):
        super().__init__(config, io_dtype, onnx_dtype, ep, cache_dir, extra_options)
        self.embed_attrs["scale"] = np.round(np.sqrt(self.hidden_size), decimals=2)
        self.layernorm_attrs["add_offset"] = 1


class Gemma2Model(GemmaModel):
    def __init__(self, config, io_dtype, onnx_dtype, ep, cache_dir, extra_options):
        super().__init__(config, io_dtype, onnx_dtype, ep, cache_dir, extra_options)
        self.attention_attrs["scale"] = config.query_pre_attn_scalar ** -0.5
        self.lm_head_attrs["scale"] = config.final_logit_softcapping

    def make_layer(self, layer_id, layer):
        # Gemma2 decoder layer is typically defined as:
        # input_layernorm --> attention --> post_attention_layernorm --> pre_ffn_layernorm --> MLP --> post_ffn_layernorm
        self.make_layernorm(layer_id, layer.input_layernorm, skip=not self.layernorm_attrs["first_layernorm"], simple=self.layernorm_attrs["simple"], location="input")
        self.make_attention(layer_id, layer.self_attn, root_input=self.layernorm_attrs["output_0"])

        # Temporarily set root_input for LayerNorm to skip_input for post_attention_layernorm
        # Set skip_input to output of post_attention_layernorm
        original_root_input = self.layernorm_attrs["root_input"]
        self.layernorm_attrs["root_input"] = self.layernorm_attrs["skip_input"]
        self.make_layernorm(layer_id, layer.post_attention_layernorm, skip=False, simple=self.layernorm_attrs["simple"], location="post_attention")
        self.layernorm_attrs["root_input"] = original_root_input
        self.layernorm_attrs["skip_input"] = self.layernorm_attrs["output_0"]

        self.make_layernorm(layer_id, layer.pre_feedforward_layernorm, skip=True, simple=self.layernorm_attrs["simple"], location="pre_feedforward")
        self.make_mlp(layer_id, layer.mlp, root_input=self.layernorm_attrs["output_0"])

        # Temporarily set root_input for LayerNorm to skip_input for post_feedforward_layernorm
        # Set skip_input to output of post_ffn_layernorm
        original_root_input = self.layernorm_attrs["root_input"]
        self.layernorm_attrs["root_input"] = self.layernorm_attrs["skip_input"]
        self.make_layernorm(layer_id, layer.post_feedforward_layernorm, skip=False, simple=self.layernorm_attrs["simple"], location="post_feedforward")
        self.layernorm_attrs["root_input"] = original_root_input
        self.layernorm_attrs["skip_input"] = self.layernorm_attrs["output_0"]

        self.layernorm_attrs["first_layernorm"] = False
        if layer_id == self.num_layers - 1:
            # Norm after last decoder layer of model (last layer --> norm)
            self.layernorm_attrs["last_layernorm"] = True

    def make_attention(self, layer_id, attention, root_input, **kwargs):
        original_window_size = self.window_size
        self.window_size = original_window_size if layer_id % 2 == 1 else -1  # default is -1 in GroupQueryAttention kernel
        super().make_attention(layer_id, attention, root_input, **kwargs)
        self.window_size = original_window_size

    def make_lm_head(self, lm_head):
        matmul_basename = "/lm_head/MatMul"
        root_input = self.layernorm_attrs["output_0"]
        matmul_name = self.make_matmul(lm_head, matmul_basename, root_input, logits=False)

        # Add final logit softcapping (Div --> Tanh --> Mul)
        div_name = "/lm_head/Div"
        div_inputs = [f"{matmul_name}/output_0", f"/model/constants/{self.to_str_dtype[self.io_dtype]}/0D/{self.lm_head_attrs['scale']}"]
        self.make_div(div_name, div_inputs, dtype=self.io_dtype, shape=["batch_size", "sequence_length", self.vocab_size])

        tanh_name = "/lm_head/Tanh"
        self.make_tanh(tanh_name, f"{div_name}/output_0", dtype=self.io_dtype, shape=["batch_size", "sequence_length", self.vocab_size])

        mul_name = "/lm_head/Mul"
        mul_inputs = [f"{tanh_name}/output_0", f"/model/constants/{self.to_str_dtype[self.io_dtype]}/0D/{self.lm_head_attrs['scale']}"]
        mul_output = "logits"
        self.make_node('Mul', inputs=mul_inputs, outputs=[mul_output], name=mul_name)
        self.make_value_info(mul_output, self.io_dtype, shape=['batch_size', 'sequence_length', self.vocab_size])


class Phi3Mini4KModel(MistralModel):
    def __init__(self, config, io_dtype, onnx_dtype, ep, cache_dir, extra_options):
        super().__init__(config, io_dtype, onnx_dtype, ep, cache_dir, extra_options)

    def make_attention(self, layer_id, attention, root_input, **kwargs):
        if self.quant_type is None:
            super().make_attention_unpacked(layer_id, attention, root_input, **kwargs)
        super().make_attention(layer_id, attention, root_input, **kwargs)

    def make_mlp_proj(self, layer_id, mlp, root_input):
        if self.quant_type is None:
            super().make_mlp_unpacked(layer_id, mlp, root_input)
        super().make_mlp_proj(layer_id, mlp, root_input)


class Phi3Mini128KModel(Phi3Mini4KModel):
    def __init__(self, config, io_dtype, onnx_dtype, ep, cache_dir, extra_options):
        super().__init__(config, io_dtype, onnx_dtype, ep, cache_dir, extra_options)
        self.make_rotary_embedding_multi_cache()
   
    def make_position_ids_reformatting(self):
        if self.ep != "dml":
            position_ids_input_to_rotemb = super().make_position_ids_reformatting()
            return position_ids_input_to_rotemb

        basename = "/model/pos_ids_reformat"
        reduce_max_name = f"{basename}/ReduceMax"
        reduce_max_inputs = ["position_ids"]
        self.make_reduce_max(reduce_max_name, reduce_max_inputs, dtype=TensorProto.INT64, shape=[1])
        greater_or_equal_name = f"{basename}/GreaterOrEqual"
        greater_or_equal_inputs = [f"{reduce_max_name}/output_0", f"/model/constants/TensorProto.INT64/0D/{self.original_context_length}"]
        self.make_greater_or_equal(greater_or_equal_name, greater_or_equal_inputs, shape=[])
        cast_name = f"{basename}/Cast"
        self.make_cast(cast_name, f"{greater_or_equal_name}/output_0", dtype=TensorProto.INT64, shape=None)
        mul_name = f"{basename}/Mul"
        mul_inputs = [f"{cast_name}/output_0", f"/model/constants/TensorProto.INT64/0D/{self.original_context_length}"]
        self.make_mul(mul_name, mul_inputs, dtype=TensorProto.INT64, shape=None)
        add_1_name = f"{basename}/Add_1"
        add_1_inputs = [f"{mul_name}/output_0", "position_ids"]
        self.make_add(add_1_name, add_1_inputs, dtype=TensorProto.INT64, shape=["batch_size", "sequence_length"])

        return add_1_name
        
    def make_rotary_embedding_caches(self, rotemb, **kwargs):
        if self.ep != "dml":
            cos_cache_name, sin_cache_name = super().make_rotary_embedding_caches(rotemb, **kwargs)
            return cos_cache_name, sin_cache_name

        cos_cache_name = kwargs.get("cos_cache_name", "cos_cache")
        sin_cache_name = kwargs.get("sin_cache_name", "sin_cache")

        if self.rotemb_attrs["create_rotary_embedding_caches"]:
            if not hasattr(rotemb, "cos_cached"):
                # Create cos/sin caches if not already created
                # concate 4k and 128k cos/sin caches for phi3/phi3.5 and dml EP only
                cos_cache_large, sin_cache_large = self.make_rotary_embedding_caches_from_scratch()
                self.rotemb_attrs["rescale_factors"] = self.rotemb_attrs["multi_cache"]["short_factor"]
                self.rotemb_attrs["cache_length"] = self.original_context_length
                self.rotemb_attrs["mscale"] = self.rotemb_attrs["multi_cache"]["short_mscale"]
                cos_cache_small, sin_cache_small = self.make_rotary_embedding_caches_from_scratch()
                cos_cache = torch.cat((cos_cache_small, cos_cache_large), dim=0)
                sin_cache = torch.cat((sin_cache_small, sin_cache_large), dim=0)
            else:
                cos_cache, sin_cache = rotemb.cos_cached, rotemb.sin_cached

            # Reshape cos/sin cache from (M, H) to (M, H/2)
            hidden_dim = cos_cache.shape[-1]
            cos_cache = cos_cache.squeeze()[:, : (hidden_dim // 2)].detach().numpy()
            cos_cache = cos_cache.astype(self.to_numpy_dtype[self.io_dtype])
            sin_cache = sin_cache.squeeze()[:, : (hidden_dim // 2)].detach().numpy()
            sin_cache = sin_cache.astype(self.to_numpy_dtype[self.io_dtype])

            if "cos_cache_name" not in kwargs and "sin_cache_name" not in kwargs:
                # Save cos/sin caches to disk
                self.make_external_tensor(cos_cache, cos_cache_name)
                self.make_external_tensor(sin_cache, sin_cache_name)
            else:
                # Return cos/sin caches since they will be custom-saved
                return cos_cache, sin_cache

            self.rotemb_attrs["create_rotary_embedding_caches"] = False

        return cos_cache_name, sin_cache_name

class Phi3Small8KModel(Model):
    def __init__(self, config, io_dtype, onnx_dtype, ep, cache_dir, extra_options):
        super().__init__(config, io_dtype, onnx_dtype, ep, cache_dir, extra_options)
        self.layernorm_attrs["simple"] = False
        self.embed_attrs["scale"] = config.mup_embedding_multiplier
        self.rotemb_attrs["t_dtype"] = torch.float32
        self.lm_head_attrs["scale"] = 1 / config.mup_width_multiplier

        self.calculate_block_mask()
        self.dense_attention_every_n_layers = config.dense_attention_every_n_layers
        if config.mup_use_scaling:
            self.attention_attrs["scale"] = config.mup_attn_multiplier / self.head_size

        self.clamp_limit = config.gegelu_limit

    def calculate_cdiv(self, a, b):
        return -(a // -b)

    def calculate_block_mask(self):
        # Initialize parameters for calculating block dense mask
        n_heads = self.num_attn_heads
        q_len = self.context_length
        N_CTX = self.context_length
        BLOCK = self.attention_attrs["block_sparse"]["sparse_block_size"]
        local_blocks = self.attention_attrs["block_sparse"]["local_blocks"]
        vert_stride = self.attention_attrs["block_sparse"]["vert_stride"]
        homo_head = self.attention_attrs["block_sparse"]["homo_head"]

        N_BLOCK = self.calculate_cdiv(N_CTX, BLOCK)
        if homo_head:
            q_pos = torch.arange(N_BLOCK)[:, None]
            k_pos = torch.arange(N_BLOCK)[None]
            mask_vert_strided = (torch.arange(N_BLOCK) + 1) % vert_stride == 0
            block_mask_dense = ((q_pos >= k_pos) & ((q_pos - k_pos < local_blocks) | mask_vert_strided))
            N_BLOCK_Q = self.calculate_cdiv(q_len, BLOCK)
            block_mask_dense_output = block_mask_dense[-N_BLOCK_Q:].contiguous().to_sparse_csr()

            crows = block_mask_dense_output.crow_indices()
            cols = block_mask_dense_output.col_indices()

            crows = crows[None].expand(n_heads, crows.shape[0])
            cols = cols[None].expand(n_heads, cols.shape[0])
        else:
            q_pos = torch.arange(N_BLOCK)[None, :, None]
            k_pos = torch.arange(N_BLOCK)[None, None]
            head_sliding_step = max(1, int(vert_stride / n_heads))  # if vert_stride <= n_heads, rotating the heads
            mask_vert_strided = [(torch.arange(N_BLOCK) + h * head_sliding_step + 1) % vert_stride == 0 for h in range(n_heads)]
            mask_vert_strided = torch.vstack(mask_vert_strided).unsqueeze(1)
            block_mask_dense = ((q_pos >= k_pos) & ((q_pos - k_pos < local_blocks) | mask_vert_strided))
            N_BLOCK_Q = self.calculate_cdiv(q_len, BLOCK)
            block_mask_dense_output = block_mask_dense[:, -N_BLOCK_Q:]

            # Dense to crow_col
            pad = -1
            dim = block_mask_dense_output.dim()
            assert dim in (2, 3)
            if dim == 2:
                block_mask_dense_output = block_mask_dense_output[None]
            block_mask_dense_output = [xi.to_sparse_csr() for xi in block_mask_dense_output]
            crows = torch.vstack([xi.crow_indices() for xi in block_mask_dense_output])
            cols = [xi.col_indices() for xi in block_mask_dense_output]
            max_cols = max(len(xi) for xi in cols)
            cols = [torch.cat([xi, pad + xi.new_zeros(max_cols - xi.shape[0])]) for xi in cols]
            cols = torch.vstack(cols)
            if dim == 2:
                crows = crows[0]
                cols = cols[0]

        # Create tensors for row indices and col indices
        crows_name = "block_row_indices"
        self.make_external_tensor(crows.detach().numpy().astype(np.int32), crows_name)
        self.mask_attrs["block_row_indices"] = crows_name

        cols_name = "block_col_indices"
        self.make_external_tensor(cols.detach().numpy().astype(np.int32), cols_name)
        self.mask_attrs["block_col_indices"] = cols_name

    def make_attention(self, layer_id, attention, root_input, **kwargs):
        dense_attention_op = self.attention_attrs["op_type"]
        sparse_attention_op = "SparseAttention"

        # Use dense attention every n layers and use sparse attention otherwise
        if (self.layer_id + 1) % self.dense_attention_every_n_layers != 0:
            # Use sparse attention
            self.attention_attrs["op_type"] = sparse_attention_op

        q_size = self.num_attn_heads * self.head_size
        kv_size = self.num_kv_heads * self.head_size

        qkv_weight = attention.query_key_value.weight.T.view(self.hidden_size, self.num_kv_heads, (self.num_attn_heads // self.num_kv_heads) + 2, self.head_size)
        qkv_bias = attention.query_key_value.bias.view(self.num_kv_heads, (self.num_attn_heads // self.num_kv_heads) + 2, self.head_size)

        attention.q_proj = torch.nn.Linear(in_features=q_size, out_features=q_size)
        attention.q_proj.weight = torch.nn.Parameter(qkv_weight[:, :, :-2].reshape(q_size, q_size).T)
        attention.q_proj.bias = None if attention.query_key_value.bias is None else torch.nn.Parameter(qkv_bias[:, :-2].flatten())

        attention.k_proj = torch.nn.Linear(in_features=q_size, out_features=kv_size)
        attention.k_proj.weight = torch.nn.Parameter(qkv_weight[:, :, [-2]].reshape(q_size, kv_size).T)
        attention.k_proj.bias = None if attention.query_key_value.bias is None else torch.nn.Parameter(qkv_bias[:, [-2]].flatten())

        attention.v_proj = torch.nn.Linear(in_features=q_size, out_features=kv_size)
        attention.v_proj.weight = torch.nn.Parameter(qkv_weight[:, :, [-1]].reshape(q_size, kv_size).T)
        attention.v_proj.bias = None if attention.query_key_value.bias is None else torch.nn.Parameter(qkv_bias[:, [-1]].flatten())

        del qkv_weight
        del qkv_bias
        del attention.query_key_value

        super().make_attention(layer_id, attention, root_input, **kwargs)
        self.attention_attrs["op_type"] = dense_attention_op

    def make_mlp_proj(self, layer_id, mlp, root_input):
        # Make nodes for the MLP subgraph
        #
        #           root_input
        #               |
        #          UpProjMatMul
        #               |
        #           UpProjAdd
        #          /          \
        #         /            \
        #        /              \
        #      Slice             Slice
        #    (even idx)        (odd idx)
        #    /   |   \         /   |   \
        #  Cast  |    |      Cast  |    |
        #   |    |    |       |    |    |
        # IsInf  |   Clip   IsInf  |   Clip
        #   |    |    |       |    |    |
        #    \   |   /         \   |   /
        #     \  |  /           \  |  /
        #      Where             Where
        #        |                 |
        #    QuickGelu            Add
        #        |                 |
        #        +--------+--------+
        #                 |
        #                Mul
        #                 |
        #           DownProjMatMul
        #                 |
        #            DownProjAdd

        # Make input MatMul and Add nodes
        up_matmul_name = f"/model/layers.{layer_id}/mlp/up_proj/MatMul"
        self.make_matmul(mlp.up_proj, up_matmul_name, root_input)
        up_add_name = f"/model/layers.{layer_id}/mlp/up_proj/Add"
        self.make_add_bias(mlp.up_proj.bias.detach().numpy(), up_add_name, f"{up_matmul_name}/output_0")

        # Left path
        slice_1_name = f"/model/layers.{layer_id}/mlp/gelu/Slice"
        slice_1_inputs = [f"{up_add_name}/output_0", "/model/constants/TensorProto.INT64/1D/0", f"/model/constants/TensorProto.INT64/1D/{np.iinfo(np.int64).max}", "/model/constants/TensorProto.INT64/1D/-1", "/model/constants/TensorProto.INT64/1D/2"]
        self.make_slice(slice_1_name, slice_1_inputs, dtype=self.io_dtype, shape=["batch_size", "sequence_length", self.intermediate_size])
        cast_1_name = f"/model/layers.{layer_id}/mlp/gelu/Cast"
        self.make_cast(cast_1_name, f"{slice_1_name}/output_0", dtype=TensorProto.FLOAT, shape=["batch_size", "sequence_length", self.intermediate_size])
        isinf_1_name = f"/model/layers.{layer_id}/mlp/gelu/IsInf"
        self.make_isinf(isinf_1_name, f"{cast_1_name}/output_0", shape=["batch_size", "sequence_length", self.intermediate_size])
        clip_1_name = f"/model/layers.{layer_id}/mlp/gelu/Clip"
        clip_1_inputs = [f"{slice_1_name}/output_0", "", f"/model/constants/{self.to_str_dtype[self.io_dtype]}/0D/{self.clamp_limit}"]
        self.make_clip(clip_1_name, clip_1_inputs, self.io_dtype, shape=["batch_size", "sequence_length", self.intermediate_size])
        where_1_name = f"/model/layers.{layer_id}/mlp/gelu/Where"
        where_1_inputs = [f"{isinf_1_name}/output_0", f"{slice_1_name}/output_0", f"{clip_1_name}/output_0"]
        self.make_where(where_1_name, where_1_inputs, dtype=self.io_dtype, shape=["batch_size", "sequence_length", self.intermediate_size])
        # Make activation
        act_fn_name = self.make_activation(layer_id, root_input=f"{where_1_name}/output_0")

        # Right path
        slice_2_name = f"/model/layers.{layer_id}/mlp/linear/Slice"
        slice_2_inputs = [f"{up_add_name}/output_0", "/model/constants/TensorProto.INT64/1D/1", f"/model/constants/TensorProto.INT64/1D/{np.iinfo(np.int64).max}", "/model/constants/TensorProto.INT64/1D/-1", "/model/constants/TensorProto.INT64/1D/2"]
        self.make_slice(slice_2_name, slice_2_inputs, dtype=self.io_dtype, shape=["batch_size", "sequence_length", self.intermediate_size])
        cast_2_name = f"/model/layers.{layer_id}/mlp/linear/Cast"
        self.make_cast(cast_2_name, f"{slice_2_name}/output_0", dtype=TensorProto.FLOAT, shape=["batch_size", "sequence_length", self.intermediate_size])
        isinf_2_name = f"/model/layers.{layer_id}/mlp/linear/IsInf"
        self.make_isinf(isinf_2_name, f"{cast_2_name}/output_0", shape=["batch_size", "sequence_length", self.intermediate_size])
        clip_2_name = f"/model/layers.{layer_id}/mlp/linear/Clip"
        clip_2_inputs = [f"{slice_2_name}/output_0", f"/model/constants/{self.to_str_dtype[self.io_dtype]}/0D/-{self.clamp_limit}", f"/model/constants/{self.to_str_dtype[self.io_dtype]}/0D/{self.clamp_limit}"]
        self.make_clip(clip_2_name, clip_2_inputs, self.io_dtype, shape=["batch_size", "sequence_length", self.intermediate_size])
        where_2_name = f"/model/layers.{layer_id}/mlp/linear/Where"
        where_2_inputs = [f"{isinf_2_name}/output_0", f"{slice_2_name}/output_0", f"{clip_2_name}/output_0"]
        self.make_where(where_2_name, where_2_inputs, dtype=self.io_dtype, shape=["batch_size", "sequence_length", self.intermediate_size])
        add_name = f"/model/layers.{layer_id}/mlp/linear/Add"
        add_inputs = [f"{where_2_name}/output_0", f"/model/constants/{self.to_str_dtype[self.io_dtype]}/0D/1"]
        self.make_add(add_name, add_inputs, dtype=self.io_dtype, shape=["batch_size", "sequence_length", self.intermediate_size])

        # Make Mul node after activation
        mul_name = f"/model/layers.{layer_id}/mlp/Mul"
        mul_inputs = [f"{act_fn_name}/output_0", f"{add_name}/output_0"]
        self.make_mul(mul_name, mul_inputs, dtype=self.io_dtype, shape=["batch_size", "sequence_length", self.intermediate_size])

        # Make output MatMul and Add nodes
        down_matmul_name = f"/model/layers.{layer_id}/mlp/down_proj/MatMul"
        self.make_matmul(mlp.down_proj, down_matmul_name, f"{mul_name}/output_0")
        down_add_name = f"/model/layers.{layer_id}/mlp/down_proj/Add"
        self.make_add_bias(mlp.down_proj.bias.detach().numpy(), down_add_name, f"{down_matmul_name}/output_0")

        # Assign output 0 of previous MatMul as skip input to next SkipLayerNorm
        self.layernorm_attrs["skip_input"] = f"{down_add_name}/output_0"


class Phi3Small128KModel(Phi3Small8KModel):
    def __init__(self, config, io_dtype, onnx_dtype, ep, cache_dir, extra_options):
        super().__init__(config, io_dtype, onnx_dtype, ep, cache_dir, extra_options)
        self.make_rotary_embedding_multi_cache()


class Phi3VModel(Phi3Mini128KModel):
    def __init__(self, config, io_dtype, onnx_dtype, ep, cache_dir, extra_options):
        super().__init__(config, io_dtype, onnx_dtype, ep, cache_dir, extra_options)


class Phi3MoE128KModel(MistralModel):
    def __init__(self, config, io_dtype, onnx_dtype, ep, cache_dir, extra_options):
        super().__init__(config, io_dtype, onnx_dtype, ep, cache_dir, extra_options)
        assert io_dtype == TensorProto.FLOAT16, "This model only supports float16 io type."

        self.layernorm_attrs["simple"] = False

        self.moe_attrs["num_experts"] = 16
        self.moe_attrs["top_k"] = 2
        self.moe_attrs["activation_type"] = "silu"
        self.moe_attrs["normalize_routing_weights"] = 0
        self.moe_attrs["use_sparse_mixer"] = 1
        self.moe_attrs["use_int4"] = 0 if "use_8bits_moe" in extra_options and extra_options["use_8bits_moe"] == "1" else 1

        self.make_rotary_embedding_multi_cache()

    def make_layer(self, layer_id, layer):
        # Each LLM decoder layer is typically defined as:
        # input_layernorm --> attention --> MLP --> output_layernorm
        self.make_layernorm(layer_id, layer.input_layernorm, skip=not self.layernorm_attrs["first_layernorm"], simple=self.layernorm_attrs["simple"], location="input")
        self.make_attention(layer_id, layer.self_attn, root_input=self.layernorm_attrs["output_0"])
        self.make_layernorm(layer_id, layer.post_attention_layernorm, skip=True, simple=self.layernorm_attrs["simple"], location="post_attention")
        self.make_block_sparse_moe(layer_id, layer.block_sparse_moe, root_input=self.layernorm_attrs["output_0"])

        self.layernorm_attrs["first_layernorm"] = False
        if layer_id == self.num_layers - 1:
            # Norm after last decoder layer of model (last layer --> norm)
            self.layernorm_attrs["last_layernorm"] = True


def check_extra_options(kv_pairs):
    if "use_8bits_moe" in kv_pairs:
        assert(kv_pairs["use_8bits_moe"] == "1" or kv_pairs["use_8bits_moe"] == "0"), "use_8bits_moe must be 0 or 1."

    if "enable_cuda_graph" in kv_pairs:
        assert(kv_pairs["enable_cuda_graph"] == "1" or kv_pairs["enable_cuda_graph"] == "0"), "enable_cuda_graph must be 0 or 1."


def parse_extra_options(kv_items):
    """
    Parse key value pairs that are separated by '='
    """
    kv_pairs = {}

    if kv_items:
        for kv_str in kv_items:
            kv = kv_str.split('=')
            kv_pairs[kv[0].strip()] = kv[1].strip()

    print(f"Extra options: {kv_pairs}")
    check_extra_options(kv_pairs)
    return kv_pairs


def parse_hf_token(hf_token):
    """
    Returns the authentication token needed for Hugging Face.
    Token is obtained either from the user or the environment.
    """
    if hf_token.lower() in {"false", "0"}:
        # Default is `None` for disabling authentication
        return None

    if hf_token.lower() in {"true", "1"}:
        # Return token in environment
        return True

    # Return user-provided token as string
    return hf_token


def create_model(model_name, input_path, output_dir, precision, execution_provider, cache_dir, **extra_options):
    # Create cache and output directories
    os.makedirs(output_dir, exist_ok=True)
    os.makedirs(cache_dir, exist_ok=True)

    # Load model config
    extra_kwargs = {} if os.path.isdir(input_path) else {"cache_dir": cache_dir}
    hf_name = input_path if os.path.isdir(input_path) else model_name
    hf_token = parse_hf_token(extra_options.get("hf_token", "true"))
    config = AutoConfig.from_pretrained(hf_name, token=hf_token, trust_remote_code=True, **extra_kwargs)

    # Set input/output precision of ONNX model
    io_dtype = TensorProto.FLOAT if precision in {"int8", "fp32"} or (precision == "int4" and execution_provider == "cpu") else TensorProto.FLOAT16

    if "config_only" not in extra_options:
        # List architecture options in alphabetical order
        if config.architectures[0] == "GemmaForCausalLM":
            onnx_model = GemmaModel(config, io_dtype, precision, execution_provider, cache_dir, extra_options)
        elif config.architectures[0] == "Gemma2ForCausalLM":
            onnx_model = Gemma2Model(config, io_dtype, precision, execution_provider, cache_dir, extra_options)
        elif config.architectures[0] == "LlamaForCausalLM":
            onnx_model = LlamaModel(config, io_dtype, precision, execution_provider, cache_dir, extra_options)
        elif config.architectures[0] == "MistralForCausalLM":
            onnx_model = MistralModel(config, io_dtype, precision, execution_provider, cache_dir, extra_options)
        elif config.architectures[0] == "PhiForCausalLM":
            onnx_model = PhiModel(config, io_dtype, precision, execution_provider, cache_dir, extra_options)
        elif config.architectures[0] == "Phi3ForCausalLM" and config.max_position_embeddings == 4096:
            onnx_model = Phi3Mini4KModel(config, io_dtype, precision, execution_provider, cache_dir, extra_options)
        elif config.architectures[0] == "Phi3ForCausalLM" and config.max_position_embeddings == 131072:
            onnx_model = Phi3Mini128KModel(config, io_dtype, precision, execution_provider, cache_dir, extra_options)
        elif config.architectures[0] == "PhiMoEForCausalLM" and config.max_position_embeddings == 131072:
            print("WARNING: This model only works for CUDA currently because `MoE` is only supported for CUDA in ONNX Runtime. Setting `--execution_provider cuda` by default.")
            print("WARNING: This model currently only supports quantized version. Setting `--precision int4` by default.")
            execution_provider = "cuda"
            precision = "int4"
            onnx_model = Phi3MoE128KModel(config, io_dtype, precision, execution_provider, cache_dir, extra_options)
        elif config.architectures[0] == "Phi3SmallForCausalLM" and config.max_position_embeddings == 8192:
            onnx_model = Phi3Small8KModel(config, io_dtype, precision, execution_provider, cache_dir, extra_options)
        elif config.architectures[0] == "Phi3SmallForCausalLM" and config.max_position_embeddings == 131072:
            onnx_model = Phi3Small128KModel(config, io_dtype, precision, execution_provider, cache_dir, extra_options)
        elif config.architectures[0] == "Phi3VForCausalLM":
            print("WARNING: This is only generating the text component of the model. Setting `--extra_options exclude_embeds=true` by default.")
            extra_options["exclude_embeds"] = True
            onnx_model = Phi3VModel(config, io_dtype, precision, execution_provider, cache_dir, extra_options)
        elif config.architectures[0] == "Qwen2ForCausalLM":
            onnx_model = QwenModel(config, io_dtype, precision, execution_provider, cache_dir, extra_options)
        else:
            raise NotImplementedError(f"The {hf_name} model is not currently supported.")

        # Make ONNX model
        onnx_model.make_model(input_path)

        # Save ONNX model
        onnx_model.save_model(output_dir)
    else:
        onnx_model = Model(config, io_dtype, precision, execution_provider, cache_dir, extra_options)

    # Make GenAI config
    onnx_model.make_genai_config(hf_name, extra_kwargs, output_dir)

    # Copy Hugging Face processing files to output folder
    onnx_model.save_processing(hf_name, extra_kwargs, output_dir)


def get_args():
    parser = argparse.ArgumentParser(formatter_class=argparse.RawTextHelpFormatter)

    parser.add_argument(
        "-m",
        "--model_name",
        required=False,
        default=None,
        help="Model name in Hugging Face. Do not use if providing an input path to a Hugging Face directory in -i/--input.",
    )

    parser.add_argument(
        "-i",
        "--input",
        required=False,
        default="",
        help=textwrap.dedent("""\
            Input model source. Currently supported options are:
                hf_path: Path to folder on disk containing the Hugging Face config, model, tokenizer, etc.
                gguf_path: Path to float16/float32 GGUF file on disk containing the GGUF model
            """),
    )

    parser.add_argument(
        "-o",
        "--output",
        required=True,
        help="Path to folder to store ONNX model and additional files (e.g. GenAI config, external data files, etc.)",
    )

    parser.add_argument(
        "-p",
        "--precision",
        required=True,
        choices=["int4", "fp16", "fp32"],
        help="Precision of model",
    )

    parser.add_argument(
        "-e",
        "--execution_provider",
        required=True,
        choices=["cpu", "cuda", "rocm", "dml", "web"],
        help="Execution provider to target with precision of model (e.g. FP16 CUDA, INT4 CPU, INT4 WEB)",
    )

    parser.add_argument(
        "-c",
        "--cache_dir",
        required=False,
        type=str,
        default=os.path.join('.', 'cache_dir'),
        help="Cache directory for Hugging Face files and temporary ONNX external data files",
    )

    parser.add_argument(
        "--extra_options",
        required=False,
        metavar="KEY=VALUE",
        nargs='+',
        help=textwrap.dedent("""\
            Key value pairs for various options. Currently supports:
                int4_block_size = 16/32/64/128/256: Specify the block_size for int4 quantization.
                int4_accuracy_level = 1/2/3/4: Specify the minimum accuracy level for activation of MatMul in int4 quantization.
                    4 is int8, which means input A of int4 quantized MatMul is quantized to int8 and input B is upcasted to int8 for computation.
                    3 is bf16.
                    2 is fp16.
                    1 is fp32.
                num_hidden_layers = Manually specify the number of layers in your ONNX model (for unit testing purposes).
                filename = Filename for ONNX model (default is 'model.onnx').
                    For models with multiple components, each component is exported to its own ONNX model.
                    The filename for each component will be '<filename>_<component-name>.onnx' (ex: '<filename>_encoder.onnx', '<filename>_decoder.onnx').
                config_only = Generate config and pre/post processing files only.
                    Use this option when you already have your optimized and/or quantized ONNX model.
                exclude_embeds = Remove embedding layer from your ONNX model.
                    Use this option when you want to remove the embedding layer from within your ONNX model.
                    Instead of `input_ids`, you will have `inputs_embeds` as the input to your ONNX model.
                exclude_lm_head = Remove language modeling head from your ONNX model.
                    Use this option when you want to remove the language modeling head from within your ONNX model.
                    Instead of `logits`, you will have `hidden_states` as the output to your ONNX model.
                enable_cuda_graph = 1 : The model can use CUDA graph capture for CUDA execution provider. If enabled, all nodes being placed on the CUDA EP
                    is the prerequisite for the CUDA graph to be used correctly. It is not guaranteed that cuda graph be enabled as it depends on the model
                    and the graph structure.
                use_8bits_moe = 1 : Use 8-bit quantization for MoE layers. Default is using 4-bit quantization.
<<<<<<< HEAD
                hf_token = false/token: Use this to disable authentication with Hugging Face or provide a custom authentication token that differs from the one stored in your environment. Default behavior is to use the authentication token stored by `huggingface-cli login`.
                    If you have already authenticated via `huggingface-cli login`, you do not need to use this flag because Hugging Face has already stored your authentication token for you.
=======
                use_qdq = 1 : Use the QDQ decomposition for quantized MatMul instead of the MatMulNBits operator.
>>>>>>> 5a97d057
            """),
    )

    args = parser.parse_args()
    print("Valid precision + execution provider combinations are: FP32 CPU, FP32 CUDA, FP16 CUDA, FP16 DML, INT4 CPU, INT4 CUDA, INT4 DML")
    return args

if __name__ == '__main__':
    args = get_args()
    extra_options = parse_extra_options(args.extra_options)
    create_model(args.model_name, args.input, args.output, args.precision, args.execution_provider, args.cache_dir, **extra_options)<|MERGE_RESOLUTION|>--- conflicted
+++ resolved
@@ -2938,12 +2938,9 @@
                     is the prerequisite for the CUDA graph to be used correctly. It is not guaranteed that cuda graph be enabled as it depends on the model
                     and the graph structure.
                 use_8bits_moe = 1 : Use 8-bit quantization for MoE layers. Default is using 4-bit quantization.
-<<<<<<< HEAD
                 hf_token = false/token: Use this to disable authentication with Hugging Face or provide a custom authentication token that differs from the one stored in your environment. Default behavior is to use the authentication token stored by `huggingface-cli login`.
                     If you have already authenticated via `huggingface-cli login`, you do not need to use this flag because Hugging Face has already stored your authentication token for you.
-=======
                 use_qdq = 1 : Use the QDQ decomposition for quantized MatMul instead of the MatMulNBits operator.
->>>>>>> 5a97d057
             """),
     )
 
