--- conflicted
+++ resolved
@@ -115,10 +115,7 @@
             "partial_rotary_factor": partial_rotary_factor,  # Factor for partial rotary embeddings
             "num_heads": 0,                                  # For partial rotary embeddings (RotaryEmbedding kernel expects a default value of 0)
             "rotary_embedding_dim": 0,                       # For partial rotary embeddings (RotaryEmbedding kernel expects a default value of 0)
-<<<<<<< HEAD
-=======
             "theta": rope_theta,                             # Base value if calculating cos/sin caches from scratch
->>>>>>> f12ca83c
         }
 
         # Attention-specific variables (MHA, GQA, GQA + Rot.Emb., etc.)
@@ -204,15 +201,11 @@
             },
         }
 
-<<<<<<< HEAD
-        logger.info(f"Saving GenAI config in {out_dir}")
-=======
         if self.ep == "cuda":
             cuda_options = { "cuda" : { } }
             genai_config["model"]["decoder"]["session_options"]["provider_options"].append(cuda_options)
 
-        print(f"Saving GenAI config in {out_dir}")
->>>>>>> f12ca83c
+        logger.info(f"Saving GenAI config in {out_dir}")
         with open(os.path.join(out_dir,"genai_config.json"), "w") as f:
             json.dump(genai_config, f, indent=4)
 
