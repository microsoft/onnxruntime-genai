--- conflicted
+++ resolved
@@ -3753,7 +3753,35 @@
             self.rotemb_attrs["rescale_factors"] = 1.0 / config.compression_ratio
 
 
-<<<<<<< HEAD
+class SmolLM3Model(LlamaModel):
+    def __init__(self, config, io_dtype, onnx_dtype, ep, cache_dir, extra_options):
+        super().__init__(config, io_dtype, onnx_dtype, ep, cache_dir, extra_options)
+        self.layer_types = config.layer_types
+        self.no_rope_layers = config.no_rope_layers
+
+    def make_attention(self, layer_id, attention, root_input, **kwargs):
+        # SmolLM3 uses per-layer conditional RoPE and Sliding Window Attention.
+        # So, we temporarily modify the model's attributes before calling the
+        # base `make_attention` method, then restore them immediately after.
+        original_use_rope = self.attention_attrs["use_rope_in_attn"]
+        original_window_size = self.window_size
+
+        # Enable/disable RoPE for the current layer.
+        self.attention_attrs["use_rope_in_attn"] = bool(self.no_rope_layers[layer_id])
+
+        # Set the sliding window size for the current layer.
+        assert self.layer_types[layer_id] in {"sliding_attention", "full_attention"}
+        if self.layer_types[layer_id] == "full_attention":
+            self.window_size = -1
+
+        # Call the original `make_attention` with the temporarily-modified settings.
+        super().make_attention(layer_id, attention, root_input, **kwargs)
+
+        # Restore original values
+        self.attention_attrs["use_rope_in_attn"] = original_use_rope
+        self.window_size = original_window_size
+
+
 class GPTOSSModel(Model):
     def __init__(self, config, io_dtype, onnx_dtype, ep, cache_dir, extra_options):
         super().__init__(config, io_dtype, onnx_dtype, ep, cache_dir, extra_options)
@@ -4121,35 +4149,6 @@
 
         # Assign output 0 of previous MoE as root input to next SkipLayerNorm
         self.layernorm_attrs["skip_input"] = f"{moe_name}/output_0"
-=======
-class SmolLM3Model(LlamaModel):
-    def __init__(self, config, io_dtype, onnx_dtype, ep, cache_dir, extra_options):
-        super().__init__(config, io_dtype, onnx_dtype, ep, cache_dir, extra_options)
-        self.layer_types = config.layer_types
-        self.no_rope_layers = config.no_rope_layers
-
-    def make_attention(self, layer_id, attention, root_input, **kwargs):
-        # SmolLM3 uses per-layer conditional RoPE and Sliding Window Attention.
-        # So, we temporarily modify the model's attributes before calling the
-        # base `make_attention` method, then restore them immediately after.
-        original_use_rope = self.attention_attrs["use_rope_in_attn"]
-        original_window_size = self.window_size
-
-        # Enable/disable RoPE for the current layer.
-        self.attention_attrs["use_rope_in_attn"] = bool(self.no_rope_layers[layer_id])
-
-        # Set the sliding window size for the current layer.
-        assert self.layer_types[layer_id] in {"sliding_attention", "full_attention"}
-        if self.layer_types[layer_id] == "full_attention":
-            self.window_size = -1
-
-        # Call the original `make_attention` with the temporarily-modified settings.
-        super().make_attention(layer_id, attention, root_input, **kwargs)
-
-        # Restore original values
-        self.attention_attrs["use_rope_in_attn"] = original_use_rope
-        self.window_size = original_window_size
->>>>>>> 5c15fe2d
 
 
 def check_extra_options(kv_pairs):
