--- conflicted
+++ resolved
@@ -1589,20 +1589,9 @@
         self.rope_attrs["save_caches"] = False
         cos_cache_small, sin_cache_small = self.make_rotary_embedding_caches(cos_cache_name=cos_cache_small_name, sin_cache_name=sin_cache_small_name)
 
-<<<<<<< HEAD
         if self.ep == "dml":
             # Concat small and large cos/sin caches for DML EP
             # DML EP doesn't support the If operator
-=======
-        # Determine which EPs don't support the If operator
-        self.eps_without_if_support = ["dml", "trt-rtx"]
-        if self.extra_options.get("enable_webgpu_graph", False):
-            self.eps_without_if_support.append("webgpu")
-
-        if self.ep in self.eps_without_if_support:
-            # Concat small and large cos/sin caches for DML, TRT-RTX, and WebGPU (when graph enabled) EPs
-            # These EPs don't support the If operator
->>>>>>> d4eabac6
             cos_cache = torch.cat((cos_cache_small, cos_cache_large), dim=0)
             sin_cache = torch.cat((sin_cache_small, sin_cache_large), dim=0)
             # Save cos/sin caches to disk
