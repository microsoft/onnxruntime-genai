--- conflicted
+++ resolved
@@ -311,11 +311,7 @@
                 "nodes_to_exclude": extra_options.get("int4_nodes_to_exclude", []),
                 "algo_config": int4_algo_config,
             },
-<<<<<<< HEAD
-            "use_qdq": True if self.ep == "NvTensorRtRtx" else extra_options.get("use_qdq", False), # Use QDQ format
-=======
-            "use_qdq": extra_options.get("use_qdq", False),
->>>>>>> e24337c8
+            "use_qdq": True if self.ep == "NvTensorRtRtx" else extra_options.get("use_qdq", False),
         }
         if self.quant_type is not None:
             # Create quantized attributes from quantization config
