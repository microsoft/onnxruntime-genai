# -------------------------------------------------------------------------
# Copyright (c) Microsoft Corporation.  All rights reserved.
# Licensed under the MIT License.  See License.txt in the project root for
# license information.
# --------------------------------------------------------------------------
# Modifications Copyright(C) 2024 Advanced Micro Devices, Inc. All rights reserved
"""
Run this script to create the desired ONNX model.
"""

from onnx import helper, numpy_helper, TensorProto, external_data_helper, save_model
from onnxruntime.quantization.matmul_4bits_quantizer import MatMul4BitsQuantizer, QuantFormat
from transformers import AutoConfig, AutoModelForCausalLM, AutoTokenizer, GenerationConfig
import numpy as np
import torch

import argparse
import gc
import json
import os
import textwrap


class Model:
    def __init__(self, config, io_dtype, onnx_dtype, ep, cache_dir, extra_options): 
        self.context_length = config.seq_length if hasattr(config, "seq_length") else config.max_position_embeddings
        self.original_context_length = config.original_max_position_embeddings if hasattr(config, "original_max_position_embeddings") else config.rope_scaling["original_max_position_embeddings"] if hasattr(config, "rope_scaling") and hasattr(config.rope_scaling, "original_max_position_embeddings") else self.context_length
        self.window_size = config.sliding_window if hasattr(config, "sliding_window") else -1  # default is -1 in GroupQueryAttention kernel
        self.intermediate_size = config.ffn_hidden_size if hasattr(config, "ffn_hidden_size") else config.intermediate_size
        self.hidden_size = config.hidden_size
        self.num_kv_heads = config.num_key_value_heads if hasattr(config, "num_key_value_heads") else config.multi_query_group_num if hasattr(config, "multi_query_group_num") else config.num_attention_heads
        self.num_attn_heads = config.num_attention_heads
        self.head_size = config.head_dim if hasattr(config, "head_dim") else config.hidden_size // config.num_attention_heads
        self.num_layers = int(extra_options["num_hidden_layers"]) if "num_hidden_layers" in extra_options else config.num_hidden_layers if hasattr(config, "num_hidden_layers") else config.num_layers
        self.vocab_size = config.vocab_size
        self.activation = config.hidden_activation if hasattr(config, "hidden_activation") and config.hidden_activation is not None else config.hidden_act

        self.model_name_or_path = config._name_or_path
        self.model_type = config.architectures[0]
        self.io_dtype = io_dtype      # {'fp16', 'fp32'}
        self.onnx_dtype = onnx_dtype  # {"int4", "fp16", "fp32"}
        self.quant_type = config.quantization_config["quant_method"] if hasattr(config, "quantization_config") else None
        self.adapter_path = extra_options.get("adapter_path", None)

        self.cache_dir = cache_dir
        self.filename = extra_options.get("filename", "model.onnx")
        self.hf_token = parse_hf_token(extra_options.get("hf_token", "true"))
        self.extra_options = extra_options

        self.inputs = []
        self.outputs = []
        self.initializers = []
        self.value_infos = []
        self.nodes = []

        # EP-specific variables
        self.ep = ep
        self.ep_attrs = {
            "cpu": {},
            "cuda": {
                "enable_cuda_graph": "1" if extra_options.get("enable_cuda_graph", False) else "0",        # "1" if the model is able to enable cuda graph, "0" otherwise
            },
            "rocm": {
                "tunable_op_enable": "1",
                "tunable_op_tuning_enable": "1",
            },
            "dml": {},
            "web": {},
        }

        # Map input names to their types and shapes
        self.input_names = ["input_ids", "attention_mask", "position_ids"]
        self.input_types = {
            "input_ids": TensorProto.INT64,                                                                      # For standard models
            "attention_mask": TensorProto.INT64,                                                                 # For standard models
            "position_ids": TensorProto.INT64,                                                                   # For standard models
            "inputs_embeds": self.io_dtype,                                                                      # For standard models where you want to remove the embedding layer from the model (note that `inputs_embeds` is written this way to match Hugging Face format)
            "past_key_values.key": self.io_dtype,                                                                # For standard models (note that `past_key_values.key` is written this way to match Hugging Face format)
            "past_key_values.value": self.io_dtype,                                                              # For standard models (note that `past_key_values.value` is written this way to match Hugging Face format)
        }
        self.input_shapes = {
            "input_ids": ["batch_size", "sequence_length"],                                                      # For standard models
            "attention_mask": ["batch_size", "total_sequence_length"],                                           # For standard models
            "position_ids": ["batch_size", "sequence_length"],                                                   # For standard models
            "inputs_embeds": ["batch_size", "sequence_length", self.hidden_size],                                # For standard models where you want to remove the embedding layer from the model (note that `inputs_embeds` is written this way to match Hugging Face format)
            "past_key_values.key": ["batch_size", self.num_kv_heads, "past_sequence_length", self.head_size],    # For standard models (note that `past_key_values.key` is written this way to match Hugging Face format)
            "past_key_values.value": ["batch_size", self.num_kv_heads, "past_sequence_length", self.head_size],  # For standard models (note that `past_key_values.value` is written this way to match Hugging Face format)
        }
        self.exclude_embeds = extra_options.get("exclude_embeds", False)
        if self.exclude_embeds:
            self.input_names = [name.replace("input_ids", "inputs_embeds") for name in self.input_names]

        # Map output names to their types and shapes
        self.output_names = ["logits"]
        self.output_types = {
            "hidden_states": self.io_dtype,                                                                      # For standard models where you want to remove the language modeling head from the model (note that `hidden_states` is written this way to match Hugging Face format)
            "logits": self.io_dtype,                                                                             # For standard models
            "present.key": self.io_dtype,                                                                        # For standard models (note that `present.key` is written this way to match Hugging Face format)
            "present.value": self.io_dtype,                                                                      # For standard models (note that `present.value` is written this way to match Hugging Face format)
        }
        self.output_shapes = {
            "hidden_states": ["batch_size", "sequence_length", self.hidden_size],                                # For standard models where you want to remove the language modeling head from the model (note that `hidden_states` is written this way to match Hugging Face format)
            "logits": ["batch_size", "sequence_length", self.vocab_size],                                        # For standard models
            "present.key": ["batch_size", self.num_kv_heads, "total_sequence_length", self.head_size],           # For standard models (note that `present.key` is written this way to match Hugging Face format)
            "present.value": ["batch_size", self.num_kv_heads, "total_sequence_length", self.head_size],         # For standard models (note that `present.value` is written this way to match Hugging Face format)
        }
        self.exclude_lm_head = extra_options.get("exclude_lm_head", False)
        self.include_hidden_states = extra_options.get("include_hidden_states", False)
        if self.exclude_lm_head:
            self.output_names = [name.replace("logits", "hidden_states") for name in self.output_names]
        elif self.include_hidden_states:
            self.output_names = ["hidden_states"] + self.output_names

        # Store names of nodes already created
        self.node_names = set()

        # Map TensorProto dtypes to NumPy dtypes
        self.to_numpy_dtype = {
            TensorProto.INT8: np.uint8,
            TensorProto.INT32: np.int32,
            TensorProto.INT64: np.int64,
            TensorProto.FLOAT16: np.float16,
            TensorProto.FLOAT: np.float32,
        }

        # Map TensorProto dtypes to string dtypes
        self.to_str_dtype = {
            TensorProto.INT8: "TensorProto.INT8",
            TensorProto.INT32: "TensorProto.INT32",
            TensorProto.INT64: "TensorProto.INT64",
            TensorProto.FLOAT16: "TensorProto.FLOAT16",
            TensorProto.FLOAT: "TensorProto.FLOAT",
        }

        # Mask-specific variables
        # TODO: Reconcile differences between `seqlens_k` and `key_total_seq_lens` in the GroupQueryAttention and SparseAttention implementations. Ideally the same subgraph can be shared for both.
        self.mask_attrs = {
            "mask_name": "",            # Name of node that outputs 4D causal attention mask (used as add_qk in MultiHeadAttention)
            "seqlens_k": "",            # Sum of each row in attention mask - 1 (used as input to GroupQueryAttention)
            "total_seq_len": "",        # Size of total sequence length in attention mask (used as input to GroupQueryAttention and SparseAttention)
            "block_row_indices": "",    # Row indices of CSR format of block mask (used as input to SparseAttention)
            "block_col_indices": "",    # Col indices of CSR format of block mask (used as input to SparseAttention)
            "key_total_seq_lens": "",   # Sum of each row in attention mask (used as input to SparseAttention)
        }

        # Embedding-specific variables
        self.embed_attrs = {
            "scale": 1,                 # Scale value to multiply output of Embedding layer by
        }

        # LayerNorm-specific variables
        epsilon = config.rms_norm_eps if hasattr(config, "rms_norm_eps") else 1e-06
        self.layernorm_attrs = {
            "simple": True,             # Use SimplifiedLayerNorm/SkipSimplifiedLayerNorm vs. LayerNorm/SkipLayerNorm
            "first_layernorm": True,    # 1st LayerNorm = LayerNorm, then SkipLayerNorm for all subsequent LayerNorms
            "last_layernorm": False,    # Last LayerNorm = SkipLayerNorm with only output 0 (no output 3)
            "root_input": "",           # Root input from parent node for LayerNorm and SkipLayerNorm
            "skip_input": "",           # Skip input from parent node for SkipLayerNorm
            "output_0": "",             # Output 0 for LayerNorm and SkipLayerNorm
            "output_3": "",             # Output 3 for SkipLayerNorm
            "add_offset": 0,            # Offset value for LayerNorm weight
            "epsilon": epsilon,         # Epsilon value to avoid `sqrt(0)` in LayerNorm
        }

        # MatMul-specific variables
        is_lora = hasattr(config, "peft_type") and config.peft_type == "LORA"
        self.matmul_attrs = {
            "use_lora": is_lora,        # Use LoRA/QLoRA format
        }

        # RotaryEmbedding-specific variables
        position_scale = config.rope_position_scale if hasattr(config, "rope_position_scale") else 1
        partial_rotary_factor = config.partial_rotary_factor if hasattr(config, "partial_rotary_factor") else 1.0
        rotemb_dim = int(self.head_size * partial_rotary_factor) if partial_rotary_factor != 1.0 else 0
        rope_theta = config.rope_theta if hasattr(config, "rope_theta") else config.rope_embedding_base if hasattr(config, "rope_embedding_base") else 10000
        self.rotemb_attrs = {
            "create_rotary_embedding_caches": True,          # Create cos/sin caches for rotary embeddings
            "cache_length": self.context_length,             # Cache length to use when creating cos/sin caches for rotary embeddings
            "theta": rope_theta,                             # Base value if calculating cos/sin caches from scratch
            "partial_rotary_factor": partial_rotary_factor,  # Factor for partial rotary embeddings
            "interleaved": 0,                                # Interleave the rotary embeddings (e.g. [0, 0, 0, 1, 1, 1] to [0, 1, 0, 1, 0, 1], RotaryEmbedding kernel expects a default value of 0)
            "rotary_embedding_dim": rotemb_dim,              # For partial rotary embeddings (RotaryEmbedding kernel expects a default value of 0)
            "rescale_factors": 1,                            # Rescale factors when calculating `inv_freq` in rotary embeddings
            "t_dtype": torch.int64,                          # Torch dtype when calculating `t` in rotary embeddings
            "position_scale": position_scale,                # Scale value when calculating `t` in rotary embeddings
            "mscale": 1,                                     # Magnitude scaling factor when scaling `emb.cos()/emb.sin()` in rotary embeddings
            "mscale_policy": "",                             # Magnitude scaling policy when scaling `emb.cos()/emb.sin()` in rotary embeddings
        }
        if hasattr(config, "rope_scaling") and config.rope_scaling is not None:
            if "short_factor" in config.rope_scaling:
                # For models with multiple rotary embedding caches (e.g. Phi-3 mini 128K)
                self.rotemb_attrs["mscale_policy"] = config.rope_scaling["type"]
                short_factor = torch.tensor(config.rope_scaling["short_factor"], dtype=torch.float32)
                long_factor = torch.tensor(config.rope_scaling["long_factor"], dtype=torch.float32)

                short_mscale = config.rope_scaling["short_mscale"] if "short_mscale" in config.rope_scaling else 0
                long_mscale = config.rope_scaling["long_mscale"] if "long_mscale" in config.rope_scaling else 0
                short_mscale = short_mscale if short_mscale > 0 else self.make_mscale(self.context_length / self.original_context_length)
                long_mscale = long_mscale if long_mscale > 0 else self.make_mscale(self.context_length / self.original_context_length)

                self.rotemb_attrs["multi_cache"] = {
                    "short_factor": short_factor,                # Short factor when calculating `inv_freq` in rotary embeddings
                    "long_factor": long_factor,                  # Long factor when calculating `inv_freq` in rotary embeddings
                    "short_mscale": short_mscale,                # Magnitude scaling for short factor when scaling `emb.cos()/emb.sin()` in rotary embeddings
                    "long_mscale": long_mscale,                  # Magnitude scaling for long factor when scaling `emb.cos()/emb.sin()` in rotary embeddings
                }
            elif "low_freq_factor" in config.rope_scaling:
                # For models that rescale `inv_freq` using `low_freq_factor` and `high_freq_factor` (e.g. LLaMA-3.1)
                factor = config.rope_scaling["factor"] if "factor" in config.rope_scaling else 0
                low_freq_factor = config.rope_scaling["low_freq_factor"] if "low_freq_factor" in config.rope_scaling else 0
                high_freq_factor = config.rope_scaling["high_freq_factor"] if "high_freq_factor" in config.rope_scaling else 0
                self.rotemb_attrs["rescale_inv_freq"] = {
                    "factor": factor,                            # Scale factor when calculating `new_freq` in rotary embeddings
                    "low_freq_factor": low_freq_factor,          # Low freq factor when calculating `low_freq_wavelen` in rotary embeddings
                    "high_freq_factor": high_freq_factor,        # High freq factor when calculating `high_freq_wavelen` in rotary embeddings
                }

        # Attention-specific variables (MHA, GQA, GQA + Rot.Emb., etc.)
        softcap = config.attn_logit_softcapping if hasattr(config, "attn_logit_softcapping") else 0.0  # default is 0.0 in GroupQueryAttention kernel

        # Block-sparse attention-specific variables
        sparse_block_size = config.blocksparse_block_size if hasattr(config, "blocksparse_block_size") else 0
        kernel_block_size = config.blocksparse_triton_kernel_block_size if hasattr(config, "blocksparse_triton_kernel_block_size") else 0
        local_blocks = config.blocksparse_num_local_blocks if hasattr(config, "blocksparse_num_local_blocks") else 0
        vert_block_stride = config.blocksparse_vert_stride if hasattr(config, "blocksparse_vert_stride") else 0
        homo_head = config.blocksparse_homo_head_pattern if hasattr(config, "blocksparse_homo_head_pattern") else False
        self.attention_attrs = {
            "q_path": "",                                    # Q path to attention
            "k_path": "",                                    # K path to attention
            "v_path": "",                                    # V path to attention
            "op_type": "MultiHeadAttention",                 # Attention op to use
            "scale": 1 / np.sqrt(self.head_size),            # Scale value after calculating Q x K' in attention
            "softcap": softcap,                              # Softcap value to prevent values from exploding in attention
            "use_rotemb_in_attn": False,                     # Use rotary embeddings within attention (instead of a separate RotaryEmbedding op)
            "use_packed_matmul": False,                      # Use packed MatMul (instead of 3 separate MatMuls for Q/K/V)
            "block_sparse": {                                # Block-sparse attention-specific variables
                "sparse_block_size": sparse_block_size,      # Sparse block size for SparseAttention op
                "kernel_block_size": kernel_block_size,      # Kernel block size for sparse attention
                "local_blocks": local_blocks,                # Number of local blocks for sparse attention
                "vert_stride": vert_block_stride,            # Vertical stride to use for sparse attention
                "homo_head": homo_head,                      # Use homo head pattern for sparse attention
            }
        }
        valid_gqa_configurations = [
            ("cpu", TensorProto.FLOAT),
            ("cuda", TensorProto.FLOAT16),
            ("rocm", TensorProto.FLOAT16),
            ("dml", TensorProto.FLOAT16),
        ]
        if (self.ep, self.io_dtype) in valid_gqa_configurations:
            # Change model settings for GroupQueryAttention
            self.attention_attrs["op_type"] = "GroupQueryAttention"
            print("GroupQueryAttention (GQA) is used in this model.")

            # DML doesn't support packed Q/K/V for GQA yet
            # Packed MatMul with LoRA/QLoRA is not currently supported
            self.attention_attrs["use_packed_matmul"] = self.ep != "dml" and not self.matmul_attrs["use_lora"]

            # GQA + Rot.Emb. does not require `position ids` as input
            if self.ep != "dml":
                self.attention_attrs["use_rotemb_in_attn"] = True
                self.input_names.remove("position_ids")

        self.past_present_share_buffer = self.attention_attrs["op_type"] == "GroupQueryAttention"

        # MLP-specific variables
        self.mlp_attrs = {
            "use_proj": True,           # Use projection style for MLP (GateProj/UpProj/DownProj)
            "use_fc": False,            # Use fully-connected style for MLP (FC1/FC2)
            "output_0": "",             # Output 0 for MLP layer
        }

        # MoE-specific variables
        num_experts = config.num_experts if hasattr(config, "num_experts") else 1
        self.moe_attrs = {
            "num_experts": num_experts,                       # Number of experts in MoE layer
            "top_k": 1,                                       # Number of experts to select in MoE layer
            "activation_type": "relu",                        # Activation function for MoE layer
            "normalize_routing_weights": False,               # Normalize routing weights in MoE layer
            "use_sparse_mixer": False,                        # Use SparseMixer in MoE layer. Used in Phi3 MoE
            "use_int4": True,                                 # Use INT4 quantization in MoE layer, otherwise use INT8
        }

        # LM head-specific variables
        self.lm_head_attrs = {
            "scale": 1,                 # Scale value to multiply output of LM head by
            "mask": None,               # LM head mask for tokens in the vocabulary
        }
        if hasattr(config, "dummy_token_indices"):
            # Create LM head mask for tokens in the vocabulary
            dummy_tokens_mask = torch.zeros(self.vocab_size).bool()
            dummy_tokens_mask[config.dummy_token_indices] = True
            self.lm_head_attrs["mask"] = dummy_tokens_mask

        # Quantization-specific variables (INT4, INT8, etc.)
        self.quant_attrs = {
            "int4": {
                "accuracy_level": int(extra_options.get("int4_accuracy_level", 0)),   # Default is 0 for non-QDQ formats, default is 4 for QDQ formats
                "block_size": int(extra_options.get("int4_block_size", 32)),
                "is_symmetric": extra_options.get("int4_is_symmetric", True),
                "op_types_to_quantize": extra_options.get("int4_op_types_to_quantize", ("MatMul", )),
            },
            "use_qdq": extra_options.get("use_qdq", False),           # Use QDQ format
        }
        if self.quant_type is not None:
            # Create quantized attributes from quantization config
            self.quant_attrs["bits"] = config.quantization_config["bits"]
            self.quant_attrs["group_size"] = config.quantization_config["group_size"]
            self.quant_attrs["use_g_idx"] = config.quantization_config["desc_act"] if "desc_act" in config.quantization_config else False

    def make_genai_config(self, model_name_or_path, extra_kwargs, out_dir):
        try:
            config = GenerationConfig.from_pretrained(model_name_or_path, token=self.hf_token, trust_remote_code=True, **extra_kwargs)
        except:
            config = AutoConfig.from_pretrained(model_name_or_path, token=self.hf_token, trust_remote_code=True, **extra_kwargs)

        inputs = dict(zip(self.input_names, self.input_names))
        inputs.update({
            "past_key_names": "past_key_values.%d.key",
            "past_value_names": "past_key_values.%d.value",
        })
        outputs = dict(zip(self.output_names, self.output_names))
        outputs.update({
            "present_key_names": "present.%d.key",
            "present_value_names": "present.%d.value",
        })
        if "hidden_states" in outputs:
            # Remove 'hidden_states' from 'outputs' entry in config since ORT GenAI doesn't use it
            del outputs["hidden_states"]

        genai_config = {
            "model": {
                "bos_token_id": config.bos_token_id if hasattr(config, "bos_token_id") and config.bos_token_id != None else 1,  # config.bos_token_id not present in ChatGLM model configs.
                "context_length": self.context_length,
                "decoder": {
                    "session_options" : {
                        "log_id": "onnxruntime-genai",
                        "provider_options" : [],
                    },
                    "filename": self.filename,
                    "head_size": self.head_size,
                    "hidden_size": self.hidden_size,
                    "inputs": inputs,
                    "outputs": outputs,
                    "num_attention_heads": self.num_attn_heads,
                    "num_hidden_layers": self.num_layers,
                    "num_key_value_heads": self.num_kv_heads,
                },
                "eos_token_id": config.eos_token_id,
                "pad_token_id": config.pad_token_id if hasattr(config, "pad_token_id") and config.pad_token_id is not None else config.eos_token_id[0] if isinstance(config.eos_token_id, list) else config.eos_token_id,
                "type": self.model_type[ : self.model_type.find("For")].lower(),
                "vocab_size": self.vocab_size,
            },
            "search": {
                "diversity_penalty": config.diversity_penalty if hasattr(config, "diversity_penalty") else 0.0,
                "do_sample": config.do_sample if hasattr(config, "do_sample") else False,
                "early_stopping": True,
                "length_penalty": config.length_penalty if hasattr(config, "length_penalty") else 1.0,
                "max_length": self.context_length,
                "min_length": 0,
                "no_repeat_ngram_size": config.no_repeat_ngram_size if hasattr(config, "no_repeat_ngram_size") else 0,
                "num_beams": config.num_beams if hasattr(config, "num_beams") else 1,
                "num_return_sequences": config.num_return_sequences if hasattr(config, "num_return_sequences") else 1,
                "past_present_share_buffer": False if "config_only" in self.extra_options else self.past_present_share_buffer,
                "repetition_penalty": config.repetition_penalty if hasattr(config, "repetition_penalty") else 1.0,
                "temperature": config.temperature if hasattr(config, "temperature") else 1.0,
                "top_k": 1,
                "top_p": config.top_p if hasattr(config, "top_p") else 1.0,
            },
        }

        if self.ep != "cpu":
            ep_options = { self.ep : self.ep_attrs[self.ep] }
            genai_config["model"]["decoder"]["session_options"]["provider_options"].append(ep_options)

        if self.extra_options.get("include_prompt_templates", False):
            prompt_templates = self._get_prompt_templates(model_name_or_path, extra_kwargs)
            if prompt_templates is not None:
                genai_config["model"]["prompt_templates"] = prompt_templates

        print(f"Saving GenAI config in {out_dir}")
        with open(os.path.join(out_dir,"genai_config.json"), "w") as f:
            json.dump(genai_config, f, indent=4)

    def save_processing(self, model_name_or_path, extra_kwargs, out_dir):
        tokenizer = AutoTokenizer.from_pretrained(model_name_or_path, token=self.hf_token, trust_remote_code=True, **extra_kwargs)
        print(f"Saving processing files in {out_dir} for GenAI")
        tokenizer.save_pretrained(out_dir)

    def _get_prompt_templates(self, hf_name, extra_kwargs):
        try:
            # disable end of sentence padding with eos_token=None
            tokenizer = AutoTokenizer.from_pretrained(hf_name, token=self.hf_token, trust_remote_code=True, eos_token=None, **extra_kwargs)
            system_template = tokenizer.apply_chat_template([{'role': 'system', 'content': '{Content}'}], tokenize=False)
            system_user_template = tokenizer.apply_chat_template([{'role': 'system', 'content': '{Content}'}, {'role': 'user', 'content': '{Content}'}], tokenize=False)
            system_user_assistant_template = tokenizer.apply_chat_template([{'role': 'system', 'content': '{Content}'}, {'role': 'user', 'content': '{Content}'}, {'role': 'assistant', 'content': '{Content}'}], tokenize=False)
            assert system_user_template.startswith(system_template), "Chat templates may contain padding tokens, leading to incorrect prompt templates"
            assert system_user_assistant_template.startswith(system_user_template), "Chat templates may contain padding tokens, leading to incorrect prompt templates"
            user_template = system_user_template[len(system_template):]
            assistant_template = system_user_assistant_template[len(system_user_template):]
            prompt_template = system_user_assistant_template[len(system_template):]
            prompt_template = prompt_template[:prompt_template.rfind('{Content}')]
            templates = {
                "system": system_template,
                "user": user_template,
                "assistant": assistant_template,
                "prompt": prompt_template
            }
            return templates 
        except Exception as e:
            print(f"Failed to get prompt templates. Error: {e}")
            return None
        
    def save_model(self, out_dir):
        print(f"Saving ONNX model in {out_dir}")
        gc.collect()

        # Create ONNX model
        model = helper.make_model(
            opset_imports=[self.clear_field(helper.make_operatorsetid('', 21 if self.quant_attrs["use_qdq"] else 14), 'domain'), helper.make_operatorsetid('com.microsoft', 1)],
            ir_version=7,
            producer_name="onnxruntime-genai",
            producer_version="0.0.0",
            graph=self.make_graph(
                name="main_graph",
                inputs=self.inputs,
                outputs=self.outputs,
                initializer=self.initializers,
                value_info=self.value_infos,
                nodes=self.nodes,
            )
        )

        # Load external data into ONNX model
        external_data_helper.load_external_data_for_model(model, self.cache_dir)

        # Delete external data files on disk before re-saving
        for path in os.listdir(self.cache_dir):
            if path.endswith(".bin"):
                os.remove(os.path.join(self.cache_dir, path))

        # Delete temporary cache dir if empty
        if len(os.listdir(self.cache_dir)) == 0:
            os.rmdir(self.cache_dir)

        # Quantize ONNX model to desired precision
        # TODO: Replace by quantizing the MatMuls as they are created
        already_quantized_in_qdq_format = self.quant_type is not None and self.quant_attrs["use_qdq"]  # Skip quantizing `MatMul` in `DequantizeLinear --> Transpose --> MatMul` path
        if self.onnx_dtype == "int4" and not already_quantized_in_qdq_format:
            model = self.to_int4(model)

        # Save ONNX model with only one external data file and delete any existing duplicate copies
        out_path = os.path.join(out_dir, self.filename)
        data_path = os.path.join(out_dir, os.path.basename(out_path) + ".data")
        if os.path.exists(out_path):
            print(f"Overwriting {out_path}")
            os.remove(out_path)
        if os.path.exists(data_path):
            print(f"Overwriting {data_path}")
            os.remove(data_path)

        save_model(
            model,
            out_path,
            save_as_external_data=True,
            all_tensors_to_one_file=True,
            location=os.path.basename(data_path),
            size_threshold=0,
            convert_attribute=False,
        )

    def to_int4(self, model):
        quant = MatMul4BitsQuantizer(
            model=model,
            block_size=self.quant_attrs["int4"]["block_size"],
            is_symmetric=self.quant_attrs["int4"]["is_symmetric"],
            accuracy_level=self.quant_attrs["int4"]["accuracy_level"],
            nodes_to_exclude=[],
            quant_format=QuantFormat.QDQ if self.quant_attrs["use_qdq"] else QuantFormat.QOperator,
            op_types_to_quantize=self.quant_attrs["int4"]["op_types_to_quantize"],
        )
        quant.process()
        return quant.model.model

    def clear_field(self, proto, field):
        proto.ClearField(field)
        return proto

    def order_repeated_field(self, repeated_proto, key_name, order):
        order = list(order)
        repeated_proto.sort(key=lambda x: order.index(getattr(x, key_name)))

    def make_external_tensor(self, np_data, name, unpack_int4=False, **kwargs):
        tensor = numpy_helper.from_array(np_data)
        tensor.name = name

        filename = f"{name}.bin"
        external_data_helper.set_external_data(tensor, location=filename)
        with open(os.path.join(self.cache_dir, filename), "wb") as f:
            f.write(tensor.raw_data)
        tensor.ClearField("raw_data")
        tensor.data_location = TensorProto.EXTERNAL

        if unpack_int4 and self.onnx_dtype == 'int4':
            tensor.data_type = TensorProto.UINT4
            tensor.dims[-1] *= 2

        self.initializers.append(tensor)

    def make_node(self, op_type, inputs, outputs, name=None, doc_string=None, domain=None, **kwargs):
        # Save any constants as nodes
        for input_name in inputs:
            if input_name.startswith("/model/constants") and input_name not in self.node_names:
                self.make_constant(input_name)

        # Make node only if it does not already exist
        if name not in self.node_names:
            node = helper.make_node(op_type, inputs, outputs, name, doc_string, domain, **kwargs)
            if doc_string == '':
                node.doc_string = ''
            self.order_repeated_field(node.attribute, 'name', kwargs.keys())
            self.nodes.append(node)
            self.node_names.add(name)

        # Note:
        #
        # The above approach allows functions that make similar subgraphs with the same naming schema
        # to share existing nodes without needing to know whether the nodes already exist or not
        # (e.g. attention mask subgraphs).
        #
        # This means that the nodes can be created in those functions regardless of their actual
        # status in the graph. The above checks can then decide whether the proposed node actually
        # needs to be added into the graph or not.

    def make_value_info(self, name, dtype, shape):
        value_info = helper.make_tensor_value_info(name, dtype, shape=shape)
        self.value_infos.append(value_info)

    def make_graph(self, *args, doc_string=None, **kwargs):
        graph = helper.make_graph(*args, doc_string=doc_string, **kwargs)
        if doc_string == '':
            graph.doc_string = ''
        return graph

    def make_inputs_and_outputs(self):
        # Add model-specific inputs to list of model inputs
        inputs = []
        for name in self.input_names:
            dtype = self.input_types[name]
            shape = self.input_shapes[name]
            inputs.append(helper.make_tensor_value_info(name, dtype, shape=shape))

        # Add model-specific outputs to list of model outputs
        outputs = []
        for name in self.output_names:
            dtype = self.output_types[name]
            shape = self.output_shapes[name]
            outputs.append(helper.make_tensor_value_info(name, dtype, shape=shape))

        # Add KV cache to inputs and outputs
        for i in range(self.num_layers):
            # Add KV cache to inputs
            key_name = f"past_key_values.{i}.key"
            inputs.append(helper.make_tensor_value_info(key_name, self.input_types["past_key_values.key"], shape=self.input_shapes["past_key_values.key"]))
            value_name = f"past_key_values.{i}.value"
            inputs.append(helper.make_tensor_value_info(value_name, self.input_types["past_key_values.value"], shape=self.input_shapes["past_key_values.value"]))

            # Add KV cache to outputs
            key_name = f"present.{i}.key"
            outputs.append(helper.make_tensor_value_info(key_name, self.output_types["present.key"], shape=self.output_shapes["present.key"]))
            value_name = f"present.{i}.value"
            outputs.append(helper.make_tensor_value_info(value_name, self.output_types["present.value"], shape=self.output_shapes["present.value"]))

        self.inputs = inputs
        self.outputs = outputs

    def make_constant(self, name):
        # Make constant ops for 0, 1, 2, 3, etc.
        # Format of name is "/model/constants/{dtype}/{shape}/{num}"
        path = name.split("/")
        onnx_dtype, dims, num = eval(path[-3]), path[-2], eval(path[-1])
        np_dtype = self.to_numpy_dtype[onnx_dtype]
        value = numpy_helper.from_array(np.array(num if dims == "0D" else list(num) if type(num) == tuple else [num], dtype=np_dtype), name=name.replace("constants", "numpy_helper"))

        node_name = name.replace("constants", "constant_nodes")
        self.make_node("Constant", inputs=[], outputs=[name], name=node_name, value=value)
        self.make_value_info(name, onnx_dtype, shape=[])
        self.node_names.add(name)

    def make_gather(self, name, inputs, axis):
        output = f"{name}/output_0"
        self.make_node("Gather", inputs=inputs, outputs=[output], name=name, axis=axis)
        self.make_value_info(output, TensorProto.INT64, shape=[])

    def make_reshape(self, name, inputs, dtype, shape):
        output = f"{name}/output_0"
        self.make_node("Reshape", inputs=inputs, outputs=[output], name=name)
        self.make_value_info(output, dtype, shape=shape)

    def make_shape(self, name, root_input, shape):
        output = f"{name}/output_0"
        self.make_node("Shape", inputs=[root_input], outputs=[output], name=name)
        self.make_value_info(output, TensorProto.INT64, shape=shape)

    def make_constant_of_shape(self, name, root_input, value, dtype, shape):
        output = f"{name}/output_0"
        self.make_node("ConstantOfShape", inputs=[root_input], outputs=[output], name=name, value=value)
        self.make_value_info(output, dtype, shape=shape)

    def make_unsqueeze(self, name, inputs, dtype, shape):
        output = f"{name}/output_0"
        self.make_node("Unsqueeze", inputs=inputs, outputs=[output], name=name)
        self.make_value_info(output, dtype, shape=shape)

    def make_squeeze(self, name, inputs):
        output = f"{name}/output_0"
        self.make_node("Squeeze", inputs=inputs, outputs=[output], name=name)
        self.make_value_info(output, TensorProto.INT64, shape=[])

    def make_concat(self, name, inputs, dtype, shape, axis=0):
        output = f"{name}/output_0"
        self.make_node("Concat", inputs=inputs, outputs=[output], name=name, axis=axis)
        self.make_value_info(output, dtype, shape=shape)

    def make_tile(self, name, inputs, dtype, shape):
        output = f"{name}/output_0"
        self.make_node("Tile", inputs=inputs, outputs=[output], name=name)
        self.make_value_info(output, dtype, shape=shape)

    def make_equal(self, name, inputs, shape):
        output = f"{name}/output_0"
        self.make_node("Equal", inputs=inputs, outputs=[output], name=name)
        self.make_value_info(output, TensorProto.BOOL, shape=shape)

    def make_greater(self, name, inputs, shape):
        output = f"{name}/output_0"
        self.make_node("Greater", inputs=inputs, outputs=[output], name=name)
        self.make_value_info(output, TensorProto.BOOL, shape=shape)
    
    def make_greater_or_equal(self, name, inputs, shape):
        output = f"{name}/output_0"
        self.make_node("GreaterOrEqual", inputs=inputs, outputs=[output], name=name)
        self.make_value_info(output, TensorProto.BOOL, shape=shape)

    def make_isinf(self, name, root_input, shape):
        output = f"{name}/output_0"
        self.make_node("IsInf", inputs=[root_input], outputs=[output], name=name)
        self.make_value_info(output, TensorProto.BOOL, shape=shape)

    def make_clip(self, name, inputs, dtype, shape):
        output = f"{name}/output_0"
        self.make_node("Clip", inputs=inputs, outputs=[output], name=name)
        self.make_value_info(output, dtype, shape=shape)

    def make_where(self, name, inputs, dtype, shape):
        output = f"{name}/output_0"
        self.make_node("Where", inputs=inputs, outputs=[output], name=name)
        self.make_value_info(output, dtype, shape=shape)

    def make_expand(self, name, inputs, dtype, shape):
        output = f"{name}/output_0"
        self.make_node("Expand", inputs=inputs, outputs=[output], name=name)
        self.make_value_info(output, dtype, shape=shape)

    def make_reduce_sum(self, name, inputs, dtype, shape):
        output = f"{name}/output_0"
        self.make_node("ReduceSum", inputs=inputs, outputs=[output], name=name)
        self.make_value_info(output, dtype, shape=shape)

    def make_reduce_max(self, name, inputs, dtype, shape):
        output = f"{name}/output_0"
        self.make_node("ReduceMax", inputs=inputs, outputs=[output], name=name, keepdims=False)
        self.make_value_info(output, dtype, shape=shape)

    def make_cast(self, name, root_input, dtype, shape):
        output = f"{name}/output_0"
        self.make_node("Cast", inputs=[root_input], outputs=[output], name=name, to=dtype)
        self.make_value_info(output, dtype, shape=shape)

    def make_add(self, name, inputs, dtype, shape):
        output = f"{name}/output_0"
        self.make_node("Add", inputs=inputs, outputs=[output], name=name)
        self.make_value_info(output, dtype, shape=shape)

    def make_sub(self, name, inputs, dtype, shape):
        output = f"{name}/output_0"
        self.make_node("Sub", inputs=inputs, outputs=[output], name=name)
        self.make_value_info(output, dtype, shape=shape)

    def make_less(self, name, inputs):
        output = f"{name}/output_0"
        self.make_node("Less", inputs=inputs, outputs=[output], name=name)
        self.make_value_info(output, TensorProto.BOOL, shape=None)

    def make_range(self, name, inputs):
        output = f"{name}/output_0"
        self.make_node("Range", inputs=inputs, outputs=[output], name=name)
        self.make_value_info(output, TensorProto.INT64, shape=["unk"])

    def make_slice(self, name, inputs, dtype, shape):
        output = f"{name}/output_0"
        self.make_node("Slice", inputs=inputs, outputs=[output], name=name)
        self.make_value_info(output, dtype, shape=shape)

    def make_mul(self, name, inputs, dtype, shape):
        output = f"{name}/output_0"
        self.make_node("Mul", inputs=inputs, outputs=[output], name=name)
        self.make_value_info(output, dtype, shape=shape)

    def make_transpose(self, name, root_input, dtype, shape, perm):
        output = f"{name}/output_0"
        self.make_node("Transpose", inputs=[root_input], outputs=[output], name=name, perm=perm)
        self.make_value_info(output, dtype, shape=shape)

    def make_div(self, name, inputs, dtype, shape):
        output = f"{name}/output_0"
        self.make_node("Div", inputs=inputs, outputs=[output], name=name)
        self.make_value_info(output, dtype, shape=shape)

    def make_tanh(self, name, root_input, dtype, shape):
        output = f"{name}/output_0"
        self.make_node("Tanh", inputs=[root_input], outputs=[output], name=name)
        self.make_value_info(output, dtype, shape=shape)

    def make_matmul(self, matmul, basename, root_input, **kwargs):
        if hasattr(matmul, "base_layer"):
            # For LoRA `MatMul`
            return self.make_matmul_lora(matmul, basename, root_input, **kwargs)
        else:
            # For regular `MatMul`
            return self.make_matmul_op(matmul, basename, root_input, **kwargs)
    
    def make_matmul_op(self, matmul, basename, root_input, **kwargs):
        if self.onnx_dtype in {"fp16", "fp32"}:
            return self.make_matmul_fp16_or_fp32(matmul, basename, root_input, **kwargs)
        elif self.onnx_dtype == "int4":
            if self.quant_attrs["use_qdq"]:
                return self.make_matmul_int4_qdq(matmul, basename, root_input, **kwargs)
            else:
                return self.make_matmul_int4(matmul, basename, root_input, **kwargs)
        else:
            raise NotImplementedError(f"The {self.onnx_dtype} precision is not currently supported.")

    def make_matmul_fp16_or_fp32(self, matmul, name, root_input, **kwargs):
        weight = name[1:].replace("/", ".") + ".weight"
        self.make_external_tensor(matmul.weight.detach().numpy().transpose().astype(self.to_numpy_dtype[self.io_dtype]), weight)

        last_dim = matmul.weight.shape[0]
        output = "logits" if kwargs.get("logits", False) else f"{name}/output_0"
        self.make_node("MatMul", inputs=[root_input, weight], outputs=[output], name=name)
        self.make_value_info(output, self.io_dtype, shape=['batch_size', 'sequence_length', last_dim])

        return name

    def make_matmul_int4(self, matmul, basename, root_input, **kwargs):
        if not hasattr(matmul, "qweight"):
            # TODO: quantize weights, then save new MatMul numpy weights for onnx model
            # print(f"Quantizing to {self.onnx_dtype} on-the-fly is not currently supported.")
            # print(f"Saving as {self.io_dtype} on-the-fly and quantizing to {self.onnx_dtype} at the end.")
            return self.make_matmul_fp16_or_fp32(matmul, basename, root_input, **kwargs)

        name = f"{basename}NBits"

        # Input weights are quantized, save quantized MatMul numpy weights for onnx model
        weight = name[1:].replace("/", ".") + ".qweight"
        self.make_external_tensor(matmul.qweight.detach().numpy(), weight)
        scales = name[1:].replace("/", ".") + ".scales"
        self.make_external_tensor(matmul.scales.detach().numpy().astype(self.to_numpy_dtype[self.io_dtype]), scales)

        inputs = [root_input, weight, scales]

        if hasattr(matmul, "qzeros") and matmul.qzeros is not None:
            zeros = name[1:].replace("/", ".") + ".qzeros"
            self.make_external_tensor(matmul.qzeros.detach().numpy(), zeros)
            inputs.append(zeros)

        if hasattr(matmul, "g_idx") and matmul.g_idx is not None:
            g_idx = name[1:].replace("/", ".") + ".g_idx"
            self.make_external_tensor(matmul.g_idx.detach().numpy().astype(np.int32), g_idx)
            inputs.append(g_idx)

        output = "logits" if kwargs.get("logits", False) else f"{name}/output_0"
        self.make_node(
            "MatMulNBits", inputs=inputs, outputs=[output], name=name, domain="com.microsoft",
            accuracy_level=self.quant_attrs["int4"]["accuracy_level"],
            bits=matmul.bits, block_size=matmul.group_size, K=matmul.in_features, N=matmul.out_features,
        )
        self.make_value_info(output, self.io_dtype, shape=['batch_size', 'sequence_length', matmul.out_features])

        return name

    def make_dequantize_linear(self, dequantize_name, quantized_op):
        # Input weights are quantized, save quantized MatMul numpy weights for onnx model
        qweight = dequantize_name[1:].replace("/", ".") + ".qweight"
        qweight_npy = quantized_op.qweight.detach().numpy()
        qweight_npy = qweight_npy.reshape(*qweight_npy.shape[:-2], qweight_npy.shape[-2] * qweight_npy.shape[-1])
        self.make_external_tensor(qweight_npy, qweight, True)

        scales = dequantize_name[1:].replace("/", ".") + ".scales"
        scales_npy = quantized_op.scales.detach().numpy().astype(self.to_numpy_dtype[self.io_dtype])
        scales_npy = scales_npy.reshape(*qweight_npy.shape[:-1], qweight_npy.shape[-1] * 2 // quantized_op.group_size)
        self.make_external_tensor(scales_npy, scales)

        dequantize_inputs = [qweight, scales]

        if hasattr(quantized_op, "qzeros") and quantized_op.qzeros is not None:
            zeros = dequantize_name[1:].replace("/", ".") + ".qzeros"
            zeros_npy = quantized_op.qzeros.detach().numpy()
            zeros_npy = zeros_npy.reshape(*qweight_npy.shape[:-1], qweight_npy.shape[-1] // quantized_op.group_size)
            self.make_external_tensor(zeros_npy, zeros, True)
            dequantize_inputs.append(zeros)

        dequantize_output = f"{dequantize_name}/output_0"
        self.make_node("DequantizeLinear", inputs=dequantize_inputs, outputs=[dequantize_output], name=dequantize_name, block_size=quantized_op.group_size, axis=-1)
        self.make_value_info(dequantize_output, self.io_dtype, shape=[*scales_npy.shape[:-1], scales_npy.shape[-1] * quantized_op.group_size])

        return dequantize_output

    def make_matmul_int4_qdq(self, matmul, matmul_name, root_input, **kwargs):
        if not hasattr(matmul, "qweight"):
            # TODO: quantize weights, then save new MatMul numpy weights for onnx model
            # print(f"Quantizing to {self.onnx_dtype} on-the-fly is not currently supported.")
            # print(f"Saving as {self.io_dtype} on-the-fly and quantizing to {self.onnx_dtype} at the end.")
            return self.make_matmul_fp16_or_fp32(matmul, matmul_name, root_input, **kwargs)

        dequantize_output = self.make_dequantize_linear(f"{matmul_name}/DequantizeLinear", matmul)

        # Add a transpose instead of transposing the weights offline. The reason for this is that it is more natural and usually more performant to
        # compute quantized matmul when the weights are transposed. In most implementations, the transpose should usually be converted to a "transposeB"
        # attribute on the MatMul itself. A more natural way to represent this would have been to use Gemm since it already supports a transB attribute,
        # but unfortunately Gemm doesn't support batches.
        qweight_shape = matmul.qweight.detach().numpy().shape
        transposed_shape = [qweight_shape[1] * qweight_shape[2] * 2, qweight_shape[0]]
        transpose_name = f"{matmul_name}/Transpose"
        self.make_transpose(transpose_name, dequantize_output, self.io_dtype, transposed_shape, [1, 0])

        matmul_output = "logits" if kwargs.get("logits", False) else f"{matmul_name}/output_0"
        self.make_node("MatMul", inputs=[root_input, f"{transpose_name}/output_0"], outputs=[matmul_output], name=matmul_name)
        self.make_value_info(matmul_output, self.io_dtype, shape=['batch_size', 'sequence_length', matmul.out_features])

        return matmul_name

    def make_matmul_lora(self, matmul, basename, root_input, **kwargs):
        # Make nodes for the MatMul-LoRA subgraph
        #
        #            root_input
        #                |
        #         +------+------+
        #         |             |
        #   MatMul_LoRA_A     MatMul
        #         |             |
        #   MatMul_LoRA_B       |
        #         |             |
        #         +------+------+
        #                |
        #           Add_LoRA_Add

        basename_parts = basename.split("/")

        # Make LoRA MatMul path
        matmul_A_basename = "/".join(basename_parts[:-1] + ["lora_A"] + basename_parts[-1:])
        matmul_A_name = self.make_matmul_op(matmul.lora_A.default, matmul_A_basename, root_input=root_input)
        lora_A = f"{matmul_A_name}/output_0"

        matmul.lora_B.default.weight.requires_grad = False  # since a leaf variable is updated in-place
        matmul.lora_B.default.weight *= matmul.scaling["default"]
        matmul_B_basename = "/".join(basename_parts[:-1] + ["lora_B"] + basename_parts[-1:])
        matmul_B_name = self.make_matmul_op(matmul.lora_B.default, matmul_B_basename, root_input=lora_A)
        lora_B = f"{matmul_B_name}/output_0"

        # Make regular MatMul path
        last_dim = matmul.base_layer.weight.shape[0]
        matmul_name = self.make_matmul_op(matmul.base_layer, basename, root_input, **kwargs)

        # Make LoRA Add node
        add_name = "/".join(basename_parts[:-1] + ["lora", "Add"])
        add_inputs = [f"{matmul_name}/output_0", lora_B]
        add_shape = ["batch_size", "sequence_length", last_dim]
        self.make_add(add_name, add_inputs, dtype=self.io_dtype, shape=add_shape)

        return add_name

    def make_packed_matmul(self, q_matmul, k_matmul, v_matmul, basename, root_input, **kwargs):
        if self.onnx_dtype in {"fp16", "fp32"}:
            return self.make_packed_matmul_fp16_or_fp32(q_matmul, k_matmul, v_matmul, basename, root_input, **kwargs)
        elif self.onnx_dtype == "int4":
            return self.make_packed_matmul_int4(q_matmul, k_matmul, v_matmul, basename, root_input, **kwargs)
        else:
            raise NotImplementedError(f"The {self.onnx_dtype} precision is not currently supported.")

    def make_packed_matmul_fp16_or_fp32(self, q_matmul, k_matmul, v_matmul, name, root_input, **kwargs):
        # N_q = num_attention_heads * head_size, N_kv = num_key_value_heads * head_size, H = hidden_size
        # Combine 3 MatMuls of shape N_q x H, N_kv x H, N_kv x H into 1 packed MatMul of shape (N_q+N_kv+N_kv)xH
        # Note: Packed MatMul is of shape (N_q+N_kv+N_kv)xH instead of Hx(N_q+N_kv+N_kv) because `make_matmul` will
        # apply a transpose before saving
        N_q, H = q_matmul.weight.shape
        N_kv, _ = k_matmul.weight.shape

        # Create dummy PackedMatMul class
        class PackedMatMul:
            def __init__(self):
                self.weight = torch.concatenate([q_matmul.weight.detach().cpu(), k_matmul.weight.detach().cpu(), v_matmul.weight.detach().cpu()], dim=0).reshape(N_q + N_kv + N_kv, H)
        matmul = PackedMatMul()
        new_name = self.make_matmul(matmul, name, root_input, **kwargs)

        return new_name

    def make_packed_matmul_int4(self, q_matmul, k_matmul, v_matmul, basename, root_input, **kwargs):
        if not hasattr(q_matmul, "qweight"):
            # TODO: quantize weights, then save new MatMul numpy weights for onnx model
            # print(f"Quantizing to {self.onnx_dtype} on-the-fly is not currently supported.")
            # print(f"Saving as {self.io_dtype} on-the-fly and quantizing to {self.onnx_dtype} at the end.")
            return self.make_packed_matmul_fp16_or_fp32(q_matmul, k_matmul, v_matmul, basename, root_input, **kwargs)

        name = f"{basename}NBits"

        # Create dummy PackedMatMul class
        class PackedMatMul:
            def __init__(self):
                self.qweight = torch.concatenate([q_matmul.qweight.detach().cpu(), k_matmul.qweight.detach().cpu(), v_matmul.qweight.detach().cpu()], dim=0)
                self.scales = torch.concatenate([q_matmul.scales.detach().cpu(), k_matmul.scales.detach().cpu(), v_matmul.scales.detach().cpu()], dim=0)
                self.qzeros = torch.concatenate([q_matmul.qzeros.detach().cpu(), k_matmul.qzeros.detach().cpu(), v_matmul.qzeros.detach().cpu()], dim=0)
                self.g_idx = q_matmul.g_idx

                self.in_features = q_matmul.in_features
                self.out_features = q_matmul.out_features + k_matmul.out_features + v_matmul.out_features
                self.bits = q_matmul.bits
                self.group_size = q_matmul.group_size
        matmul = PackedMatMul()

        # Input weights are quantized, save quantized MatMul numpy weights for onnx model
        weight = name[1:].replace("/", ".") + ".qweight"
        self.make_external_tensor(matmul.qweight.detach().numpy(), weight)
        scales = name[1:].replace("/", ".") + ".scales"
        self.make_external_tensor(matmul.scales.detach().numpy().astype(self.to_numpy_dtype[self.io_dtype]), scales)

        inputs = [root_input, weight, scales]

        if hasattr(matmul, "qzeros") and matmul.qzeros is not None:
            zeros = name[1:].replace("/", ".") + ".qzeros"
            self.make_external_tensor(matmul.qzeros.detach().numpy(), zeros)
            inputs.append(zeros)

        if hasattr(matmul, "g_idx") and matmul.g_idx is not None:
            g_idx = name[1:].replace("/", ".") + ".g_idx"
            self.make_external_tensor(matmul.g_idx.detach().numpy().astype(np.int32), g_idx)
            inputs.append(g_idx)

        output = "logits" if kwargs.get("logits", False) else f"{name}/output_0"
        self.make_node(
            "MatMulNBits", inputs=inputs, outputs=[output], name=name, domain="com.microsoft",
            accuracy_level=self.quant_attrs["int4"]["accuracy_level"],
            bits=matmul.bits, block_size=matmul.group_size, K=matmul.in_features, N=matmul.out_features,
        )
        self.make_value_info(output, self.io_dtype, shape=['batch_size', 'sequence_length', matmul.out_features])

        return name

    def make_add_bias(self, add, name, root_input, **kwargs):
        bias = name[1:].replace("/", ".") + ".bias"
        self.make_external_tensor(add.astype(self.to_numpy_dtype[self.io_dtype]), bias)

        add_bias_inputs = [root_input, bias]
        shape = ['batch_size', 'sequence_length', add.shape[0]]

        if "logits" in kwargs:
            output = "logits"
            self.make_node("Add", inputs=add_bias_inputs, outputs=[output], name=name)
            self.make_value_info(output, dtype=self.io_dtype, shape=shape)
        else:
            self.make_add(name, add_bias_inputs, dtype=self.io_dtype, shape=shape)

    def make_packed_add(self, q_add, k_add, v_add, name, root_input, **kwargs):
        # Combine 3 Adds of shape N_q, N_kv, and N_kv into 1 packed Add of shape N_q + N_kv + N_kv
        add = np.concatenate([q_add, k_add, v_add], axis=0).flatten()
        self.make_add_bias(add, name, root_input, **kwargs)

    def make_embedding(self, embedding):
        weight = "model.embed_tokens.weight"
        self.make_external_tensor(embedding.astype(self.to_numpy_dtype[self.io_dtype]), weight)

        basename = "/model/embed_tokens"
        gather_name = f"{basename}/Gather"
        gather_output = f"{gather_name}/output_0"
        self.make_node('Gather', inputs=[weight, 'input_ids'], outputs=[gather_output], name=gather_name)
        self.make_value_info(gather_output, self.io_dtype, shape=['batch_size', 'sequence_length', self.hidden_size])

        if self.embed_attrs["scale"] != 1:
            # Scale the embeddings
            mul_name = f"{basename}/Mul"
            mul_inputs = [gather_output, f"/model/constants/{self.to_str_dtype[self.io_dtype]}/0D/{self.embed_attrs['scale']}"]
            mul_output = f"{mul_name}/output_0"
            self.make_node('Mul', inputs=mul_inputs, outputs=[mul_output], name=mul_name)
            self.make_value_info(mul_output, self.io_dtype, shape=['batch_size', 'sequence_length', self.hidden_size])

            layernorm_attrs_value = mul_output
        else:
            layernorm_attrs_value = gather_output

        self.layernorm_attrs["root_input"] = layernorm_attrs_value
        self.layernorm_attrs["skip_input"] = layernorm_attrs_value

    def make_layernorm(self, layer_id, layernorm, skip, simple, location):
        root_input = self.layernorm_attrs["root_input"]
        skip_input = self.layernorm_attrs["skip_input"]

        weight = f"model.layers.{layer_id}.{location}_layernorm.weight"
        self.make_external_tensor(layernorm.weight.detach().numpy().astype(self.to_numpy_dtype[self.io_dtype]) + self.layernorm_attrs["add_offset"], weight)
        bias = f"model.layers.{layer_id}.{location}_layernorm.bias"
        if not simple:
            self.make_external_tensor(layernorm.bias.detach().numpy().astype(self.to_numpy_dtype[self.io_dtype]), bias)

        inputs = [root_input, skip_input, weight] if skip else [root_input, weight]
        if not simple:
            inputs.append(bias)

        name = f"/model/layers.{layer_id}/{location}_layernorm/{'Skip' if skip else ''}LayerNorm"
        op_type = f"{'Skip' if skip else ''}{'Simplified' if simple else ''}LayerNormalization"
        kwargs = {"epsilon": self.layernorm_attrs["epsilon"]}
        if not skip:
            kwargs.update({"axis": -1, "stash_type": 1})

        output_0 = f"/model/layers.{layer_id}/{location}_layernorm/output_0"
        output_3 = f"/model/layers.{layer_id}/{location}_layernorm/output_3"
        if self.layernorm_attrs["last_layernorm"] and (self.include_hidden_states or self.exclude_lm_head):
            output_0 = "hidden_states"
        outputs = [output_0, "", "", output_3] if skip and not self.layernorm_attrs["last_layernorm"] else [output_0]

        self.make_node(op_type, inputs=inputs, outputs=outputs, name=name, domain=("com.microsoft" if skip else None), **kwargs)
        self.make_value_info(output_0, self.io_dtype, shape=['batch_size', 'sequence_length', self.hidden_size])
        if skip and not self.layernorm_attrs["last_layernorm"]:
            self.make_value_info(output_3, self.io_dtype, shape=['batch_size', 'sequence_length', self.hidden_size])

        # Update LayerNorm attributes
        self.layernorm_attrs["output_0"] = output_0
        if skip and not self.layernorm_attrs["last_layernorm"]:
            self.layernorm_attrs["output_3"] = output_3

            # Assign output 3 of current SkipLayerNorm as root input to next SkipLayerNorm
            self.layernorm_attrs["root_input"] = output_3

        return output_0

    def make_mscale_su(self, mscale):
        if mscale <= 1.0:
            return 1.0
        return np.sqrt(1 + np.log(mscale) / np.log(self.original_context_length))

    def make_mscale_yarn(self, mscale):
        if mscale <= 1.0:
            return 1.0
        return 0.1 * np.log(mscale) + 1.0

    def make_mscale(self, mscale):
        if self.rotemb_attrs["mscale_policy"] in {"su", "longrope"}:
            return self.make_mscale_su(mscale)
        elif self.rotemb_attrs["mscale_policy"] == "yarn":
            return self.make_mscale_yarn(mscale)
        else:
            return float(mscale)

    def make_inv_freq_rescaled(self, inv_freq):
        scale_factor = self.rotemb_attrs["rescale_inv_freq"]["factor"]
        low_freq_factor = self.rotemb_attrs["rescale_inv_freq"]["low_freq_factor"]
        high_freq_factor = self.rotemb_attrs["rescale_inv_freq"]["high_freq_factor"]
        old_context_len = self.original_context_length

        low_freq_wavelen = old_context_len / low_freq_factor
        high_freq_wavelen = old_context_len / high_freq_factor
        new_freqs = []
        for freq in inv_freq:
            wavelen = 2 * torch.pi / freq
            if wavelen < high_freq_wavelen:
                new_freqs.append(freq)
            elif wavelen > low_freq_wavelen:
                new_freqs.append(freq / scale_factor)
            else:
                smooth = (old_context_len / wavelen - low_freq_factor) / (high_freq_factor - low_freq_factor)
                new_freqs.append((1 - smooth) * freq / scale_factor + smooth * freq)

        return torch.tensor(new_freqs, dtype=inv_freq.dtype)

    def make_rotary_embedding_caches_from_scratch(self):
        dim = int(self.rotemb_attrs["partial_rotary_factor"] * self.head_size)
        inv_freq = 1.0 / (self.rotemb_attrs["rescale_factors"] * (self.rotemb_attrs["theta"] ** (torch.arange(0, dim, 2, dtype=torch.int64).float() / dim)))
        if "rescale_inv_freq" in self.rotemb_attrs:
            inv_freq = self.make_inv_freq_rescaled(inv_freq)

        position_scale = self.rotemb_attrs["position_scale"] if self.context_length == self.original_context_length else 1
        t = (torch.arange(self.rotemb_attrs["cache_length"], dtype=self.rotemb_attrs["t_dtype"]) * position_scale).type_as(inv_freq)

        freqs = torch.outer(t, inv_freq)
        emb = torch.cat((freqs, freqs), dim=-1)
        cos_cache, sin_cache = emb.cos() * self.rotemb_attrs["mscale"], emb.sin() * self.rotemb_attrs["mscale"]
        return cos_cache, sin_cache

    def make_rotary_embedding_caches(self, **kwargs):
        cos_cache_name = kwargs.get("cos_cache_name", "cos_cache")
        sin_cache_name = kwargs.get("sin_cache_name", "sin_cache")

        if self.rotemb_attrs["create_rotary_embedding_caches"]:
            # Create cos/sin caches if not already created
            cos_cache, sin_cache = self.make_rotary_embedding_caches_from_scratch()

            # Slice cos/sin caches from (M, H) to (M, H/2)
            hidden_dim = cos_cache.shape[-1]
            cos_cache = cos_cache.squeeze()[:, : (hidden_dim // 2)].detach().numpy()
            cos_cache = cos_cache.astype(self.to_numpy_dtype[self.io_dtype])
            sin_cache = sin_cache.squeeze()[:, : (hidden_dim // 2)].detach().numpy()
            sin_cache = sin_cache.astype(self.to_numpy_dtype[self.io_dtype])

            # Slice cos/sin caches from (M, H/2) to (M, R/2) if partial rotary embeddings are used
            if self.rotemb_attrs["partial_rotary_factor"] != 1.0:
                cos_cache = cos_cache[:, : (self.rotemb_attrs["rotary_embedding_dim"] // 2)]
                sin_cache = sin_cache[:, : (self.rotemb_attrs["rotary_embedding_dim"] // 2)]

            if "cos_cache_name" not in kwargs and "sin_cache_name" not in kwargs:
                # Save cos/sin caches to disk
                self.make_external_tensor(cos_cache, cos_cache_name)
                self.make_external_tensor(sin_cache, sin_cache_name)
            else:
                # Return cos/sin caches since they will be custom-saved
                return cos_cache, sin_cache

            self.rotemb_attrs["create_rotary_embedding_caches"] = False

        return cos_cache_name, sin_cache_name

    def make_rotary_embedding(self, name, root_input, **kwargs):
        cos_cache_name, sin_cache_name = self.make_rotary_embedding_caches()
        num_heads = self.num_kv_heads if "k_rotary" in name else self.num_attn_heads

        inputs = [root_input, kwargs.pop("position_ids"), cos_cache_name, sin_cache_name]
        output = f"{name}/output_0"
        self.make_node(
            "RotaryEmbedding", inputs=inputs, outputs=[output], name=name, domain="com.microsoft",
            interleaved=self.rotemb_attrs["interleaved"], num_heads=(0 if self.rotemb_attrs["partial_rotary_factor"] == 1.0 else num_heads),  # default is 0 in RotaryEmbedding kernel
            rotary_embedding_dim=self.rotemb_attrs["rotary_embedding_dim"],
        )
        self.make_value_info(output, self.io_dtype, shape=['batch_size', 'sequence_length', self.head_size * num_heads])

    def make_rotary_embedding_multi_cache(self):
        if_cos_cache_output, if_sin_cache_output = "cos_cache", "sin_cache"

        # Create caches for when sequence_length > self.original_context_length
        self.rotemb_attrs["rescale_factors"] = self.rotemb_attrs["multi_cache"]["long_factor"]
        self.rotemb_attrs["cache_length"] = self.context_length
        self.rotemb_attrs["mscale"] = self.rotemb_attrs["multi_cache"]["long_mscale"]

        # DML doesn't support dynamic selection of the cos/sin cache, so we always use the biggest one
        if self.ep == "dml":
            self.make_rotary_embedding_caches()
            self.make_value_info(if_cos_cache_output, self.io_dtype, shape=["max_sequence_length", "head_dim / 2"])
            self.make_value_info(if_sin_cache_output, self.io_dtype, shape=["max_sequence_length", "head_dim / 2"])
            return

        cos_cache_large_name, sin_cache_large_name = "cos_cache_large", "sin_cache_large"
        cos_cache_large, sin_cache_large = self.make_rotary_embedding_caches(cos_cache_name=cos_cache_large_name, sin_cache_name=sin_cache_large_name)

        # Create caches for when sequence_length <= self.original_context_length
        self.rotemb_attrs["rescale_factors"] = self.rotemb_attrs["multi_cache"]["short_factor"]
        self.rotemb_attrs["cache_length"] = self.original_context_length
        self.rotemb_attrs["mscale"] = self.rotemb_attrs["multi_cache"]["short_mscale"]
        cos_cache_small_name, sin_cache_small_name = "cos_cache_small", "sin_cache_small"
        cos_cache_small, sin_cache_small = self.make_rotary_embedding_caches(cos_cache_name=cos_cache_small_name, sin_cache_name=sin_cache_small_name)

        self.rotemb_attrs["create_rotary_embedding_caches"] = False

        # Make the following subgraph to decide which cos/sin caches to use in the rotary embeddings
        #
        # attention_mask --> Shape --> Gather --> Greater --> If --> (cos_cache, sin_cache)
        #                             (idx=1)
        #

        basename = "/model/rotemb_caches_subgraph"
        gather_name = ""
        if self.attention_attrs["op_type"] == "GroupQueryAttention":
            gather_name = "/model/attn_mask_reformat/attn_mask_subgraph/Gather"
        else:
            gather_name = "/model/attn_mask_reformat/attn_mask_subgraph/Gather_2"

        greater_name = f"{basename}/Greater"
        greater_inputs = [f"{gather_name}/output_0", f"/model/constants/TensorProto.INT64/0D/{self.original_context_length}"]
        self.make_greater(greater_name, greater_inputs, shape=[])
        if_name = f"{basename}/If"
        self.make_node(
            "If", inputs=[f"{greater_name}/output_0"], outputs=[if_cos_cache_output, if_sin_cache_output], name=if_name,
            then_branch=self.make_graph(
                name="large_rotemb_caches_graph",
                inputs=[],
                outputs=[
                    helper.make_tensor_value_info(cos_cache_large_name, self.io_dtype, shape=cos_cache_large.shape),
                    helper.make_tensor_value_info(sin_cache_large_name, self.io_dtype, shape=sin_cache_large.shape),
                ],
                initializer=[],
                value_info=[],
                nodes=[
                    helper.make_node("Constant", inputs=[], outputs=[cos_cache_large_name], name="/large/cos_cache/Constant", value=numpy_helper.from_array(cos_cache_large)),
                    helper.make_node("Constant", inputs=[], outputs=[sin_cache_large_name], name="/large/sin_cache/Constant", value=numpy_helper.from_array(sin_cache_large)),
                ],
            ),
            else_branch=self.make_graph(
                name="small_rotemb_caches_graph",
                inputs=[],
                outputs=[
                    helper.make_tensor_value_info(cos_cache_small_name, self.io_dtype, shape=cos_cache_small.shape),
                    helper.make_tensor_value_info(sin_cache_small_name, self.io_dtype, shape=sin_cache_small.shape),
                ],
                initializer=[],
                value_info=[],
                nodes=[
                    helper.make_node("Constant", inputs=[], outputs=[cos_cache_small_name], name="/small/cos_cache/Constant", value=numpy_helper.from_array(cos_cache_small)),
                    helper.make_node("Constant", inputs=[], outputs=[sin_cache_small_name], name="/small/sin_cache/Constant", value=numpy_helper.from_array(sin_cache_small)),
                ],
            ),
        )
        self.make_value_info(if_cos_cache_output, self.io_dtype, shape=["max_sequence_length", "head_dim / 2"])
        self.make_value_info(if_sin_cache_output, self.io_dtype, shape=["max_sequence_length", "head_dim / 2"])

    def make_repeat_kv(self, layer_id, root_input, past_kv, present_kv, **kwargs):
        # Make subgraph that repeats tensor of shape (batch_size, sequence_length, num_kv_heads, head_size)
        # to shape (batch_size, sequence_length, num_attn_heads, head_size) in an interleaved pattern
        # and updates the KV caches
        #
        #           root_input
        #                |
        #             Reshape
        #                |
        #            Transpose
        #                |
        #                |   past_kv
        #                |  /
        #             Concat
        #                |  \
        #                |   present_kv
        #                |
        #        +-------+---------+
        #        |                 |
        #        |               Shape
        #        |                 |
        #        |     +-----------+-----------+-----------+
        #        |     |           |           |           |
        #        |   Gather     Gather      Gather      Gather
        #        |   (idx=0)    (idx=1)     (idx=2)     (idx=3)
        #        |     |           |           |           |
        #        | Unsqueeze   Unsqueeze   Unsqueeze   Unsqueeze
        #        |     |           |           |           |
        #        |     +-----------+-----------+-----------+
        #        |                 |
        #        |                 +-----------------------+
        #        |                 |                       |
        #        |                 |                      Mul
        #        |                 |                       |
        #        |              Concat                   Concat
        #        |               (5D)                     (4D)
        #        |                 |                       |
        #        |              Reshape                    |
        #        |             /   |   \                   |
        #        |            /    |    \                  |
        #        |           /     |     \                /
        #        |          /      |      \              /
        #        |         /       |       \            /
        #        |        /      Shape      \          /
        #        |       /         |         \        /
        #        |      |   ConstantOfShape   \      /
        #        |       \         |       \   \    /
        #        |        \        |       Mul  |  /
        #        |         \       |        |  /  /
        #        |          \      |      Equal  /
        #        |           \     |       /    /
        #         \           \    |      /    /
        #          \           \   |     /    /
        #           \           \  |    /    /
        #            \           \ |   /    /
        #         Unsqueeze       Where    /
        #             \           /       /
        #              \         /       /
        #               \       /       /
        #                \     /       /
        #                 Expand      /
        #                    |       /
        #                    |      /
        #                    |     /
        #                    |    /
        #                    |   /
        #                 Reshape
        #                    |
        #                Transpose
        #                    |
        #                 Reshape
        basename = f"/model/layers.{layer_id}/attn/{'k_proj' if past_kv.endswith('key') else 'v_proj'}/repeat_kv"

        # Make the initial subgraph
        #
        #                                                       +------> Gather --> Unsqueeze -----+
        #                                                       |                                  |
        #                                         past_kv       +------> Gather --> Unsqueeze -----+---> Mul --> Concat (4D)
        #                                            |          |                                  |
        # root_input --> Reshape --> Transpose --> Concat --> Shape ---> Gather --> Unsqueeze -----+---> Concat (5D)
        #                                            |          |                                  |
        #                                        present_kv     +------> Gather --> Unsqueeze -----+
        reshape_1_name = f"{basename}/Reshape_1"
        reshape_1_inputs = [root_input, f"/model/constants/TensorProto.INT64/1D/0, 0, {self.num_kv_heads}, -1"]
        self.make_reshape(reshape_1_name, reshape_1_inputs, dtype=self.io_dtype, shape=['batch_size', 'sequence_length', self.num_kv_heads, self.head_size])
        transpose_1_name = f"{basename}/Transpose_1"
        transpose_1_input = f"{reshape_1_name}/output_0"
        self.make_transpose(transpose_1_name, transpose_1_input, dtype=self.io_dtype, shape=['batch_size', self.num_kv_heads, 'sequence_length', self.head_size], perm=[0,2,1,3])
        concat_1_name = f"{basename}/Concat_1"
        concat_1_inputs = [past_kv, f"{transpose_1_name}/output_0"]
        self.make_node("Concat", inputs=concat_1_inputs, outputs=[present_kv], name=concat_1_name, axis=2)

        shape_1_name = f"{basename}/Shape_1"
        self.make_shape(shape_1_name, present_kv, shape=[4])
        gather_1_name = f"{basename}/Gather_1"
        gather_1_inputs = [f"{shape_1_name}/output_0", "/model/constants/TensorProto.INT64/0D/0"]
        self.make_gather(gather_1_name, gather_1_inputs, axis=0)
        unsqueeze_1_name = f"{basename}/Unsqueeze_1"
        unsqueeze_1_inputs = [f"{gather_1_name}/output_0", "/model/constants/TensorProto.INT64/1D/0"]
        self.make_unsqueeze(unsqueeze_1_name, unsqueeze_1_inputs, dtype=TensorProto.INT64, shape=[1])
        gather_2_name = f"{basename}/Gather_2"
        gather_2_inputs = [f"{shape_1_name}/output_0", "/model/constants/TensorProto.INT64/0D/1"]
        self.make_gather(gather_2_name, gather_2_inputs, axis=0)
        unsqueeze_2_name = f"{basename}/Unsqueeze_2"
        unsqueeze_2_inputs = [f"{gather_2_name}/output_0", "/model/constants/TensorProto.INT64/1D/0"]
        self.make_unsqueeze(unsqueeze_2_name, unsqueeze_2_inputs, dtype=TensorProto.INT64, shape=[1])
        gather_3_name = f"{basename}/Gather_3"
        gather_3_inputs = [f"{shape_1_name}/output_0", "/model/constants/TensorProto.INT64/0D/2"]
        self.make_gather(gather_3_name, gather_3_inputs, axis=0)
        unsqueeze_3_name = f"{basename}/Unsqueeze_3"
        unsqueeze_3_inputs = [f"{gather_3_name}/output_0", "/model/constants/TensorProto.INT64/1D/0"]
        self.make_unsqueeze(unsqueeze_3_name, unsqueeze_3_inputs, dtype=TensorProto.INT64, shape=[1])
        gather_4_name = f"{basename}/Gather_4"
        gather_4_inputs = [f"{shape_1_name}/output_0", "/model/constants/TensorProto.INT64/0D/3"]
        self.make_gather(gather_4_name, gather_4_inputs, axis=0)
        unsqueeze_4_name = f"{basename}/Unsqueeze_4"
        unsqueeze_4_inputs = [f"{gather_4_name}/output_0", "/model/constants/TensorProto.INT64/1D/0"]
        self.make_unsqueeze(unsqueeze_4_name, unsqueeze_4_inputs, dtype=TensorProto.INT64, shape=[1])
        concat_2_name = f"{basename}/Concat_2"
        concat_2_inputs = [f"{unsqueeze_1_name}/output_0", f"{unsqueeze_2_name}/output_0", f"/model/constants/TensorProto.INT64/1D/{self.num_attn_heads // self.num_kv_heads}", f"{unsqueeze_3_name}/output_0", f"{unsqueeze_4_name}/output_0"]
        self.make_concat(concat_2_name, concat_2_inputs, dtype=TensorProto.INT64, shape=[5], axis=0)

        mul_1_name = f"{basename}/Mul_1"
        mul_1_inputs = [f"{unsqueeze_2_name}/output_0", f"/model/constants/TensorProto.INT64/0D/{self.num_attn_heads // self.num_kv_heads}"]
        self.make_mul(mul_1_name, mul_1_inputs, dtype=TensorProto.INT64, shape=None)
        concat_3_name = f"{basename}/Concat_3"
        concat_3_inputs = [f"{unsqueeze_1_name}/output_0", f"{mul_1_name}/output_0", f"{unsqueeze_3_name}/output_0", f"{unsqueeze_4_name}/output_0"]
        self.make_concat(concat_3_name, concat_3_inputs, dtype=TensorProto.INT64, shape=[4], axis=0)

        # Make the subgraph that follows the initial subgraph
        #
        #                               Mul ---> Equal
        #                              /              \
        # Reshape --> Shape --> ConstantOfShape --> Where
        #    |                                        |
        #    +----------------------------------------+
        reshape_2_name = f"{basename}/Reshape_2"
        reshape_2_inputs = [f"{concat_2_name}/output_0", "/model/constants/TensorProto.INT64/1D/-1"]
        self.make_reshape(reshape_2_name, reshape_2_inputs, dtype=TensorProto.INT64, shape=None)
        shape_2_name = f"{basename}/Shape_2"
        self.make_shape(shape_2_name, f"{reshape_2_name}/output_0", shape=[1])
        constant_shape_name = f"{basename}/ConstantOfShape"
        constant_shape_value = numpy_helper.from_array(np.array([1], dtype="int64"))
        self.make_constant_of_shape(constant_shape_name, f"{shape_2_name}/output_0", value=constant_shape_value, dtype=TensorProto.INT64, shape=[5])
        mul_2_name = f"{basename}/Mul"
        mul_2_inputs = [f"{constant_shape_name}/output_0", "/model/constants/TensorProto.INT64/0D/-1"]
        self.make_mul(mul_2_name, mul_2_inputs, dtype=TensorProto.INT64, shape=[5])
        equal_name = f"{basename}/Equal"
        equal_inputs = [f"{reshape_2_name}/output_0", f"{mul_2_name}/output_0"]
        self.make_equal(equal_name, equal_inputs, shape=[5])
        where_name = f"{basename}/Where"
        where_inputs = [f"{equal_name}/output_0", f"{constant_shape_name}/output_0", f"{reshape_2_name}/output_0"]
        self.make_where(where_name, where_inputs, dtype=TensorProto.INT64, shape=[5])

        # Make the final nodes
        #
        # Where (from above)  Concat (from above)
        #                   \           \
        # Unsqueeze --> Expand --> Reshape --> Transpose --> Reshape
        unsqueeze_5_name = f"{basename}/Unsqueeze_5"
        unsqueeze_5_inputs = [present_kv, "/model/constants/TensorProto.INT64/1D/2"]
        self.make_unsqueeze(unsqueeze_5_name, unsqueeze_5_inputs, dtype=self.io_dtype, shape=['batch_size', self.num_kv_heads, 1, 'sequence_length', self.head_size])
        expand_name = f"{basename}/Expand"
        expand_inputs = [f"{unsqueeze_5_name}/output_0", f"{where_name}/output_0"]
        self.make_expand(expand_name, expand_inputs, dtype=self.io_dtype, shape=['batch_size', self.num_kv_heads, self.num_attn_heads // self.num_kv_heads, 'sequence_length', self.head_size])
        reshape_3_name = f"{basename}/Reshape_3"
        reshape_3_inputs = [f"{expand_name}/output_0", f"{concat_3_name}/output_0"]
        self.make_reshape(reshape_3_name, reshape_3_inputs, dtype=self.io_dtype, shape=['batch_size', self.num_attn_heads, 'sequence_length', self.head_size])
        transpose_2_name = f"{basename}/Transpose_2"
        transpose_2_input = f"{reshape_3_name}/output_0"
        self.make_transpose(transpose_2_name, transpose_2_input, dtype=self.io_dtype, shape=['batch_size', 'sequence_length', self.num_attn_heads, self.head_size], perm=[0,2,1,3])
        reshape_4_name = f"{basename}/Reshape_4"
        reshape_4_inputs = [f"{transpose_2_name}/output_0", f"/model/constants/TensorProto.INT64/1D/0, 0, {self.num_attn_heads * self.head_size}"]
        self.make_reshape(reshape_4_name, reshape_4_inputs, dtype=self.io_dtype, shape=['batch_size', 'sequence_length', self.num_attn_heads * self.head_size])

        input_to_attention = f"{reshape_4_name}/output_0"
        return input_to_attention

    def make_attention_op(self, name, **kwargs):
        op_type = self.attention_attrs["op_type"]

        if op_type == "MultiHeadAttention":
            self.make_multi_head_attention(name, add_qk=f"{self.mask_attrs['mask_name']}/output_0", **kwargs)
        elif op_type == "GroupQueryAttention":
            self.make_group_query_attention(name, seqlens_k=f"{self.mask_attrs['seqlens_k']}/output_0", total_seq_len=f"{self.mask_attrs['total_seq_len']}/output_0", **kwargs)
        elif op_type == "SparseAttention":
            self.make_sparse_attention(name, block_row_indices=self.mask_attrs['block_row_indices'], block_col_indices=self.mask_attrs['block_col_indices'], key_total_seq_lens=f"{self.mask_attrs['key_total_seq_lens']}/output_0", total_seq_len=f"{self.mask_attrs['total_seq_len']}/output_0", **kwargs)
        else:
            raise NotImplementedError(f"The {op_type} op is not currently supported.")

    def make_multi_head_attention(self, name, **kwargs):
        inputs = [
            kwargs["q_path"], kwargs["k_path"], kwargs["v_path"], kwargs.get("bias", ""),
            kwargs.get("attn_mask", ""), kwargs.get("add_qk", ""),
            kwargs.get("past_k", ""), kwargs.get("past_v", ""),
        ]
        output = f"{name}/output_0"
        outputs = [output, kwargs.get("present_k", ""), kwargs.get("present_v", "")]
        self.make_node(
            "MultiHeadAttention", inputs=inputs, outputs=outputs, name=name, domain="com.microsoft",
            num_heads=self.num_attn_heads, scale=self.attention_attrs["scale"],
        )
        self.make_value_info(output, self.io_dtype, shape=['batch_size', 'sequence_length', self.head_size * self.num_attn_heads])

    def make_group_query_attention(self, name, **kwargs):
        inputs = [
            kwargs["q_path"], kwargs["k_path"], kwargs["v_path"],
            kwargs.get("past_k", ""), kwargs.get("past_v", ""),
            kwargs.get("seqlens_k", ""), kwargs.get("total_seq_len", ""),
            kwargs.get("cos_cache", ""), kwargs.get("sin_cache", ""),
        ]
        output = f"{name}/output_0"
        outputs = [output, kwargs.get("present_k", ""), kwargs.get("present_v", "")]
        self.make_node(
            "GroupQueryAttention", inputs=inputs, outputs=outputs, name=name, domain="com.microsoft",
            num_heads=self.num_attn_heads, kv_num_heads=self.num_kv_heads, scale=self.attention_attrs["scale"], # local_window_size=self.window_size,  # Disable sliding window attribute temporarily
            softcap=self.attention_attrs["softcap"], do_rotary=self.attention_attrs["use_rotemb_in_attn"], rotary_interleaved=self.rotemb_attrs["interleaved"],
        )
        self.make_value_info(output, self.io_dtype, shape=['batch_size', 'sequence_length', self.head_size * self.num_attn_heads])

    def make_sparse_attention(self, name, **kwargs):
        inputs = [
            kwargs["q_path"], kwargs["k_path"], kwargs["v_path"],
            kwargs.get("past_k"), kwargs.get("past_v"),
            kwargs.get("block_row_indices"), kwargs.get("block_col_indices"),
            kwargs.get("total_seq_len"), kwargs.get("key_total_seq_lens"),
            kwargs.get("cos_cache", ""), kwargs.get("sin_cache", ""),
        ]
        output = f"{name}/output_0"
        outputs = [output, kwargs.get("present_k", ""), kwargs.get("present_v", "")]
        self.make_node(
            "SparseAttention", inputs=inputs, outputs=outputs, name=name, domain="com.microsoft",
            num_heads=self.num_attn_heads, kv_num_heads=self.num_kv_heads, scale=self.attention_attrs["scale"], sparse_block_size=self.attention_attrs["block_sparse"]["sparse_block_size"],
            do_rotary=self.attention_attrs["use_rotemb_in_attn"], rotary_interleaved=self.rotemb_attrs["interleaved"],
        )

    def make_attention(self, layer_id, attention, root_input, **kwargs):
        # Make nodes for the Attention subgraph
        #
        # MultiHeadAttention example:
        #
        #               root_input
        #              /     |     \
        #       Q_MatMul  K_MatMul  V_MatMul  4D causal mask  past_key  past_value
        #           |        |         |            |            |           |
        #         Q_Add    K_Add     V_Add          +------------+-----------+
        #           |        |         |                         |
        #       Q_Rotary  K_Rotary     |                         |
        #           \        |        /                          |
        #            MultiHeadAttention--------------------------+
        #                    |
        #                O_MatMul
        #                    |
        #                  O_Add
        #
        # GroupQueryAttention example:
        #
        #               root_input
        #              /     |     \
        #       Q_MatMul  K_MatMul  V_MatMul  seqlens_k  total_seq_len  past_key  past_value
        #           |        |         |          |            |           |          |
        #         Q_Add    K_Add     V_Add        +------------+-----------+----------+
        #           |        |         |                       |
        #       Q_Rotary  K_Rotary     |                       |
        #           \        |        /                        |
        #            GroupQueryAttention-----------------------+
        #                    |
        #                O_MatMul
        #                    |
        #                  O_Add

        # Unpack attention weights if needed
        self.make_attention_unpacked(layer_id, attention, root_input, **kwargs)

        # Make MatMul nodes
        if self.attention_attrs["use_packed_matmul"]:
            # Combine 3 MatMuls into 1 packed MatMul
            qkv_matmul_basename = f"/model/layers.{layer_id}/attn/qkv_proj/MatMul"
            qkv_matmul_name = self.make_packed_matmul(attention.q_proj, attention.k_proj, attention.v_proj, qkv_matmul_basename, root_input)
            self.attention_attrs["q_path"] = f"{qkv_matmul_name}/output_0"
        else:
            q_matmul_basename = f"/model/layers.{layer_id}/attn/q_proj/MatMul"
            q_matmul_name = self.make_matmul(attention.q_proj, q_matmul_basename, root_input)
            self.attention_attrs["q_path"] = f"{q_matmul_name}/output_0"
            k_matmul_basename = f"/model/layers.{layer_id}/attn/k_proj/MatMul"
            k_matmul_name = self.make_matmul(attention.k_proj, k_matmul_basename, root_input)
            self.attention_attrs["k_path"] = f"{k_matmul_name}/output_0"
            v_matmul_basename = f"/model/layers.{layer_id}/attn/v_proj/MatMul"
            v_matmul_name = self.make_matmul(attention.v_proj, v_matmul_basename, root_input)
            self.attention_attrs["v_path"] = f"{v_matmul_name}/output_0"

        # Make Add nodes (if bias exists)
        q_bias_exists = attention.q_proj.bias is not None and torch.count_nonzero(attention.q_proj.bias) > 0
        k_bias_exists = attention.k_proj.bias is not None and torch.count_nonzero(attention.k_proj.bias) > 0
        v_bias_exists = attention.v_proj.bias is not None and torch.count_nonzero(attention.v_proj.bias) > 0
        all_bias_exists = q_bias_exists and k_bias_exists and v_bias_exists

        if all_bias_exists and self.attention_attrs["use_packed_matmul"]:
            # Combine 3 Adds into 1 packed Add
            qkv_add_name = f"/model/layers.{layer_id}/attn/qkv_proj/Add"
            self.make_packed_add(attention.q_proj.bias.detach().numpy(), attention.k_proj.bias.detach().numpy(), attention.v_proj.bias.detach().numpy(), qkv_add_name, root_input=self.attention_attrs["q_path"])
            self.attention_attrs["q_path"] = f"{qkv_add_name}/output_0"
        else:
            if q_bias_exists:
                q_add_name = f"/model/layers.{layer_id}/attn/q_proj/Add"
                self.make_add_bias(attention.q_proj.bias.detach().numpy(), q_add_name, root_input=self.attention_attrs["q_path"])
                self.attention_attrs["q_path"] = f"{q_add_name}/output_0"
            if k_bias_exists:
                k_add_name = f"/model/layers.{layer_id}/attn/k_proj/Add"
                self.make_add_bias(attention.k_proj.bias.detach().numpy(), k_add_name, root_input=self.attention_attrs["k_path"])
                self.attention_attrs["k_path"] = f"{k_add_name}/output_0"
            if v_bias_exists:
                v_add_name = f"/model/layers.{layer_id}/attn/v_proj/Add"
                self.make_add_bias(attention.v_proj.bias.detach().numpy(), v_add_name, root_input=self.attention_attrs["v_path"])
                self.attention_attrs["v_path"] = f"{v_add_name}/output_0"

        # Make RotaryEmbedding nodes
        cos_cache_name, sin_cache_name = "", ""
        if self.attention_attrs["use_rotemb_in_attn"]:
            cos_cache_name, sin_cache_name = self.make_rotary_embedding_caches()
        else:
            q_rotary_name = f"/model/layers.{layer_id}/attn/q_rotary/RotaryEmbedding"
            self.make_rotary_embedding(q_rotary_name, root_input=self.attention_attrs["q_path"], position_ids=kwargs.get("position_ids", "position_ids"))
            self.attention_attrs["q_path"] = f"{q_rotary_name}/output_0"
            k_rotary_name = f"/model/layers.{layer_id}/attn/k_rotary/RotaryEmbedding"
            self.make_rotary_embedding(k_rotary_name, root_input=self.attention_attrs["k_path"], position_ids=kwargs.get("position_ids", "position_ids"))
            self.attention_attrs["k_path"] = f"{k_rotary_name}/output_0"

        # Make repeat KV nodes (Note: `repeat_kv` needs to be kept since GroupQueryAttention isn't supported for FP32 CUDA)
        past_k = f"past_key_values.{layer_id}.key"
        past_v = f"past_key_values.{layer_id}.value"
        present_k = f"present.{layer_id}.key"
        present_v = f"present.{layer_id}.value"
        if self.num_attn_heads != self.num_kv_heads and self.attention_attrs["op_type"] == "MultiHeadAttention":
            self.attention_attrs["k_path"] = self.make_repeat_kv(layer_id, root_input=self.attention_attrs["k_path"], past_kv=past_k, present_kv=present_k)
            self.attention_attrs["v_path"] = self.make_repeat_kv(layer_id, root_input=self.attention_attrs["v_path"], past_kv=past_v, present_kv=present_v)
            past_k, past_v, present_k, present_v = "", "", "", ""

        # Make attention node (e.g. MultiHeadAttention, GroupQueryAttention, etc.)
        attn_name = f"/model/layers.{layer_id}/attn/{self.attention_attrs['op_type']}"
        self.make_attention_op(
            attn_name, q_path=self.attention_attrs["q_path"], k_path=self.attention_attrs["k_path"], v_path=self.attention_attrs["v_path"],
            past_k=past_k, past_v=past_v, present_k=present_k, present_v=present_v,
            cos_cache=cos_cache_name, sin_cache=sin_cache_name, **kwargs,
        )

        # Make MatMul node (output projection weight node)
        o_proj = 'o_proj' if hasattr(attention, 'o_proj') else 'dense'
        o_matmul_basename = f"/model/layers.{layer_id}/attn/o_proj/MatMul"
        o_weight = eval(f"attention.{o_proj}")
        o_matmul_name = self.make_matmul(o_weight, o_matmul_basename, f"{attn_name}/output_0")

        # Make Add node (output projection bias node if bias exists)
        o_bias_exists = eval(f"attention.{o_proj}.bias") is not None
        if o_bias_exists:
            o_add_name = f"/model/layers.{layer_id}/attn/o_proj/Add"
            o_bias = eval(f"attention.{o_proj}.bias.detach().numpy()")
            self.make_add_bias(o_bias, o_add_name, root_input=f"{o_matmul_name}/output_0")

        # Assign output 0 of previous output node as skip input to next SkipLayerNorm
        self.layernorm_attrs["skip_input"] = f"{o_matmul_name if not o_bias_exists else o_add_name}/output_0"

    def make_attention_unpacked(self, layer_id, attention, root_input, **kwargs):
        qkv_linear = getattr(attention, "qkv_proj", None) or getattr(attention, "query_key_value", None)
        if qkv_linear is None:
            # Return early if there's nothing to unpack
            return

        if hasattr(qkv_linear, "base_layer"):
            # For LoRA packed `MatMul`
            self.make_attention_unpacked_lora(layer_id, attention, qkv_linear, root_input, **kwargs)
        else:
            # For regular packed `MatMul`
            self.make_attention_unpacked_regular(layer_id, attention, qkv_linear, root_input, **kwargs)

        # Delete original packed weights
        del qkv_linear

    def make_attention_unpacked_lora(self, layer_id, attention, qkv_linear, root_input, **kwargs):
        from peft.tuners.lora.layer import LoraLayer

        q_size = self.num_attn_heads * self.head_size
        kv_size = self.num_kv_heads * self.head_size

        # Create Q/K/V base layers
        q_proj = torch.nn.Linear(in_features=q_size, out_features=q_size)
        q_proj.weight = torch.nn.Parameter(qkv_linear.weight[: q_size, :], requires_grad=False)
        q_proj.bias = None if qkv_linear.bias is None else torch.nn.Parameter(qkv_linear.bias[: q_size], requires_grad=False)

        k_proj = torch.nn.Linear(in_features=q_size, out_features=kv_size)
        k_proj.weight = torch.nn.Parameter(qkv_linear.weight[q_size : q_size + kv_size, :], requires_grad=False)
        k_proj.bias = None if qkv_linear.bias is None else torch.nn.Parameter(qkv_linear.bias[q_size : q_size + kv_size], requires_grad=False)

        v_proj = torch.nn.Linear(in_features=q_size, out_features=kv_size)
        v_proj.weight = torch.nn.Parameter(qkv_linear.weight[q_size + kv_size :, :], requires_grad=False)
        v_proj.bias = None if qkv_linear.bias is None else torch.nn.Parameter(qkv_linear.bias[q_size + kv_size :], requires_grad=False)

        # Create Q/K/V lora_B layers
        lora_B = qkv_linear.lora_B.default

        q_lora_B = torch.nn.Linear(in_features=q_size, out_features=q_size)
        q_lora_B.weight = torch.nn.Parameter(lora_B.weight[: q_size, :], requires_grad=False)
        q_lora_B.bias = None if lora_B.bias is None else torch.nn.Parameter(lora_B.bias[: q_size], requires_grad=False)

        k_lora_B = torch.nn.Linear(in_features=q_size, out_features=kv_size)
        k_lora_B.weight = torch.nn.Parameter(lora_B.weight[q_size : q_size + kv_size, :], requires_grad=False)
        k_lora_B.bias = None if lora_B.bias is None else torch.nn.Parameter(lora_B.bias[q_size : q_size + kv_size], requires_grad=False)

        v_lora_B = torch.nn.Linear(in_features=q_size, out_features=kv_size)
        v_lora_B.weight = torch.nn.Parameter(lora_B.weight[q_size + kv_size :, :], requires_grad=False)
        v_lora_B.bias = None if lora_B.bias is None else torch.nn.Parameter(lora_B.bias[q_size + kv_size :], requires_grad=False)

        # Create Q/K/V LoRA layers
        attention.q_proj = LoraLayer(q_proj)
        attention.q_proj.lora_A.default = qkv_linear.lora_A.default
        attention.q_proj.lora_B.default = q_lora_B
        attention.q_proj.scaling = qkv_linear.scaling

        attention.k_proj = LoraLayer(k_proj)
        attention.k_proj.lora_A.default = qkv_linear.lora_A.default
        attention.k_proj.lora_B.default = k_lora_B
        attention.k_proj.scaling = qkv_linear.scaling

        attention.v_proj = LoraLayer(v_proj)
        attention.v_proj.lora_A.default = qkv_linear.lora_A.default
        attention.v_proj.lora_B.default = v_lora_B
        attention.v_proj.scaling = qkv_linear.scaling

    def make_attention_unpacked_regular(self, layer_id, attention, qkv_linear, root_input, **kwargs):
        q_size = self.num_attn_heads * self.head_size
        kv_size = self.num_kv_heads * self.head_size

        attention.q_proj = torch.nn.Linear(in_features=q_size, out_features=q_size)
        attention.q_proj.weight = torch.nn.Parameter(qkv_linear.weight[: q_size, :], requires_grad=False)
        attention.q_proj.bias = None if qkv_linear.bias is None else torch.nn.Parameter(qkv_linear.bias[: q_size], requires_grad=False)

        attention.k_proj = torch.nn.Linear(in_features=q_size, out_features=kv_size)
        attention.k_proj.weight = torch.nn.Parameter(qkv_linear.weight[q_size : q_size + kv_size, :], requires_grad=False)
        attention.k_proj.bias = None if qkv_linear.bias is None else torch.nn.Parameter(qkv_linear.bias[q_size : q_size + kv_size], requires_grad=False)

        attention.v_proj = torch.nn.Linear(in_features=q_size, out_features=kv_size)
        attention.v_proj.weight = torch.nn.Parameter(qkv_linear.weight[q_size + kv_size :, :], requires_grad=False)
        attention.v_proj.bias = None if qkv_linear.bias is None else torch.nn.Parameter(qkv_linear.bias[q_size + kv_size :], requires_grad=False)

    def make_mlp(self, layer_id, mlp, root_input):
        # Unpack MLP weights if needed
        self.make_mlp_unpacked(layer_id, mlp, root_input)

        if self.mlp_attrs["use_proj"]:
            self.make_mlp_proj(layer_id, mlp, root_input)
        elif self.mlp_attrs["use_fc"]:
            self.make_mlp_fc(layer_id, mlp, root_input)
        else:
            raise NotImplementedError(f"The MLP layer type is not set.")

    def make_mlp_unpacked(self, layer_id, mlp, root_input):
        gate_up_linear = getattr(mlp, "gate_up_proj", None) or getattr(mlp, "dense_h_to_4h", None)
        if gate_up_linear is None:
            # Return early if there's nothing to unpack
            return

        if hasattr(gate_up_linear, "base_layer"):
            # For LoRA packed `MatMul`
            self.make_mlp_unpacked_lora(layer_id, mlp, gate_up_linear, root_input)
        else:
            # For regular packed `MatMul`
            self.make_mlp_unpacked_regular(layer_id, mlp, gate_up_linear, root_input)

        # Delete original packed weights
        del gate_up_linear

    def make_mlp_unpacked_lora(self, layer_id, mlp, gate_up_linear, root_input):
        from peft.tuners.lora.layer import LoraLayer

        # Create GateProj/UpProj base layers
        gate_proj = torch.nn.Linear(in_features=self.hidden_size, out_features=self.intermediate_size)
        gate_proj.weight = torch.nn.Parameter(gate_up_linear.weight[ : self.intermediate_size, :], requires_grad=False)
        gate_proj.bias = None if gate_up_linear.bias is None else torch.nn.Parameter(gate_up_linear.bias[: self.intermediate_size], requires_grad=False)

        up_proj = torch.nn.Linear(in_features=self.hidden_size, out_features=self.intermediate_size)
        up_proj.weight = torch.nn.Parameter(gate_up_linear.weight[self.intermediate_size :, :], requires_grad=False)
        up_proj.bias = None if gate_up_linear.bias is None else torch.nn.Parameter(gate_up_linear.bias[self.intermediate_size :], requires_grad=False)

        # Create GateProj/UpProj lora_B layers
        lora_B = gate_up_linear.lora_B.default

        gate_proj_lora_B = torch.nn.Linear(in_features=self.hidden_size, out_features=self.intermediate_size)
        gate_proj_lora_B.weight = torch.nn.Parameter(lora_B.weight[ : self.intermediate_size, :], requires_grad=False)
        gate_proj_lora_B.bias = None if lora_B.bias is None else torch.nn.Parameter(lora_B.bias[: self.intermediate_size], requires_grad=False)

        up_proj_lora_B = torch.nn.Linear(in_features=self.hidden_size, out_features=self.intermediate_size)
        up_proj_lora_B.weight = torch.nn.Parameter(lora_B.weight[self.intermediate_size :, :], requires_grad=False)
        up_proj_lora_B.bias = None if lora_B.bias is None else torch.nn.Parameter(lora_B.bias[self.intermediate_size :], requires_grad=False)

        # Create GateProj/UpProj LoRA layers
        mlp.gate_proj = LoraLayer(gate_proj)
<<<<<<< HEAD
        mlp.gate_proj.lora_A.default = gate_up_linear.lora_A.default
=======
        mlp.gate_proj.lora_A = gate_up_linear.lora_A
>>>>>>> fe3604ac
        mlp.gate_proj.lora_B.default = gate_proj_lora_B
        mlp.gate_proj.scaling = gate_up_linear.scaling

        mlp.up_proj = LoraLayer(up_proj)
<<<<<<< HEAD
        mlp.up_proj.lora_A.default = gate_up_linear.lora_A.default
=======
        mlp.up_proj.lora_A = gate_up_linear.lora_A
>>>>>>> fe3604ac
        mlp.up_proj.lora_B.default = up_proj_lora_B
        mlp.up_proj.scaling = gate_up_linear.scaling

    def make_mlp_unpacked_regular(self, layer_id, mlp, gate_up_linear, root_input):
        mlp.gate_proj = torch.nn.Linear(in_features=self.hidden_size, out_features=self.intermediate_size)
        mlp.gate_proj.weight = torch.nn.Parameter(gate_up_linear.weight[: self.intermediate_size, :], requires_grad=False)
        mlp.gate_proj.bias = None if gate_up_linear.bias is None else torch.nn.Parameter(gate_up_linear.bias[: self.intermediate_size], requires_grad=False)

        mlp.up_proj = torch.nn.Linear(in_features=self.hidden_size, out_features=self.intermediate_size)
        mlp.up_proj.weight = torch.nn.Parameter(gate_up_linear.weight[self.intermediate_size :, :])
        mlp.up_proj.bias = None if gate_up_linear.bias is None else torch.nn.Parameter(gate_up_linear.bias[self.intermediate_size :], requires_grad=False)

    def make_mlp_proj(self, layer_id, mlp, root_input):
        # Make nodes for the MLP subgraph
        #
        #            root_input
        #           /          \
        #          /            \
        #   UpProjMatMul    GateProjMatMul
        #         |              |
        #     UpProjAdd     GateProjAdd
        #          \             |
        #           \         ActFunc
        #            \       /
        #             \     /
        #              \   /
        #               Mul
        #                |
        #          DownProjMatMul
        #                |
        #           DownProjAdd

        # Check if Add nodes need to be made (if bias exists)
        gate_bias_exists = mlp.gate_proj.bias is not None and torch.count_nonzero(mlp.gate_proj.bias) > 0
        up_bias_exists = mlp.up_proj.bias is not None and torch.count_nonzero(mlp.up_proj.bias) > 0
        down_bias_exists = mlp.down_proj.bias is not None and torch.count_nonzero(mlp.down_proj.bias) > 0

        # Make Gate proj nodes
        gate_matmul_basename = f"/model/layers.{layer_id}/mlp/gate_proj/MatMul"
        gate_matmul_name = self.make_matmul(mlp.gate_proj, gate_matmul_basename, root_input)
        gate_name = gate_matmul_name
        if gate_bias_exists:
            gate_add_name = f"/model/layers.{layer_id}/mlp/gate_proj/Add"
            self.make_add_bias(mlp.gate_proj.bias.detach().numpy(), gate_add_name, root_input=f"{gate_name}/output_0")
            gate_name = gate_add_name

        # Make Up proj nodes
        up_matmul_basename = f"/model/layers.{layer_id}/mlp/up_proj/MatMul"
        up_matmul_name = self.make_matmul(mlp.up_proj, up_matmul_basename, root_input)
        up_name = up_matmul_name
        if up_bias_exists:
            up_add_name = f"/model/layers.{layer_id}/mlp/up_proj/Add"
            self.make_add_bias(mlp.up_proj.bias.detach().numpy(), up_add_name, root_input=f"{up_name}/output_0")
            up_name = up_add_name

        # Make activation node(s)
        act_fn_name = self.make_activation(layer_id, root_input=f"{gate_name}/output_0")

        # Make Mul node after activation
        mul_name = f"/model/layers.{layer_id}/mlp/Mul"
        mul_inputs = [f"{act_fn_name}/output_0", f"{up_name}/output_0"]
        self.make_mul(mul_name, mul_inputs, dtype=self.io_dtype, shape=["batch_size", "sequence_length", self.intermediate_size])

        # Make output MatMul node
        down_matmul_basename = f"/model/layers.{layer_id}/mlp/down_proj/MatMul"
        down_matmul_name = self.make_matmul(mlp.down_proj, down_matmul_basename, f"{mul_name}/output_0")
        down_name = down_matmul_name
        if down_bias_exists:
            down_add_name = f"/model/layers.{layer_id}/mlp/down_proj/Add"
            self.make_add_bias(mlp.down_proj.bias.detach().numpy(), down_add_name, root_input=f"{down_name}/output_0")
            down_name = down_add_name

        # Assign output 0 of previous MatMul as skip input to next SkipLayerNorm
        self.layernorm_attrs["skip_input"] = f"{down_name}/output_0"

    def make_mlp_fc(self, layer_id, mlp, root_input):
        # Make nodes for the MLP subgraph
        #
        #          root_input
        #              |
        #          FC1_MatMul
        #              |
        #           FC1_Add
        #              |
        #           ActFunc
        #              |
        #          FC2_MatMul
        #              |
        #           FC2_Add

        # Check if Add nodes need to be made (if bias exists)
        fc1_bias_exists = mlp.fc1.bias is not None and torch.count_nonzero(mlp.fc1.bias) > 0
        fc2_bias_exists = mlp.fc2.bias is not None and torch.count_nonzero(mlp.fc2.bias) > 0

        # Make first layer of fully connected nodes (FC1)
        fc1_matmul_basename = f"/model/layers.{layer_id}/mlp/fc1/MatMul"
        fc1_matmul_name = self.make_matmul(mlp.fc1, fc1_matmul_basename, root_input)
        fc1_name = fc1_matmul_name
        if fc1_bias_exists:
            fc1_add_name = f"/model/layers.{layer_id}/mlp/fc1/Add"
            self.make_add_bias(mlp.fc1.bias.detach().numpy(), fc1_add_name, root_input=f"{fc1_name}/output_0")
            fc1_name = fc1_add_name

        # Make activation function
        act_fn_name = self.make_activation(layer_id, root_input=f"{fc1_name}/output_0")

        # Make second layer of fully connected nodes (FC2)
        fc2_matmul_basename = f"/model/layers.{layer_id}/mlp/fc2/MatMul"
        fc2_matmul_name = self.make_matmul(mlp.fc2, fc2_matmul_basename, root_input=f"{act_fn_name}/output_0")
        fc2_name = fc2_matmul_name
        if fc2_bias_exists:
            fc2_add_name = f"/model/layers.{layer_id}/mlp/fc2/Add"
            self.make_add_bias(mlp.fc2.bias.detach().numpy(), fc2_add_name, root_input=f"{fc2_name}/output_0")
            fc2_name = fc2_add_name

        # Assign output 0 of MLP layer as output of last layer
        self.mlp_attrs["output_0"] = f"{fc2_name}/output_0"

    def make_block_sparse_moe(self, layer_id, bsm, root_input):
        # Make nodes for the QMoE subgraph
        #
        #                  root_input
        #                 /       \
        #         router_MatMul    |
        #             /     \      |
        #         Shape      |     |
        #           |        |     |
        #         Gather     |     |
        #           |        |     |
        #       Unsqueeze    |     |
        #           |        |    /
        #        Concat     /    /
        #             \    /    /
        #             Reshape  /
        #                 \   /
        #                  QMoE
        #                   |
        #                 output
        num_experts = self.moe_attrs["num_experts"]
        top_k = self.moe_attrs["top_k"]
        activation_type = self.moe_attrs["activation_type"]
        normalize_routing_weights = self.moe_attrs["normalize_routing_weights"]
        use_sparse_mixer = self.moe_attrs["use_sparse_mixer"]
        use_int4 = self.moe_attrs["use_int4"]

        moe_name = f"/model/layers.{layer_id}/moe"
        gate_ops_base = f"{moe_name}/gate"

        # Make MoE nodes
        gate_name = f"{gate_ops_base}/MatMul"
        self.make_matmul(bsm.gate, gate_name, root_input)

        shape_name = f"{gate_ops_base}/Shape"
        self.make_shape(shape_name, f"{gate_name}/output_0", shape=[3])

        gather_name = f"{gate_ops_base}/Gather"
        self.make_gather(gather_name, [f"{shape_name}/output_0", "/model/constants/TensorProto.INT64/0D/2"], axis=0)

        unsqueeze_name = f"{gate_ops_base}/Unsqueeze"
        self.make_unsqueeze(unsqueeze_name, [f"{gather_name}/output_0", "/model/constants/TensorProto.INT64/1D/0"], dtype=TensorProto.INT64, shape=[1])

        concat_name = f"{gate_ops_base}/Concat"
        self.make_concat(concat_name, ["/model/constants/TensorProto.INT64/1D/-1", f"{unsqueeze_name}/output_0"], dtype=TensorProto.INT64, shape=[2], axis=0)

        gate_reshape_name = f"{gate_ops_base}/Reshape"
        self.make_reshape(gate_reshape_name, [f"{gate_name}/output_0", f"{concat_name}/output_0"], dtype=self.io_dtype, shape=['num_rows', num_experts])

        def quant_dequant(weights, quant_mode: bool = True):
            type = torch.quint4x2 if quant_mode else torch.int8
            processed_q_weight = None
            torch_weight_scales = None
            try:
                import tensorrt_llm

                _, processed_q_weight, torch_weight_scales = (
                    torch.ops.trtllm._symmetric_quantize_last_axis_of_batched_matrix(weights.T.cpu().contiguous(), type)
                )
            except:
                raise RuntimeError("tensorrt_llm is needed to use torch.ops.trtllm._symmetric_quantize_last_axis_of_batched_matrix()")

            return torch_weight_scales.to(torch.float16), processed_q_weight

        w1_list = []
        w2_list = []
        w3_list = []
        w1_scale_list = []
        w2_scale_list = []
        w3_scale_list = []

        for i in range(num_experts):
            # Quantize the weights with uint8
            w1_scale, pre_qweight1= quant_dequant(bsm.experts[i].w1.weight, use_int4)
            w2_scale, pre_qweight2= quant_dequant(bsm.experts[i].w2.weight, use_int4)
            w3_scale, pre_qweight3= quant_dequant(bsm.experts[i].w3.weight, use_int4)

            w1_list.append(pre_qweight1)
            w2_list.append(pre_qweight2)
            w3_list.append(pre_qweight3)

            w1_scale_list.append(w1_scale)
            w2_scale_list.append(w2_scale)
            w3_scale_list.append(w3_scale)

        moe_expert_weight_1_name = f"model.layers.{layer_id}.moe.weight_1"
        moe_expert_weight_2_name = f"model.layers.{layer_id}.moe.weight_2"
        moe_expert_weight_3_name = f"model.layers.{layer_id}.moe.weight_3"

        moe_expert_scales_1_name = f"model.layers.{layer_id}.moe.scales_1"
        moe_expert_scales_2_name = f"model.layers.{layer_id}.moe.scales_2"
        moe_expert_scales_3_name = f"model.layers.{layer_id}.moe.scales_3"

        def make_moe_external_tensor(w_list, moe_expert_name, numpy_type):
            moe_experts_weight = torch.stack(w_list, dim=0).detach().numpy()
            self.make_external_tensor(moe_experts_weight.astype(numpy_type), moe_expert_name)

        make_moe_external_tensor(w1_list, moe_expert_weight_1_name, np.uint8)
        make_moe_external_tensor(w2_list, moe_expert_weight_2_name, np.uint8)
        make_moe_external_tensor(w3_list, moe_expert_weight_3_name, np.uint8)

        # Currently we don't expect QMoE to be used with distributed inference
        make_moe_external_tensor(w1_scale_list, moe_expert_scales_1_name, self.to_numpy_dtype[self.io_dtype])
        make_moe_external_tensor(w2_scale_list, moe_expert_scales_2_name, self.to_numpy_dtype[self.io_dtype])
        make_moe_external_tensor(w3_scale_list, moe_expert_scales_3_name, self.to_numpy_dtype[self.io_dtype])

        bias_ph = "" # Placeholder for bias
        inputs = [root_input, f"{gate_reshape_name}/output_0", \
                  moe_expert_weight_1_name, moe_expert_scales_1_name, bias_ph, \
                  moe_expert_weight_2_name, moe_expert_scales_2_name, bias_ph, \
                  moe_expert_weight_3_name, moe_expert_scales_3_name]
        output = f"{moe_name}/output_0"

        op_type = "QMoE"
        self.make_node(op_type, inputs=inputs, outputs=[output], name=moe_name, domain="com.microsoft",
                       k=top_k, activation_type=activation_type, normalize_routing_weights=normalize_routing_weights,
                       use_sparse_mixer=use_sparse_mixer, expert_weight_bits=(4 if use_int4 else 8))

        self.make_value_info(output, self.io_dtype, shape=['batch_size', 'sequence_length', self.hidden_size])

        # Assign output 0 of previous MoE as root input to next SkipLayerNorm
        self.layernorm_attrs["skip_input"] = output

    def make_activation_with_mul(self, layer_id, root_input, activation, domain):
        # Make nodes for this activation subgraph
        #
        #       root_input (GateProjMatMul)
        #         /  |
        #   ActFunc  |
        #          \ |
        #           Mul
        act_name = f"/model/layers.{layer_id}/mlp/act_fn/{activation}"
        act_output = f"{act_name}/output_0"
        self.make_node(activation, inputs=[root_input], outputs=[act_output], name=act_name, domain=domain)
        self.make_value_info(act_output, dtype=self.io_dtype, shape=["batch_size", "sequence_length", self.intermediate_size])

        mul_act_name = f"/model/layers.{layer_id}/mlp/act_fn/Mul"
        mul_act_inputs = [root_input, act_output]
        self.make_mul(mul_act_name, mul_act_inputs, dtype=self.io_dtype, shape=["batch_size", "sequence_length", self.intermediate_size])

        return mul_act_name

    def make_gelu(self, layer_id, root_input, activation):
        # Make nodes for this activation subgraph
        #
        #       root_input (Add)
        #           |
        #        GeluAct
        gelu_name = f"/model/layers.{layer_id}/mlp/act_fn/{activation}"
        output = f"{gelu_name}/output_0"
        self.make_node(activation, inputs=[root_input], outputs=[output], name=gelu_name, domain="com.microsoft")
        self.make_value_info(output, self.io_dtype, shape=['batch_size', 'sequence_length', self.intermediate_size])

        return gelu_name

    def make_relu(self, layer_id, root_input, activation):
        relu_name = f"/model/layers.{layer_id}/mlp/act_fn/{activation}"
        output = f"{relu_name}/output_0"
        self.make_node(activation, inputs=[root_input], outputs=[output], name=relu_name, domain="")
        self.make_value_info(output, self.io_dtype, shape=['batch_size', 'sequence_length', self.intermediate_size])
        return relu_name

    def make_relu_squared(self, layer_id, root_input, activation):
        relu_name = self.make_relu(layer_id, root_input, "Relu")
        basename = f"/model/layers.{layer_id}/mlp/square/{activation}"
        pow_name = f"{basename}/pow"
        pow_inputs = [f"{relu_name}/output_0", "/model/constants/TensorProto.INT32/1D/2"]
        self.make_node("Pow", inputs=pow_inputs, outputs=[f"{pow_name}/output_0"], name=pow_name, domain="")
        self.make_value_info(f"{pow_name}/output_0", self.io_dtype, shape=['batch_size', 'sequence_length', self.intermediate_size])
        return pow_name

    def make_activation(self, layer_id, root_input):
        if self.activation in {"silu", "swish", "swiglu"}:
            output_name = self.make_activation_with_mul(layer_id, root_input, activation="Sigmoid", domain=None)
        elif self.activation in {"gelu_new", "gelu_fast", "gelu_pytorch_tanh"}:
            output_name = self.make_gelu(layer_id, root_input, activation="FastGelu")
        elif self.activation in {"gelu"}:
            output_name = self.make_gelu(layer_id, root_input, activation="Gelu")
        elif self.activation in {"gegelu", "geglu"}:
            output_name = self.make_gelu(layer_id, root_input, activation="QuickGelu")
        elif self.activation in {"relu"}:
            output_name = self.make_relu(layer_id, root_input, activation="Relu")
        elif self.activation in {"relu2"}:
            output_name = self.make_relu_squared(layer_id, root_input, activation="Relu2")
        else:
            raise NotImplementedError(f"The {self.activation} activation function is not currently supported.")
        return output_name

    def make_lm_head(self, lm_head):
        # Check if there are ops to insert after MatMul
        bias_exists = lm_head.bias is not None
        scale_exists = self.lm_head_attrs["scale"] != 1
        mask_exists = self.lm_head_attrs["mask"] is not None

        matmul_basename = "/lm_head/MatMul"
        root_input = self.layernorm_attrs["output_0"]
        matmul_name = self.make_matmul(lm_head, matmul_basename, root_input, logits=not(bias_exists or scale_exists or mask_exists))
        lm_name = matmul_name

        if bias_exists:
            add_name = "/lm_head/Add"
            self.make_add_bias(lm_head.bias.detach().numpy(), add_name, root_input=f"{lm_name}/output_0", logits=not(scale_exists or mask_exists))
            lm_name = add_name

        if scale_exists:
            mul_name = "/lm_head/Mul"
            mul_inputs = [f"{lm_name}/output_0", f"/model/constants/{self.to_str_dtype[self.io_dtype]}/0D/{self.lm_head_attrs['scale']}"]
            mul_output = "logits" if not mask_exists else f"{mul_name}/output_0"
            self.make_node('Mul', inputs=mul_inputs, outputs=[mul_output], name=mul_name)
            self.make_value_info(mul_output, self.io_dtype, shape=['batch_size', 'sequence_length', self.vocab_size])
            lm_name = mul_name

        if mask_exists:
            # Save logits mask as initializer
            logits_mask_name = "logits_mask"
            self.make_external_tensor(self.lm_head_attrs["mask"].detach().numpy(), logits_mask_name)

            where_name = "/lm_head/Where"
            where_inputs = [logits_mask_name, f"/model/constants/{self.to_str_dtype[self.io_dtype]}/0D/{np.finfo(self.to_numpy_dtype[self.io_dtype]).min}", f"{lm_name}/output_0"]
            where_output = "logits"
            self.make_node('Where', inputs=where_inputs, outputs=[where_output], name=where_name)
            self.make_value_info(where_output, self.io_dtype, shape=['batch_size', 'sequence_length', self.vocab_size])
            lm_name = where_name

    def make_layer(self, layer_id, layer):
        # Each LLM decoder layer is typically defined as:
        # input_layernorm --> attention --> output_layernorm --> MLP
        self.make_layernorm(layer_id, layer.input_layernorm, skip=not self.layernorm_attrs["first_layernorm"], simple=self.layernorm_attrs["simple"], location="input")
        self.make_attention(layer_id, layer.self_attn, root_input=self.layernorm_attrs["output_0"])
        self.make_layernorm(layer_id, layer.post_attention_layernorm, skip=True, simple=self.layernorm_attrs["simple"], location="post_attention")
        self.make_mlp(layer_id, layer.mlp, root_input=self.layernorm_attrs["output_0"])

        self.layernorm_attrs["first_layernorm"] = False
        if layer_id == self.num_layers - 1:
            # Norm after last decoder layer of model (last layer --> norm)
            self.layernorm_attrs["last_layernorm"] = True

    def make_model(self, input_path):
        # Make inputs and outputs to ONNX model
        self.make_inputs_and_outputs()

        # Make pre-processing nodes
        self.make_preprocessing_nodes()

        # Load weights of original model
        if input_path.endswith(".gguf"):
            # Load GGUF model
            try:
                from gguf_model import GGUFModel
            except:
                from onnxruntime_genai.models.gguf_model import GGUFModel
            model = GGUFModel.from_pretrained(self.model_type, input_path, self.head_size, self.hidden_size, self.intermediate_size, self.num_attn_heads, self.num_kv_heads, self.vocab_size)
            self.layernorm_attrs["add_offset"] = 0  # add offset already done for GGUF models
        elif self.quant_type is not None:
            # Load quantized PyTorch model
            try:
                from quantized_model import QuantModel
            except:
                from onnxruntime_genai.models.quantized_model import QuantModel
            q_size = self.num_attn_heads * self.head_size
            kv_size = self.num_kv_heads * self.head_size
            model = QuantModel.from_pretrained(self.quant_type, input_path, self.quant_attrs["bits"], self.quant_attrs["group_size"], self.quant_attrs["use_g_idx"], q_size, kv_size, self.intermediate_size, self.num_layers)
        else:
            # Load PyTorch model
            extra_kwargs = {"num_hidden_layers": self.num_layers} if "num_hidden_layers" in self.extra_options else {}
            model = AutoModelForCausalLM.from_pretrained(self.model_name_or_path, cache_dir=self.cache_dir, token=self.hf_token, trust_remote_code=True, **extra_kwargs)

        if "adapter_path" in self.extra_options:
            from peft import PeftModel
            model = PeftModel.from_pretrained(model, self.extra_options["adapter_path"], cache_dir=self.cache_dir, token=self.hf_token)

        # Loop through model and map each module to ONNX/ORT ops
        self.layer_id = 0
        for module in model.modules():

            if isinstance(module, torch.nn.Embedding) or (hasattr(model, "embedding") and module == model.embedding):
                # Checks (Hugging Face logic) or (GGUF logic)
                if not self.exclude_embeds:
                    # Embedding layer
                    print("Reading embedding layer")
                    self.make_embedding(module.weight.detach().numpy())
                else:
                    # Exclude embedding layer from model
                    self.layernorm_attrs["root_input"] = "inputs_embeds"
                    self.layernorm_attrs["skip_input"] = "inputs_embeds"

            elif (module.__class__.__name__.endswith("DecoderLayer") or module.__class__.__name__.endswith("GLMBlock")) and self.layer_id < self.num_layers:
                # Each decoder layer of model
                print(f"Reading decoder layer {self.layer_id}")
                self.make_layer(self.layer_id, module)
                self.layer_id += 1

            elif self.layer_id == self.num_layers and self.has_final_norm(module, model):
                # SkipLayerNorm after last decoder layer (MatMul --> SkipLayerNorm)
                print("Reading final norm")
                self.make_layernorm(self.layer_id, module, skip=True, simple=self.layernorm_attrs["simple"], location="final_norm")
            
            elif (isinstance(module, torch.nn.Linear) and module.out_features == self.vocab_size) or (hasattr(model, "lm_head") and module == model.lm_head):
                # Checks (Hugging Face logic) or (GGUF logic)
                if not self.exclude_lm_head:
                    # Language modeling head (SkipLayerNorm --> logits)
                    print("Reading LM head")
                    self.make_lm_head(module)

        del model

    def has_final_norm(self, module, model):
       # Hugging Face names
       hf_norm = hasattr(model, "model") and hasattr(model.model, "norm") and module == model.model.norm
       hf_final_layernorm = hasattr(model, "model") and hasattr(model.model, "final_layernorm") and module == model.model.final_layernorm
       hf_transformer_final_layernorm = hasattr(model, "transformer") and hasattr(model.transformer, "encoder") and hasattr(model.transformer.encoder, "final_layernorm") and module == model.transformer.encoder.final_layernorm
       # GGUF names
       gguf_final_norm = hasattr(model, "final_norm") and module == model.final_norm
       return hf_norm or hf_final_layernorm or hf_transformer_final_layernorm or gguf_final_norm

    def make_preprocessing_nodes(self):
        self.make_attention_mask_reformatting()
        # TODO: add make_position_ids_reformatting() here

    def make_attention_mask_reformatting(self):
        if self.extra_options.get("enable_cuda_graph", False) or self.ep == "dml":
            # ORT does not allow nodes to be placed on mulitple execution providers
            # with cuda graph enabled. We've only verified it works with GQA and with
            # past_present_share_buffer enabled(so the total_seq_len in GQA is hardcoded
            # to a fixed value by logic).
            # For other models, we need to check if it works and update the logic here.
            # This assertion is temporary.
            assert self.past_present_share_buffer

        if self.attention_attrs["op_type"] == "GroupQueryAttention":
            self.make_attention_mask_reformatting_for_gqa()
        elif self.attention_attrs["op_type"] == "MultiHeadAttention":
            # Make attention mask reformatting nodes
            #
            #           2D attention mask
            #                   |
            #    attention mask reformatting subgraph
            #                   |
            #         4D causal attention mask
            self.make_attention_mask_reformatting_for_mha()

        if self.attention_attrs["block_sparse"]["sparse_block_size"] != 0:
            self.make_attention_mask_reformatting_for_sparse_attn()

    def make_attention_mask_reformatting_for_mha(self):
        # Make nodes for the attention mask subgraphs that reformat the
        # 2D attention mask (B, S) to 4D causal attention mask (B, N, S, T)
        #
        #             input_ids       past_key_values.0.key
        #            /         \               |
        #         Shape       Shape          Shape
        #          |            |              |
        #        Gather       Gather         Gather
        #       (idx=0)       (idx=1)        (idx=2)
        #          |            |    |\      /
        #          |            |    | \    /
        #          |            |    |   Add                                      attention_mask--------+
        #          |            |    |    |                                       /           \         |
        #      Unsqueeze   Unsqueeze | Unsqueeze                                Shape       Shape       |
        #              \        |    |  /                                         |           |         |
        #               \       |    +-/--------+----------+----------+         Gather      Gather    Unsqueeze
        #                \      |     /         |          |          |        (idx=0)     (idx=1)      |
        #                 \     |    /          |          |          |           |           |         |
        #                  \    |   /       Unsqueeze  Unsqueeze  Unsqueeze   Unsqueeze   Unsqueeze   Unsqueeze
        #                   \   |  /                \ /                    \      |      /              |
        #                    Concat               Concat                    \     |     /               |
        #                   /   |   \                |                       \    |    /                |
        #                  /    |    \               |                        \   |   /                 |
        #                 /     |     \        ConstantOfShape                  Concat                  |
        #                /      |      \           /   \      \                /  |   \                 |
        #               /     Shape     \      Shape   Shape   |              /   |    \                |
        #              /        |        \       |       |     |             /    |     \               |
        #             /         |         \    Slice   Slice   |            /     |      \              |
        #             \   ConstantOfShape  |     |       |     |           /    Shape     \             |
        #              \        |     |    |  Squeeze  Squeeze |          /       |        \            |
        #               \      Mul    |    |     |       |     |         /        |         \           |
        #                \      |     |    | Unsqueeze  Range  |         \  ConstantOfShape  \         /
        #                 \     |     |    |     |       |  |  |          \       |      |    |       /
        #                  \    |     |    |   Concat  Add  |  |           \     Mul     |    |      /
        #                   \   |     |    |     |    /     |  |            \     |      |    |     /
        #                     Equal   |   /    Reshape      |  |             \    |      |    |    /
        #                          \  |  /       |          |  |              \   |      |    |   /
        #                           Where      Less---------+  |               \  |      |    |  /
        #                             |          |             |                 Equal   |   /  /
        #                             |        Where-----------+                      \  |  /  /
        #                             |          |                                     Where  /
        #                             |      Unsqueeze                                   |   /
        #                             |          |                                    Expand
        #                             |      Unsqueeze                                   |
        #                              \    /                                          Cast
        #                              Expand                                            |
        #                                 |                                             Sub
        #                                 |                                            / |
        #                                 |                                           / Cast
        #                                 |                                           |  |
        #                                 |                                           Where
        #                                 |                                             |
        #                                 +----------------------+----------------------+
        #                                                        |
        #                                                       Add
        #                                                        |
        #                                                      Concat

        basename = "/model/attn_mask_reformat"
        input_ids_basename = f"{basename}/input_ids_subgraph"
        past_key_basename = f"{basename}/past_key_subgraph"
        attn_mask_basename = f"{basename}/attn_mask_subgraph"

        # Make past_key_values.0.key subgraph
        past_key_gather_name = self.make_past_key_subgraph(past_key_basename)

        # Make common attention mask subgraphs, one each for input_ids and attention_mask
        shared_unsqueeze_name, end_expand_name = self.make_input_ids_subgraph(input_ids_basename, past_key_gather_name)
        end_where_name = self.make_attention_mask_subgraph(attn_mask_basename, shared_unsqueeze_name)

        end_add_name = f"{basename}/Add"
        end_add_inputs = [f"{end_where_name}/output_0", f"{end_expand_name}/output_0"]
        end_add_shape = ["batch_size", 1, "source_sequence_length", "target_sequence_length"]
        self.make_add(end_add_name, end_add_inputs, dtype=self.io_dtype, shape=end_add_shape) # Shape of mask is now (B, 1, S, T)

        tile_name = f"{basename}/Tile"
        tile_inputs = [f"{end_add_name}/output_0", f"/model/constants/TensorProto.INT64/1D/1, {self.num_attn_heads}, 1, 1"]
        tile_shape = ["batch_size", self.num_attn_heads, "source_sequence_length", "target_sequence_length"]
        self.make_tile(tile_name, tile_inputs, dtype=self.io_dtype, shape=tile_shape) # Shape of mask is now (B, N, S, T)

        self.mask_attrs["mask_name"] = tile_name

    def make_past_key_subgraph(self, basename):
        shape_name = f"{basename}/Shape"
        self.make_shape(shape_name, "past_key_values.0.key", shape=[4])
        gather_name = f"{basename}/Gather"
        gather_inputs = [f"{shape_name}/output_0", "/model/constants/TensorProto.INT64/0D/2"]
        self.make_gather(gather_name, gather_inputs, axis=0)
        return gather_name

    def make_input_ids_subgraph(self, basename, past_key_gather_name):
        # Make shared nodes between past_key_values.0.key (Gather with idx=2) and input_ids (Gather with idx=1) subgraphs
        #
        #       Gather          Gather
        #       (idx=1)         (idx=2)
        #              \       /
        #               \     /
        #                \   /
        #                 Add
        #                  |
        #              Unsqueeze
        shared_add_name = f"{basename}/Add_1"
        shared_add_inputs = [f"{basename}/Gather_2/output_0", f"{past_key_gather_name}/output_0"]
        self.make_add(shared_add_name, shared_add_inputs, dtype=TensorProto.INT64, shape=[])
        unsqueeze_3_name = f"{basename}/Unsqueeze_3"  # shared unsqueeze for input_ids and past_key_values.0.key
        unsqueeze_3_inputs = [f"{shared_add_name}/output_0", "/model/constants/TensorProto.INT64/1D/0"]
        self.make_unsqueeze(unsqueeze_3_name, unsqueeze_3_inputs, dtype=TensorProto.INT64, shape=[1])

        # Make the additional subgraph for input_ids
        #
        #       Unsqueeze (unsqueeze_4)                   Shape --> Slice --> Squeeze --> Unsqueeze --> Concat
        #      /          \                              /                                                    \
        # Gather (idx=1)   --> Concat --> ConstantOfShape                                                      Reshape --> Less --> Where --> Unsqueeze --> Unsqueeze --> Expand
        #      \          /                              \                                                     |
        #       Unsqueeze (unsqueeze_5)                   Shape --> Slice --> Squeeze --> Range --> Add -------+
        unsqueeze_inputs = [f"{basename}/Gather_2/output_0", "/model/constants/TensorProto.INT64/1D/0"]
        unsqueeze_4_name = f"{basename}/Unsqueeze_4"
        self.make_unsqueeze(unsqueeze_4_name, unsqueeze_inputs, dtype=TensorProto.INT64, shape=[1])
        unsqueeze_5_name = f"{basename}/Unsqueeze_5"
        self.make_unsqueeze(unsqueeze_5_name, unsqueeze_inputs, dtype=TensorProto.INT64, shape=[1])
        unsqueeze_6_name = f"{basename}/Unsqueeze_6"  # shared unsqueeze for input_ids and attention_mask
        self.make_unsqueeze(unsqueeze_6_name, unsqueeze_inputs, dtype=TensorProto.INT64, shape=[1])
        concat_2_name = f"{basename}/Concat_2"
        concat_inputs = [f"{unsqueeze_4_name}/output_0", f"{unsqueeze_5_name}/output_0"]
        self.make_concat(concat_2_name, concat_inputs, dtype=TensorProto.INT64, shape=[2], axis=0)
        constant_shape_name = f"{basename}/ConstantOfShape_2"
        constant_shape_numpy_dtype = self.to_numpy_dtype[self.io_dtype]
        constant_shape_value = numpy_helper.from_array(np.array([np.finfo(constant_shape_numpy_dtype).min], dtype=constant_shape_numpy_dtype))
        self.make_constant_of_shape(constant_shape_name, f"{concat_2_name}/output_0", value=constant_shape_value, dtype=self.io_dtype, shape=['unk', 'unk'])

        # Top path
        shape_4_name = f"{basename}/Shape_4"
        self.make_shape(shape_4_name, f"{constant_shape_name}/output_0", shape=[2])
        slice_1_name = f"{basename}/Slice_1"
        slice_1_inputs = [f"{shape_4_name}/output_0", "/model/constants/TensorProto.INT64/1D/-1", f"/model/constants/TensorProto.INT64/1D/{np.iinfo(np.int64).max}", "/model/constants/TensorProto.INT64/1D/0"]
        self.make_slice(slice_1_name, slice_1_inputs, dtype=TensorProto.INT64, shape=[1])
        squeeze_1_name = f"{basename}/Squeeze_1"
        squeeze_1_inputs = [f"{slice_1_name}/output_0", "/model/constants/TensorProto.INT64/1D/0"]
        self.make_squeeze(squeeze_1_name, squeeze_1_inputs)
        unsqueeze_7_name = f"{basename}/output_0"
        unsqueeze_7_inputs = [f"{squeeze_1_name}/output_0", "/model/constants/TensorProto.INT64/1D/0"]
        self.make_unsqueeze(unsqueeze_7_name, unsqueeze_7_inputs, dtype=TensorProto.INT64, shape=[1])
        concat_3_name = f"{basename}/Concat_3"
        concat_3_inputs = [f"{unsqueeze_7_name}/output_0", "/model/constants/TensorProto.INT64/1D/1"]
        self.make_concat(concat_3_name, concat_3_inputs, dtype=TensorProto.INT64, shape=[2], axis=0)

        # Bottom path
        shape_5_name = f"{basename}/Shape_5"
        self.make_shape(shape_5_name, f"{constant_shape_name}/output_0", shape=[2])
        slice_2_name = f"{basename}/Slice_2"
        slice_2_inputs = [f"{shape_5_name}/output_0", "/model/constants/TensorProto.INT64/1D/-1", f"/model/constants/TensorProto.INT64/1D/{np.iinfo(np.int64).max}", "/model/constants/TensorProto.INT64/1D/0"]
        self.make_slice(slice_2_name, slice_2_inputs, dtype=TensorProto.INT64, shape=[1])
        squeeze_2_name = f"{basename}/Squeeze_2"
        squeeze_2_inputs = [f"{slice_2_name}/output_0", "/model/constants/TensorProto.INT64/1D/0"]
        self.make_squeeze(squeeze_2_name, squeeze_2_inputs)
        range_name = f"{basename}/Range"
        range_inputs = ["/model/constants/TensorProto.INT64/0D/0", f"{squeeze_2_name}/output_0", "/model/constants/TensorProto.INT64/0D/1"]
        self.make_range(range_name, range_inputs)
        add_2_name = f"{basename}/Add_2"
        add_inputs = [f"{range_name}/output_0", "/model/constants/TensorProto.INT64/0D/1"]
        self.make_add(add_2_name, add_inputs, dtype=TensorProto.INT64, shape=["unk"])

        # Merged path
        reshape_name = f"{basename}/Reshape"
        reshape_inputs = [f"{add_2_name}/output_0", f"{concat_3_name}/output_0"]
        self.make_reshape(reshape_name, reshape_inputs, dtype=TensorProto.INT64, shape=None)
        less_name = f"{basename}/Less"
        less_inputs = [f"{range_name}/output_0", f"{reshape_name}/output_0"]
        self.make_less(less_name, less_inputs)
        where_2_name = f"{basename}/Where_2"
        where_2_inputs = [f"{less_name}/output_0", f"/model/constants/{self.to_str_dtype[self.io_dtype]}/0D/0", f"{constant_shape_name}/output_0"]
        self.make_where(where_2_name, where_2_inputs, dtype=self.io_dtype, shape=None)
        unsqueeze_8_name = f"{basename}/Unsqueeze_8"
        unsqueeze_8_inputs = [f"{where_2_name}/output_0", "/model/constants/TensorProto.INT64/1D/0"]
        self.make_unsqueeze(unsqueeze_8_name, unsqueeze_8_inputs, dtype=self.io_dtype, shape=None)
        unsqueeze_9_name = f"{basename}/Unsqueeze_9"
        unsqueeze_9_inputs = [f"{unsqueeze_8_name}/output_0", "/model/constants/TensorProto.INT64/1D/1"]
        self.make_unsqueeze(unsqueeze_9_name, unsqueeze_9_inputs, dtype=self.io_dtype, shape=None)

        expand_name = self.make_common_mask_reformat_subgraph(basename, root_input="input_ids" if not self.exclude_embeds else "inputs_embeds", unsqueeze_for_concat=unsqueeze_3_name, unsqueeze_for_expand=unsqueeze_9_name, input_ids_subgraph=True)
        return unsqueeze_6_name, expand_name

    def make_attention_mask_subgraph(self, basename, unsqueeze_for_concat):
        # Make the additional subgraph to join Expand:
        # attention_mask --> Unsqueeze --> Unsqueeze --> Expand
        attention_mask_shape = self.input_shapes["attention_mask"]

        unsqueeze_3_name = f"{basename}/Unsqueeze_3"
        unsqueeze_3_inputs = ["attention_mask", "/model/constants/TensorProto.INT64/1D/1"]
        attention_mask_shape.insert(1, 1) # ['batch_size', 'total_sequence_length'] --> ['batch_size', 1, 'total_sequence_length']
        self.make_unsqueeze(unsqueeze_3_name, unsqueeze_3_inputs, dtype=TensorProto.INT64, shape=attention_mask_shape)
        unsqueeze_4_name = f"{basename}/Unsqueeze_4"
        unsqueeze_4_inputs = [f"{unsqueeze_3_name}/output_0", "/model/constants/TensorProto.INT64/1D/2"]
        attention_mask_shape.insert(1, 1) # ['batch_size', 1, 'total_sequence_length'] --> ['batch_size', 1, 1, 'total_sequence_length']
        self.make_unsqueeze(unsqueeze_4_name, unsqueeze_4_inputs, dtype=TensorProto.INT64, shape=attention_mask_shape)

        # Make the main subgraph
        expand_name = self.make_common_mask_reformat_subgraph(basename, root_input="attention_mask", unsqueeze_for_concat=unsqueeze_for_concat, unsqueeze_for_expand=unsqueeze_4_name)

        # Make the additional subgraph after Expand:
        #                      +-----------------+
        #                      |                 |
        # Expand --> Cast --> Sub --> Cast --> Where
        cast_1_name = f"{basename}/Cast_1"
        self.make_cast(cast_1_name, f"{expand_name}/output_0", dtype=self.io_dtype, shape=["unk", "unk", "unk", "unk"])
        sub_name = f"{basename}/Sub"
        sub_inputs = [f"/model/constants/{self.to_str_dtype[self.io_dtype]}/0D/1", f"{cast_1_name}/output_0"]
        self.make_sub(sub_name, sub_inputs, dtype=self.io_dtype, shape=["unk", "unk", "unk", "unk"])
        cast_2_name = f"{basename}/Cast_2"
        self.make_cast(cast_2_name, f"{sub_name}/output_0", dtype=TensorProto.BOOL, shape=["unk", "unk", "unk", "unk"])
        where_2_name = f"{basename}/Where_2"
        where_2_inputs = [f"{cast_2_name}/output_0", f"/model/constants/{self.to_str_dtype[self.io_dtype]}/0D/{np.finfo(self.to_numpy_dtype[self.io_dtype]).min}", f"{sub_name}/output_0"]
        self.make_where(where_2_name, where_2_inputs, dtype=self.io_dtype, shape=["unk", "unk", "unk", "unk"])

        return where_2_name

    def make_common_mask_reformat_subgraph(self, basename, root_input, unsqueeze_for_concat, unsqueeze_for_expand, input_ids_subgraph=False):
        #             root_input
        #            /         \
        #         Shape       Shape
        #          |            |
        #        Gather       Gather
        #       (idx=0)       (idx=1)
        #          |            |
        #      Unsqueeze   Unsqueeze   Unsqueeze (unsqueeze_for_concat)
        #              \        |       /
        #               \       |      /
        #                \      |     /
        #                 \     |    /
        #                  \    |   /
        #                   \   |  /
        #                    Concat
        #                   /   |   \
        #                  /    |    \
        #                 /     |     \
        #                /      |      \
        #               /     Shape     \
        #              /        |        \
        #             /         |         \
        #             \   ConstantOfShape  |
        #              \        |     |    |
        #               \      Mul    |    |
        #                \      |     |    |
        #                 \     |     |    |
        #                  \    |     |    |
        #                   \   |     |    |
        #                     Equal   |   /
        #                          \  |  /
        #                           Where
        #                             |   Unsqueeze (unsqueeze_for_expand)
        #                              \    /
        #                              Expand

        shape_1_name = f"{basename}/Shape_1"
        self.make_shape(shape_1_name, root_input, shape=[3] if self.exclude_embeds and input_ids_subgraph else [2])
        shape_2_name = f"{basename}/Shape_2"
        self.make_shape(shape_2_name, root_input, shape=[3] if self.exclude_embeds and input_ids_subgraph else [2])
        gather_1_name = f"{basename}/Gather_1"
        gather_1_inputs = [f"{shape_1_name}/output_0", "/model/constants/TensorProto.INT64/0D/0"]
        self.make_gather(gather_1_name, gather_1_inputs, axis=0)
        gather_2_name = f"{basename}/Gather_2"
        gather_2_inputs = [f"{shape_2_name}/output_0", "/model/constants/TensorProto.INT64/0D/1"]
        self.make_gather(gather_2_name, gather_2_inputs, axis=0)
        unsqueeze_1_name = f"{basename}/Unsqueeze_1"
        unsqueeze_1_inputs = [f"{gather_1_name}/output_0", "/model/constants/TensorProto.INT64/1D/0"]
        self.make_unsqueeze(unsqueeze_1_name, unsqueeze_1_inputs, dtype=TensorProto.INT64, shape=[1])
        unsqueeze_2_name = f"{basename}/Unsqueeze_2"
        unsqueeze_2_inputs = [f"{gather_2_name}/output_0", "/model/constants/TensorProto.INT64/1D/0"]
        self.make_unsqueeze(unsqueeze_2_name, unsqueeze_2_inputs, dtype=TensorProto.INT64, shape=[1])

        concat_name = f"{basename}/Concat" if not input_ids_subgraph else f"{basename}/Concat_1"
        concat_first_two_inputs = [f"{unsqueeze_1_name}/output_0", "/model/constants/TensorProto.INT64/1D/1"]
        concat_last_two_inputs = [f"{unsqueeze_for_concat}/output_0", f"{unsqueeze_2_name}/output_0"] if not input_ids_subgraph else [f"{unsqueeze_2_name}/output_0", f"{unsqueeze_for_concat}/output_0"]
        concat_inputs = concat_first_two_inputs + concat_last_two_inputs
        self.make_concat(concat_name, concat_inputs, dtype=TensorProto.INT64, shape=[4], axis=0)
        shape_3_name = f"{basename}/Shape_3"
        self.make_shape(shape_3_name, f"{concat_name}/output_0", shape=[1])
        constant_shape_name = f"{basename}/ConstantOfShape" if not input_ids_subgraph else f"{basename}/ConstantOfShape_1"
        constant_shape_value = numpy_helper.from_array(np.array([1], dtype="int64"))
        self.make_constant_of_shape(constant_shape_name, f"{shape_3_name}/output_0", value=constant_shape_value, dtype=TensorProto.INT64, shape=["unk"])
        mul_name = f"{basename}/Mul"
        mul_inputs = [f"{constant_shape_name}/output_0", "/model/constants/TensorProto.INT64/0D/-1"]
        self.make_mul(mul_name, mul_inputs, dtype=TensorProto.INT64, shape=["unk"])
        equal_name = f"{basename}/Equal"
        equal_inputs = [f"{concat_name}/output_0", f"{mul_name}/output_0"]
        self.make_equal(equal_name, equal_inputs, shape=[4])

        where_name = f"{basename}/Where_1"
        where_inputs = [f"{equal_name}/output_0", f"{constant_shape_name}/output_0", f"{concat_name}/output_0"]
        self.make_where(where_name, where_inputs, dtype=TensorProto.INT64, shape=[4])
        expand_name = f"{basename}/Expand"
        expand_inputs = [f"{unsqueeze_for_expand}/output_0", f"{where_name}/output_0"]
        expand_dtype = self.io_dtype if input_ids_subgraph else TensorProto.INT64
        expand_shape = None if input_ids_subgraph else ["unk", "unk", "unk", "unk"]
        self.make_expand(expand_name, expand_inputs, dtype=expand_dtype, shape=expand_shape)

        return expand_name

    def make_attention_mask_reformatting_for_gqa(self):
        # Make nodes for the attention mask subgraph that calculates
        # attributes about the 2D attention mask to use in GroupQueryAttention
        #
        #                attention_mask
        #               /              \
        #          ReduceSum          Shape
        #              |                |
        #             Sub             Gather
        #              |                |
        #        Cast to int32    Cast to int32
        #              |                |
        #          seqlens_k      total_seq_len
        #            (1D)             (int)
        basename = "/model/attn_mask_reformat"
        attn_mask_basename = f"{basename}/attn_mask_subgraph"

        # Left path
        reduce_sum_name = f"{attn_mask_basename}/ReduceSum"
        reduce_sum_inputs = ["attention_mask", "/model/constants/TensorProto.INT64/1D/1"]
        self.make_reduce_sum(reduce_sum_name, reduce_sum_inputs, dtype=TensorProto.INT64, shape=["batch_size", 1])
        sub_name = f"{attn_mask_basename}/Sub"
        sub_inputs = [f"{reduce_sum_name}/output_0", "/model/constants/TensorProto.INT64/1D/1"]
        self.make_sub(sub_name, sub_inputs, dtype=TensorProto.INT64, shape=["batch_size", 1])
        cast_1_name = f"{attn_mask_basename}/Sub/Cast"
        self.make_cast(cast_1_name, f"{sub_name}/output_0", dtype=TensorProto.INT32, shape=["batch_size", 1])

        # Right path
        shape_name = f"{attn_mask_basename}/Shape"
        self.make_shape(shape_name, "attention_mask", shape=[2])
        gather_name = f"{attn_mask_basename}/Gather"
        gather_inputs = [f"{shape_name}/output_0", "/model/constants/TensorProto.INT64/0D/1"]
        self.make_gather(gather_name, gather_inputs, axis=0)
        cast_2_name = f"{attn_mask_basename}/Gather/Cast"
        self.make_cast(cast_2_name, f"{gather_name}/output_0", dtype=TensorProto.INT32, shape=None)

        self.mask_attrs["seqlens_k"] = cast_1_name
        self.mask_attrs["total_seq_len"] = cast_2_name

    def make_attention_mask_reformatting_for_sparse_attn(self):
        # Make nodes for the attention mask subgraph that calculates
        # attributes about the 2D attention mask to use in SparseAttention
        #
        #                attention_mask
        #               /              \
        #          ReduceSum          Shape
        #              |                |
        #        Cast to int32        Gather
        #              |                |
        #      key_total_seq_lens  Cast to int32
        #            (1D)               |
        #                          total_seq_len
        #                             (int)

        basename = "/model/attn_mask_reformat"
        attn_mask_basename = f"{basename}/attn_mask_subgraph"

        # Left path
        reduce_sum_name = f"{attn_mask_basename}/ReduceSum"
        reduce_sum_inputs = ["attention_mask", "/model/constants/TensorProto.INT64/1D/1"]
        self.make_reduce_sum(reduce_sum_name, reduce_sum_inputs, dtype=TensorProto.INT64, shape=["batch_size", 1])
        cast_1_name = f"{attn_mask_basename}/ReduceSum/Cast"
        self.make_cast(cast_1_name, f"{reduce_sum_name}/output_0", dtype=TensorProto.INT32, shape=["batch_size", 1])

        # Right path
        shape_name = f"{attn_mask_basename}/Shape"
        self.make_shape(shape_name, "attention_mask", shape=[2])
        gather_name = f"{attn_mask_basename}/Gather"
        gather_inputs = [f"{shape_name}/output_0", "/model/constants/TensorProto.INT64/0D/1"]
        self.make_gather(gather_name, gather_inputs, axis=0)
        cast_2_name = f"{attn_mask_basename}/Gather/Cast"
        self.make_cast(cast_2_name, f"{gather_name}/output_0", dtype=TensorProto.INT32, shape=None)

        self.mask_attrs["key_total_seq_lens"] = cast_1_name
        self.mask_attrs["total_seq_len"] = cast_2_name

    def make_position_ids_reformatting(self):
        # Make nodes for the position ids reformatting subgraph
        #
        #          input_ids   position_ids
        #              |            |
        #            Shape          |
        #              |            |
        #            Gather         |
        #              |            |
        #          Unsqueeze        |
        #              |            |
        #            Concat         |
        #                  \       /
        #                   Reshape
        #                      |
        #      position_ids input for RotaryEmbedding

        basename = "/model/pos_ids_reformat"

        shape_name = f"{basename}/Shape"
        self.make_shape(shape_name, root_input="input_ids" if not self.exclude_embeds else "inputs_embeds", shape=[2] if not self.exclude_embeds else [3])
        gather_name = f"{basename}/Gather"
        gather_inputs = [f"{shape_name}/output_0", "/model/constants/TensorProto.INT64/0D/1"]
        self.make_gather(gather_name, gather_inputs, axis=0)
        unsqueeze_name = f"{basename}/Unsqueeze"
        unsqueeze_inputs = [f"{gather_name}/output_0", "/model/constants/TensorProto.INT64/1D/0"]
        self.make_unsqueeze(unsqueeze_name, unsqueeze_inputs, dtype=TensorProto.INT64, shape=[1])
        concat_name = f"{basename}/Concat"
        concat_inputs = ["/model/constants/TensorProto.INT64/1D/-1", f"{unsqueeze_name}/output_0"]
        self.make_concat(concat_name, concat_inputs, dtype=TensorProto.INT64, shape=[2], axis=0)
        reshape_name = f"{basename}/Reshape"
        reshape_inputs = ["position_ids", f"{concat_name}/output_0"]
        self.make_reshape(reshape_name, reshape_inputs, dtype=TensorProto.INT64, shape=None)

        return reshape_name


class LlamaModel(Model):
    def __init__(self, config, io_dtype, onnx_dtype, ep, cache_dir, extra_options):
        super().__init__(config, io_dtype, onnx_dtype, ep, cache_dir, extra_options)


class MistralModel(Model):
    def __init__(self, config, io_dtype, onnx_dtype, ep, cache_dir, extra_options):
        super().__init__(config, io_dtype, onnx_dtype, ep, cache_dir, extra_options)
        self.position_ids_name = f"{self.make_position_ids_reformatting()}/output_0" if not self.attention_attrs["use_rotemb_in_attn"] else "position_ids"

    def make_attention(self, layer_id, attention, root_input, **kwargs):
        super().make_attention(layer_id, attention, root_input, position_ids=self.position_ids_name, **kwargs)


class QwenModel(MistralModel):
    def __init__(self, config, io_dtype, onnx_dtype, ep, cache_dir, extra_options):
        super().__init__(config, io_dtype, onnx_dtype, ep, cache_dir, extra_options)


class PhiModel(Model):
    def __init__(self, config, io_dtype, onnx_dtype, ep, cache_dir, extra_options):
        super().__init__(config, io_dtype, onnx_dtype, ep, cache_dir, extra_options)
        self.layernorm_attrs["simple"] = False
        self.mlp_attrs["use_proj"], self.mlp_attrs["use_fc"] = False, True

    def make_layer(self, layer_id, layer):
        # Each Phi decoder layer is defined as:
        # input_layernorm --> attention --> MLP --> residual_add
        self.make_layernorm(layer_id, layer.input_layernorm, skip=not self.layernorm_attrs["first_layernorm"], simple=self.layernorm_attrs["simple"], location="input")
        self.make_attention(layer_id, layer.self_attn, root_input=self.layernorm_attrs["output_0"])
        self.make_mlp(layer_id, layer.mlp, root_input=self.layernorm_attrs["output_0"])

        residual_add_name = f"/model/layers.{layer_id}/residual_add/Add"
        residual_add_inputs = [self.layernorm_attrs['skip_input'], self.mlp_attrs["output_0"]]
        self.make_add(residual_add_name, residual_add_inputs, dtype=self.io_dtype, shape=['batch_size', 'sequence_length', self.hidden_size])

        self.layernorm_attrs["first_layernorm"] = False
        if layer_id == self.num_layers - 1:
            # Norm after last decoder layer of model (last layer --> norm)
            self.layernorm_attrs["last_layernorm"] = True

        # Assign output 0 of residual Add as skip input to next SkipLayerNorm
        self.layernorm_attrs["skip_input"] = f"{residual_add_name}/output_0"


class GemmaModel(MistralModel):
    def __init__(self, config, io_dtype, onnx_dtype, ep, cache_dir, extra_options):
        super().__init__(config, io_dtype, onnx_dtype, ep, cache_dir, extra_options)
        self.embed_attrs["scale"] = np.round(np.sqrt(self.hidden_size), decimals=2)
        self.layernorm_attrs["add_offset"] = 1


class Gemma2Model(GemmaModel):
    def __init__(self, config, io_dtype, onnx_dtype, ep, cache_dir, extra_options):
        super().__init__(config, io_dtype, onnx_dtype, ep, cache_dir, extra_options)
        self.attention_attrs["scale"] = config.query_pre_attn_scalar ** -0.5
        self.lm_head_attrs["scale"] = config.final_logit_softcapping

    def make_layer(self, layer_id, layer):
        # Gemma2 decoder layer is typically defined as:
        # input_layernorm --> attention --> post_attention_layernorm --> pre_ffn_layernorm --> MLP --> post_ffn_layernorm
        self.make_layernorm(layer_id, layer.input_layernorm, skip=not self.layernorm_attrs["first_layernorm"], simple=self.layernorm_attrs["simple"], location="input")
        self.make_attention(layer_id, layer.self_attn, root_input=self.layernorm_attrs["output_0"])

        # Temporarily set root_input for LayerNorm to skip_input for post_attention_layernorm
        # Set skip_input to output of post_attention_layernorm
        original_root_input = self.layernorm_attrs["root_input"]
        self.layernorm_attrs["root_input"] = self.layernorm_attrs["skip_input"]
        self.make_layernorm(layer_id, layer.post_attention_layernorm, skip=False, simple=self.layernorm_attrs["simple"], location="post_attention")
        self.layernorm_attrs["root_input"] = original_root_input
        self.layernorm_attrs["skip_input"] = self.layernorm_attrs["output_0"]

        self.make_layernorm(layer_id, layer.pre_feedforward_layernorm, skip=True, simple=self.layernorm_attrs["simple"], location="pre_feedforward")
        self.make_mlp(layer_id, layer.mlp, root_input=self.layernorm_attrs["output_0"])

        # Temporarily set root_input for LayerNorm to skip_input for post_feedforward_layernorm
        # Set skip_input to output of post_ffn_layernorm
        original_root_input = self.layernorm_attrs["root_input"]
        self.layernorm_attrs["root_input"] = self.layernorm_attrs["skip_input"]
        self.make_layernorm(layer_id, layer.post_feedforward_layernorm, skip=False, simple=self.layernorm_attrs["simple"], location="post_feedforward")
        self.layernorm_attrs["root_input"] = original_root_input
        self.layernorm_attrs["skip_input"] = self.layernorm_attrs["output_0"]

        self.layernorm_attrs["first_layernorm"] = False
        if layer_id == self.num_layers - 1:
            # Norm after last decoder layer of model (last layer --> norm)
            self.layernorm_attrs["last_layernorm"] = True

    def make_attention(self, layer_id, attention, root_input, **kwargs):
        original_window_size = self.window_size
        self.window_size = original_window_size if layer_id % 2 == 1 else -1  # default is -1 in GroupQueryAttention kernel
        super().make_attention(layer_id, attention, root_input, **kwargs)
        self.window_size = original_window_size

    def make_lm_head(self, lm_head):
        matmul_basename = "/lm_head/MatMul"
        root_input = self.layernorm_attrs["output_0"]
        matmul_name = self.make_matmul(lm_head, matmul_basename, root_input, logits=False)

        # Add final logit softcapping (Div --> Tanh --> Mul)
        div_name = "/lm_head/Div"
        div_inputs = [f"{matmul_name}/output_0", f"/model/constants/{self.to_str_dtype[self.io_dtype]}/0D/{self.lm_head_attrs['scale']}"]
        self.make_div(div_name, div_inputs, dtype=self.io_dtype, shape=["batch_size", "sequence_length", self.vocab_size])

        tanh_name = "/lm_head/Tanh"
        self.make_tanh(tanh_name, f"{div_name}/output_0", dtype=self.io_dtype, shape=["batch_size", "sequence_length", self.vocab_size])

        mul_name = "/lm_head/Mul"
        mul_inputs = [f"{tanh_name}/output_0", f"/model/constants/{self.to_str_dtype[self.io_dtype]}/0D/{self.lm_head_attrs['scale']}"]
        mul_output = "logits"
        self.make_node('Mul', inputs=mul_inputs, outputs=[mul_output], name=mul_name)
        self.make_value_info(mul_output, self.io_dtype, shape=['batch_size', 'sequence_length', self.vocab_size])


class Phi3MiniModel(MistralModel):
    def __init__(self, config, io_dtype, onnx_dtype, ep, cache_dir, extra_options):
        super().__init__(config, io_dtype, onnx_dtype, ep, cache_dir, extra_options)


class Phi3MiniLongRoPEModel(Phi3MiniModel):
    def __init__(self, config, io_dtype, onnx_dtype, ep, cache_dir, extra_options):
        super().__init__(config, io_dtype, onnx_dtype, ep, cache_dir, extra_options)
        self.make_rotary_embedding_multi_cache()
   
    def make_position_ids_reformatting(self):
        if self.ep != "dml":
            position_ids_input_to_rotemb = super().make_position_ids_reformatting()
            return position_ids_input_to_rotemb

        basename = "/model/pos_ids_reformat"
        reduce_max_name = f"{basename}/ReduceMax"
        reduce_max_inputs = ["position_ids"]
        self.make_reduce_max(reduce_max_name, reduce_max_inputs, dtype=TensorProto.INT64, shape=[1])
        greater_or_equal_name = f"{basename}/GreaterOrEqual"
        greater_or_equal_inputs = [f"{reduce_max_name}/output_0", f"/model/constants/TensorProto.INT64/0D/{self.original_context_length}"]
        self.make_greater_or_equal(greater_or_equal_name, greater_or_equal_inputs, shape=[])
        cast_name = f"{basename}/Cast"
        self.make_cast(cast_name, f"{greater_or_equal_name}/output_0", dtype=TensorProto.INT64, shape=None)
        mul_name = f"{basename}/Mul"
        mul_inputs = [f"{cast_name}/output_0", f"/model/constants/TensorProto.INT64/0D/{self.original_context_length}"]
        self.make_mul(mul_name, mul_inputs, dtype=TensorProto.INT64, shape=None)
        add_1_name = f"{basename}/Add_1"
        add_1_inputs = [f"{mul_name}/output_0", "position_ids"]
        self.make_add(add_1_name, add_1_inputs, dtype=TensorProto.INT64, shape=["batch_size", "sequence_length"])

        return add_1_name
        
    def make_rotary_embedding_caches(self, **kwargs):
        if self.ep != "dml":
            cos_cache_name, sin_cache_name = super().make_rotary_embedding_caches(**kwargs)
            return cos_cache_name, sin_cache_name

        cos_cache_name = kwargs.get("cos_cache_name", "cos_cache")
        sin_cache_name = kwargs.get("sin_cache_name", "sin_cache")

        if self.rotemb_attrs["create_rotary_embedding_caches"]:
            # Concat 4K and 128K cos/sin caches for DML EP only
            cos_cache_large, sin_cache_large = self.make_rotary_embedding_caches_from_scratch()
            self.rotemb_attrs["rescale_factors"] = self.rotemb_attrs["multi_cache"]["short_factor"]
            self.rotemb_attrs["cache_length"] = self.original_context_length
            self.rotemb_attrs["mscale"] = self.rotemb_attrs["multi_cache"]["short_mscale"]
            cos_cache_small, sin_cache_small = self.make_rotary_embedding_caches_from_scratch()
            cos_cache = torch.cat((cos_cache_small, cos_cache_large), dim=0)
            sin_cache = torch.cat((sin_cache_small, sin_cache_large), dim=0)

            # Slice cos/sin caches from (M, H) to (M, H/2)
            hidden_dim = cos_cache.shape[-1]
            cos_cache = cos_cache.squeeze()[:, : (hidden_dim // 2)].detach().numpy()
            cos_cache = cos_cache.astype(self.to_numpy_dtype[self.io_dtype])
            sin_cache = sin_cache.squeeze()[:, : (hidden_dim // 2)].detach().numpy()
            sin_cache = sin_cache.astype(self.to_numpy_dtype[self.io_dtype])

            # Slice cos/sin caches from (M, H/2) to (M, R/2) if partial rotary embeddings are used
            if self.rotemb_attrs["partial_rotary_factor"] != 1.0:
                cos_cache = cos_cache[:, : (self.rotemb_attrs["rotary_embedding_dim"] // 2)]
                sin_cache = sin_cache[:, : (self.rotemb_attrs["rotary_embedding_dim"] // 2)]

            if "cos_cache_name" not in kwargs and "sin_cache_name" not in kwargs:
                # Save cos/sin caches to disk
                self.make_external_tensor(cos_cache, cos_cache_name)
                self.make_external_tensor(sin_cache, sin_cache_name)
            else:
                # Return cos/sin caches since they will be custom-saved
                return cos_cache, sin_cache

            self.rotemb_attrs["create_rotary_embedding_caches"] = False

        return cos_cache_name, sin_cache_name


class Phi3SmallModel(Model):
    def __init__(self, config, io_dtype, onnx_dtype, ep, cache_dir, extra_options):
        super().__init__(config, io_dtype, onnx_dtype, ep, cache_dir, extra_options)
        self.layernorm_attrs["simple"] = False
        self.embed_attrs["scale"] = config.mup_embedding_multiplier
        self.rotemb_attrs["t_dtype"] = torch.float32
        self.lm_head_attrs["scale"] = 1 / config.mup_width_multiplier

        self.calculate_block_mask()
        self.dense_attention_every_n_layers = config.dense_attention_every_n_layers
        if config.mup_use_scaling:
            self.attention_attrs["scale"] = config.mup_attn_multiplier / self.head_size

        self.clamp_limit = config.gegelu_limit

    def calculate_cdiv(self, a, b):
        return -(a // -b)

    def calculate_block_mask(self):
        # Initialize parameters for calculating block dense mask
        n_heads = self.num_attn_heads
        q_len = self.context_length
        N_CTX = self.context_length
        BLOCK = self.attention_attrs["block_sparse"]["sparse_block_size"]
        local_blocks = self.attention_attrs["block_sparse"]["local_blocks"]
        vert_stride = self.attention_attrs["block_sparse"]["vert_stride"]
        homo_head = self.attention_attrs["block_sparse"]["homo_head"]

        N_BLOCK = self.calculate_cdiv(N_CTX, BLOCK)
        if homo_head:
            q_pos = torch.arange(N_BLOCK)[:, None]
            k_pos = torch.arange(N_BLOCK)[None]
            mask_vert_strided = (torch.arange(N_BLOCK) + 1) % vert_stride == 0
            block_mask_dense = ((q_pos >= k_pos) & ((q_pos - k_pos < local_blocks) | mask_vert_strided))
            N_BLOCK_Q = self.calculate_cdiv(q_len, BLOCK)
            block_mask_dense_output = block_mask_dense[-N_BLOCK_Q:].contiguous().to_sparse_csr()

            crows = block_mask_dense_output.crow_indices()
            cols = block_mask_dense_output.col_indices()

            crows = crows[None].expand(n_heads, crows.shape[0])
            cols = cols[None].expand(n_heads, cols.shape[0])
        else:
            q_pos = torch.arange(N_BLOCK)[None, :, None]
            k_pos = torch.arange(N_BLOCK)[None, None]
            head_sliding_step = max(1, int(vert_stride / n_heads))  # if vert_stride <= n_heads, rotating the heads
            mask_vert_strided = [(torch.arange(N_BLOCK) + h * head_sliding_step + 1) % vert_stride == 0 for h in range(n_heads)]
            mask_vert_strided = torch.vstack(mask_vert_strided).unsqueeze(1)
            block_mask_dense = ((q_pos >= k_pos) & ((q_pos - k_pos < local_blocks) | mask_vert_strided))
            N_BLOCK_Q = self.calculate_cdiv(q_len, BLOCK)
            block_mask_dense_output = block_mask_dense[:, -N_BLOCK_Q:]

            # Dense to crow_col
            pad = -1
            dim = block_mask_dense_output.dim()
            assert dim in (2, 3)
            if dim == 2:
                block_mask_dense_output = block_mask_dense_output[None]
            block_mask_dense_output = [xi.to_sparse_csr() for xi in block_mask_dense_output]
            crows = torch.vstack([xi.crow_indices() for xi in block_mask_dense_output])
            cols = [xi.col_indices() for xi in block_mask_dense_output]
            max_cols = max(len(xi) for xi in cols)
            cols = [torch.cat([xi, pad + xi.new_zeros(max_cols - xi.shape[0])]) for xi in cols]
            cols = torch.vstack(cols)
            if dim == 2:
                crows = crows[0]
                cols = cols[0]

        # Create tensors for row indices and col indices
        crows_name = "block_row_indices"
        self.make_external_tensor(crows.detach().numpy().astype(np.int32), crows_name)
        self.mask_attrs["block_row_indices"] = crows_name

        cols_name = "block_col_indices"
        self.make_external_tensor(cols.detach().numpy().astype(np.int32), cols_name)
        self.mask_attrs["block_col_indices"] = cols_name

    def make_attention(self, layer_id, attention, root_input, **kwargs):
        dense_attention_op = self.attention_attrs["op_type"]
        sparse_attention_op = "SparseAttention"

        # Use dense attention every n layers and use sparse attention otherwise
        if (self.layer_id + 1) % self.dense_attention_every_n_layers != 0:
            # Use sparse attention
            self.attention_attrs["op_type"] = sparse_attention_op

        q_size = self.num_attn_heads * self.head_size
        kv_size = self.num_kv_heads * self.head_size

        qkv_weight = attention.query_key_value.weight.T.view(self.hidden_size, self.num_kv_heads, (self.num_attn_heads // self.num_kv_heads) + 2, self.head_size)
        qkv_bias = attention.query_key_value.bias.view(self.num_kv_heads, (self.num_attn_heads // self.num_kv_heads) + 2, self.head_size)

        attention.q_proj = torch.nn.Linear(in_features=q_size, out_features=q_size)
        attention.q_proj.weight = torch.nn.Parameter(qkv_weight[:, :, :-2].reshape(q_size, q_size).T, requires_grad=False)
        attention.q_proj.bias = None if attention.query_key_value.bias is None else torch.nn.Parameter(qkv_bias[:, :-2].flatten(), requires_grad=False)

        attention.k_proj = torch.nn.Linear(in_features=q_size, out_features=kv_size)
        attention.k_proj.weight = torch.nn.Parameter(qkv_weight[:, :, [-2]].reshape(q_size, kv_size).T, requires_grad=False)
        attention.k_proj.bias = None if attention.query_key_value.bias is None else torch.nn.Parameter(qkv_bias[:, [-2]].flatten(), requires_grad=False)

        attention.v_proj = torch.nn.Linear(in_features=q_size, out_features=kv_size)
        attention.v_proj.weight = torch.nn.Parameter(qkv_weight[:, :, [-1]].reshape(q_size, kv_size).T, requires_grad=False)
        attention.v_proj.bias = None if attention.query_key_value.bias is None else torch.nn.Parameter(qkv_bias[:, [-1]].flatten(), requires_grad=False)

        del qkv_weight
        del qkv_bias
        del attention.query_key_value

        super().make_attention(layer_id, attention, root_input, **kwargs)
        self.attention_attrs["op_type"] = dense_attention_op

    def make_mlp_proj(self, layer_id, mlp, root_input):
        # Make nodes for the MLP subgraph
        #
        #           root_input
        #               |
        #          UpProjMatMul
        #               |
        #           UpProjAdd
        #          /          \
        #         /            \
        #        /              \
        #      Slice             Slice
        #    (even idx)        (odd idx)
        #    /   |   \         /   |   \
        #  Cast  |    |      Cast  |    |
        #   |    |    |       |    |    |
        # IsInf  |   Clip   IsInf  |   Clip
        #   |    |    |       |    |    |
        #    \   |   /         \   |   /
        #     \  |  /           \  |  /
        #      Where             Where
        #        |                 |
        #    QuickGelu            Add
        #        |                 |
        #        +--------+--------+
        #                 |
        #                Mul
        #                 |
        #           DownProjMatMul
        #                 |
        #            DownProjAdd

        # Make input MatMul and Add nodes
        up_matmul_name = f"/model/layers.{layer_id}/mlp/up_proj/MatMul"
        self.make_matmul(mlp.up_proj, up_matmul_name, root_input)
        up_add_name = f"/model/layers.{layer_id}/mlp/up_proj/Add"
        self.make_add_bias(mlp.up_proj.bias.detach().numpy(), up_add_name, f"{up_matmul_name}/output_0")

        # Left path
        slice_1_name = f"/model/layers.{layer_id}/mlp/gelu/Slice"
        slice_1_inputs = [f"{up_add_name}/output_0", "/model/constants/TensorProto.INT64/1D/0", f"/model/constants/TensorProto.INT64/1D/{np.iinfo(np.int64).max}", "/model/constants/TensorProto.INT64/1D/-1", "/model/constants/TensorProto.INT64/1D/2"]
        self.make_slice(slice_1_name, slice_1_inputs, dtype=self.io_dtype, shape=["batch_size", "sequence_length", self.intermediate_size])
        cast_1_name = f"/model/layers.{layer_id}/mlp/gelu/Cast"
        self.make_cast(cast_1_name, f"{slice_1_name}/output_0", dtype=TensorProto.FLOAT, shape=["batch_size", "sequence_length", self.intermediate_size])
        isinf_1_name = f"/model/layers.{layer_id}/mlp/gelu/IsInf"
        self.make_isinf(isinf_1_name, f"{cast_1_name}/output_0", shape=["batch_size", "sequence_length", self.intermediate_size])
        clip_1_name = f"/model/layers.{layer_id}/mlp/gelu/Clip"
        clip_1_inputs = [f"{slice_1_name}/output_0", "", f"/model/constants/{self.to_str_dtype[self.io_dtype]}/0D/{self.clamp_limit}"]
        self.make_clip(clip_1_name, clip_1_inputs, self.io_dtype, shape=["batch_size", "sequence_length", self.intermediate_size])
        where_1_name = f"/model/layers.{layer_id}/mlp/gelu/Where"
        where_1_inputs = [f"{isinf_1_name}/output_0", f"{slice_1_name}/output_0", f"{clip_1_name}/output_0"]
        self.make_where(where_1_name, where_1_inputs, dtype=self.io_dtype, shape=["batch_size", "sequence_length", self.intermediate_size])
        # Make activation
        act_fn_name = self.make_activation(layer_id, root_input=f"{where_1_name}/output_0")

        # Right path
        slice_2_name = f"/model/layers.{layer_id}/mlp/linear/Slice"
        slice_2_inputs = [f"{up_add_name}/output_0", "/model/constants/TensorProto.INT64/1D/1", f"/model/constants/TensorProto.INT64/1D/{np.iinfo(np.int64).max}", "/model/constants/TensorProto.INT64/1D/-1", "/model/constants/TensorProto.INT64/1D/2"]
        self.make_slice(slice_2_name, slice_2_inputs, dtype=self.io_dtype, shape=["batch_size", "sequence_length", self.intermediate_size])
        cast_2_name = f"/model/layers.{layer_id}/mlp/linear/Cast"
        self.make_cast(cast_2_name, f"{slice_2_name}/output_0", dtype=TensorProto.FLOAT, shape=["batch_size", "sequence_length", self.intermediate_size])
        isinf_2_name = f"/model/layers.{layer_id}/mlp/linear/IsInf"
        self.make_isinf(isinf_2_name, f"{cast_2_name}/output_0", shape=["batch_size", "sequence_length", self.intermediate_size])
        clip_2_name = f"/model/layers.{layer_id}/mlp/linear/Clip"
        clip_2_inputs = [f"{slice_2_name}/output_0", f"/model/constants/{self.to_str_dtype[self.io_dtype]}/0D/-{self.clamp_limit}", f"/model/constants/{self.to_str_dtype[self.io_dtype]}/0D/{self.clamp_limit}"]
        self.make_clip(clip_2_name, clip_2_inputs, self.io_dtype, shape=["batch_size", "sequence_length", self.intermediate_size])
        where_2_name = f"/model/layers.{layer_id}/mlp/linear/Where"
        where_2_inputs = [f"{isinf_2_name}/output_0", f"{slice_2_name}/output_0", f"{clip_2_name}/output_0"]
        self.make_where(where_2_name, where_2_inputs, dtype=self.io_dtype, shape=["batch_size", "sequence_length", self.intermediate_size])
        add_name = f"/model/layers.{layer_id}/mlp/linear/Add"
        add_inputs = [f"{where_2_name}/output_0", f"/model/constants/{self.to_str_dtype[self.io_dtype]}/0D/1"]
        self.make_add(add_name, add_inputs, dtype=self.io_dtype, shape=["batch_size", "sequence_length", self.intermediate_size])

        # Make Mul node after activation
        mul_name = f"/model/layers.{layer_id}/mlp/Mul"
        mul_inputs = [f"{act_fn_name}/output_0", f"{add_name}/output_0"]
        self.make_mul(mul_name, mul_inputs, dtype=self.io_dtype, shape=["batch_size", "sequence_length", self.intermediate_size])

        # Make output MatMul and Add nodes
        down_matmul_name = f"/model/layers.{layer_id}/mlp/down_proj/MatMul"
        self.make_matmul(mlp.down_proj, down_matmul_name, f"{mul_name}/output_0")
        down_add_name = f"/model/layers.{layer_id}/mlp/down_proj/Add"
        self.make_add_bias(mlp.down_proj.bias.detach().numpy(), down_add_name, f"{down_matmul_name}/output_0")

        # Assign output 0 of previous MatMul as skip input to next SkipLayerNorm
        self.layernorm_attrs["skip_input"] = f"{down_add_name}/output_0"


class Phi3SmallLongRoPEModel(Phi3SmallModel):
    def __init__(self, config, io_dtype, onnx_dtype, ep, cache_dir, extra_options):
        super().__init__(config, io_dtype, onnx_dtype, ep, cache_dir, extra_options)
        self.make_rotary_embedding_multi_cache()


class Phi3VModel(Phi3MiniLongRoPEModel):
    def __init__(self, config, io_dtype, onnx_dtype, ep, cache_dir, extra_options):
        super().__init__(config, io_dtype, onnx_dtype, ep, cache_dir, extra_options)


class Phi3MoELongRoPEModel(MistralModel):
    def __init__(self, config, io_dtype, onnx_dtype, ep, cache_dir, extra_options):
        super().__init__(config, io_dtype, onnx_dtype, ep, cache_dir, extra_options)
        assert io_dtype == TensorProto.FLOAT16, "This model only supports float16 io type."

        self.layernorm_attrs["simple"] = False

        self.moe_attrs["num_experts"] = 16
        self.moe_attrs["top_k"] = 2
        self.moe_attrs["activation_type"] = "silu"
        self.moe_attrs["normalize_routing_weights"] = 0
        self.moe_attrs["use_sparse_mixer"] = 1
        self.moe_attrs["use_int4"] = 0 if extra_options.get("use_8bits_moe", False) else 1

        self.make_rotary_embedding_multi_cache()

    def make_layer(self, layer_id, layer):
        # Each LLM decoder layer is typically defined as:
        # input_layernorm --> attention --> output_layernorm --> MoE
        self.make_layernorm(layer_id, layer.input_layernorm, skip=not self.layernorm_attrs["first_layernorm"], simple=self.layernorm_attrs["simple"], location="input")
        self.make_attention(layer_id, layer.self_attn, root_input=self.layernorm_attrs["output_0"])
        self.make_layernorm(layer_id, layer.post_attention_layernorm, skip=True, simple=self.layernorm_attrs["simple"], location="post_attention")
        self.make_block_sparse_moe(layer_id, layer.block_sparse_moe, root_input=self.layernorm_attrs["output_0"])

        self.layernorm_attrs["first_layernorm"] = False
        if layer_id == self.num_layers - 1:
            # Norm after last decoder layer of model (last layer --> norm)
            self.layernorm_attrs["last_layernorm"] = True


class NemotronModel(LlamaModel):
    def __init__(self, config, io_dtype, onnx_dtype, ep, cache_dir, extra_options):
        super().__init__(config, io_dtype, onnx_dtype, ep, cache_dir, extra_options)
        self.layernorm_attrs["simple"] = False
        self.layernorm_attrs["add_offset"] = 1

    def make_mlp_proj(self, layer_id, mlp, root_input):
        # Make nodes for the MLP subgraph
        #
        #          root_input
        #              |
        #         UpProjMatMul
        #              |
        #           ActFunc
        #              |
        #         DownProjMatMul

        up_basename = f"/model/layers.{layer_id}/mlp/up_proj/MatMul"
        up_name = self.make_matmul(mlp.up_proj, up_basename, root_input)

        act_fn_name = self.make_activation(layer_id, root_input=f"{up_name}/output_0")

        # Make output MatMul node
        down_basename = f"/model/layers.{layer_id}/mlp/down_proj/MatMul"
        down_name = self.make_matmul(mlp.down_proj, down_basename, f"{act_fn_name}/output_0")

        # Assign output 0 of previous MatMul as skip input to next SkipLayerNorm
        self.layernorm_attrs["skip_input"] = f"{down_name}/output_0"


class ChatGLMModel(Model):
    def __init__(self, config, io_dtype, onnx_dtype, ep, cache_dir, extra_options):
        super().__init__(config, io_dtype, onnx_dtype, ep, cache_dir, extra_options)
        self.rotemb_attrs["partial_rotary_factor"] = 0.5  # Line 755 of modeling_chatglm.py check self.rotary_pos_emb declaration
        self.rotemb_attrs["num_heads"] = self.num_attn_heads
        self.rotemb_attrs["rotary_embedding_dim"] = int(self.head_size * self.rotemb_attrs["partial_rotary_factor"])
        self.rotemb_attrs["interleaved"] = 1

    def make_mlp(self, layer_id, mlp, root_input):
        if not hasattr(mlp, 'down_proj'):
            # Attribute does not exist for original PyTorch model only
            mlp.down_proj = mlp.dense_4h_to_h
        super().make_mlp(layer_id, mlp, root_input)

    def make_layer(self, layer_id, layer):
        layer.self_attn = layer.self_attn if hasattr(layer, 'self_attn') else layer.self_attention
        super().make_layer(layer_id, layer)


class OLMoModel(Model):
    def __init__(self, config, io_dtype, onnx_dtype, ep, cache_dir, extra_options):
        super().__init__(config, io_dtype, onnx_dtype, ep, cache_dir, extra_options)

    def make_layernorm(self, layer_id, layernorm, skip, simple, location):
        layernorm.weight = torch.ones(self.hidden_size)
        layernorm.bias = torch.zeros(self.hidden_size)
        super().make_layernorm(layer_id, layernorm, skip, simple, location)


class GraniteModel(MistralModel):
    def __init__(self, config, io_dtype, onnx_dtype, ep, cache_dir, extra_options):
        super().__init__(config, io_dtype, onnx_dtype, ep, cache_dir, extra_options)
        self.embed_attrs["scale"] = config.embedding_multiplier
        self.attention_attrs["scale"] = config.attention_multiplier
        self.lm_head_attrs["scale"] = 1 / config.logits_scaling
        self.residual_scale = config.residual_multiplier

    def make_layer(self, layer_id, layer):
        # Each Granite decoder layer is defined as:
        # input_layernorm --> attention --> Mul --> output_layernorm --> MLP --> Mul
        self.make_layernorm(layer_id, layer.input_layernorm, skip=not self.layernorm_attrs["first_layernorm"], simple=self.layernorm_attrs["simple"], location="input")
        self.make_attention(layer_id, layer.self_attn, root_input=self.layernorm_attrs["output_0"])

        residual_mul_1_name = f"/model/layers.{layer_id}/residual_mul/Mul_1"
        residual_mul_1_inputs = [self.layernorm_attrs["skip_input"], f"/model/constants/{self.to_str_dtype[self.io_dtype]}/0D/{self.residual_scale}"]
        self.make_mul(residual_mul_1_name, residual_mul_1_inputs, dtype=self.io_dtype, shape=['batch_size', 'sequence_length', self.hidden_size])
        # Assign output 0 of previous output node as skip input to next SkipLayerNorm
        self.layernorm_attrs["skip_input"] = f"{residual_mul_1_name}/output_0"

        self.make_layernorm(layer_id, layer.post_attention_layernorm, skip=True, simple=self.layernorm_attrs["simple"], location="post_attention")
        self.make_mlp(layer_id, layer.mlp, root_input=self.layernorm_attrs["output_0"])

        residual_mul_2_name = f"/model/layers.{layer_id}/residual_mul/Mul_2"
        residual_mul_2_inputs = [self.layernorm_attrs["skip_input"], f"/model/constants/{self.to_str_dtype[self.io_dtype]}/0D/{self.residual_scale}"]
        self.make_mul(residual_mul_2_name, residual_mul_2_inputs, dtype=self.io_dtype, shape=['batch_size', 'sequence_length', self.hidden_size])
        # Assign output 0 of previous output node as skip input to next SkipLayerNorm
        self.layernorm_attrs["skip_input"] = f"{residual_mul_2_name}/output_0"

        self.layernorm_attrs["first_layernorm"] = False
        if layer_id == self.num_layers - 1:
            # Norm after last decoder layer of model (last layer --> norm)
            self.layernorm_attrs["last_layernorm"] = True


class PhiOModel(Phi3VModel):
    def __init__(self, config, io_dtype, onnx_dtype, ep, cache_dir, extra_options):
        super().__init__(config, io_dtype, onnx_dtype, ep, cache_dir, extra_options)
        self.matmul_attrs["use_lora"] = True
        self.attention_attrs["use_packed_matmul"] = False

    def make_layer(self, layer_id, layer):
        layer.self_attn.qkv_proj.lora_A.default = layer.self_attn.qkv_proj.lora_A.vision
        layer.self_attn.qkv_proj.lora_B.default = layer.self_attn.qkv_proj.lora_B.vision
        layer.self_attn.qkv_proj.scaling["default"] = layer.self_attn.qkv_proj.scaling["vision"]
        layer.self_attn.o_proj.lora_A.default = layer.self_attn.o_proj.lora_A.vision
        layer.self_attn.o_proj.lora_B.default = layer.self_attn.o_proj.lora_B.vision
        layer.self_attn.o_proj.scaling["default"] = layer.self_attn.o_proj.scaling["vision"]

        layer.mlp.gate_up_proj.lora_A.default = layer.mlp.gate_up_proj.lora_A.vision
        layer.mlp.gate_up_proj.lora_B.default = layer.mlp.gate_up_proj.lora_B.vision
        layer.mlp.gate_up_proj.scaling["default"] = layer.mlp.gate_up_proj.scaling["vision"]
        layer.mlp.down_proj.lora_A.default = layer.mlp.down_proj.lora_A.vision
        layer.mlp.down_proj.lora_B.default = layer.mlp.down_proj.lora_B.vision
        layer.mlp.down_proj.scaling["default"] = layer.mlp.down_proj.scaling["vision"]

        super().make_layer(layer_id, layer)


def check_extra_options(kv_pairs):
    """
    Check key-value pairs and set values correctly
    """
    bools = ["int4_is_symmetric", "exclude_embeds", "exclude_lm_head", "include_hidden_states", "enable_cuda_graph", "use_8bits_moe", "use_qdq", "include_prompt_templates"]
    for key in bools:
        if key in kv_pairs:
            if kv_pairs[key] in {"false", "False", "0"}:
                kv_pairs[key] = False
            elif kv_pairs[key] in {"true", "True", "1"}:
                kv_pairs[key] = True
            else:
                raise ValueError(f"{key} must be false/False/0 or true/True/1.")
    
    if "int4_op_types_to_quantize" in kv_pairs:
        op_types_to_quantize = ()
        for op_type in kv_pairs["int4_op_types_to_quantize"].split("/"):
            op_types_to_quantize += (op_type, )
        kv_pairs["int4_op_types_to_quantize"] = op_types_to_quantize

    if "exclude_lm_head" in kv_pairs and "include_hidden_states" in kv_pairs:
        # 'exclude_lm_head' is for when 'hidden_states' are outputted and 'logits' are not outputted
        # 'include_hidden_states' is for when 'hidden_states' are outputted and 'logits' are outputted
        raise ValueError(f"Both 'exclude_lm_head' and 'include_hidden_states' cannot be used together. Please use only one of them at once.")


def parse_extra_options(kv_items):
    """
    Parse key-value pairs that are separated by '='
    """
    kv_pairs = {}

    if kv_items:
        for kv_str in kv_items:
            kv = kv_str.split('=')
            kv_pairs[kv[0].strip()] = kv[1].strip()

    print(f"Extra options: {kv_pairs}")
    check_extra_options(kv_pairs)
    return kv_pairs


def parse_hf_token(hf_token):
    """
    Returns the authentication token needed for Hugging Face.
    Token is obtained either from the user or the environment.
    """
    if hf_token.lower() in {"false", "0"}:
        # Default is `None` for disabling authentication
        return None

    if hf_token.lower() in {"true", "1"}:
        # Return token in environment
        return True

    # Return user-provided token as string
    return hf_token


def create_model(model_name, input_path, output_dir, precision, execution_provider, cache_dir, **extra_options):
    # Create cache and output directories
    os.makedirs(output_dir, exist_ok=True)
    os.makedirs(cache_dir, exist_ok=True)

    # Load model config
    extra_kwargs = {} if os.path.isdir(input_path) else {"cache_dir": cache_dir}
    hf_name = input_path if os.path.isdir(input_path) else model_name
    hf_token = parse_hf_token(extra_options.get("hf_token", "true"))

    config = AutoConfig.from_pretrained(hf_name, token=hf_token, trust_remote_code=True, **extra_kwargs)
    if "adapter_path" in extra_options:
        from peft import PeftConfig
        peft_config = PeftConfig.from_pretrained(extra_options["adapter_path"], token=hf_token, trust_remote_code=True, **extra_kwargs)
        config.update(peft_config.__dict__)

    # Set input/output precision of ONNX model
    io_dtype = TensorProto.FLOAT if precision in {"int8", "fp32"} or (precision == "int4" and execution_provider == "cpu") else TensorProto.FLOAT16

    if "config_only" not in extra_options:
        # List architecture options in alphabetical order
        if config.architectures[0] == "ChatGLMForConditionalGeneration" or config.architectures[0] == "ChatGLMModel":
            # Quantized ChatGLM model has ChatGLMForConditionalGeneration as architecture whereas HF model as the latter
            config.hidden_act = "swiglu"
            onnx_model = ChatGLMModel(config, io_dtype, precision, execution_provider, cache_dir, extra_options)
        elif config.architectures[0] == "GemmaForCausalLM":
            onnx_model = GemmaModel(config, io_dtype, precision, execution_provider, cache_dir, extra_options)
        elif config.architectures[0] == "Gemma2ForCausalLM":
            onnx_model = Gemma2Model(config, io_dtype, precision, execution_provider, cache_dir, extra_options)
        elif config.architectures[0] == "GraniteForCausalLM":
            onnx_model = GraniteModel(config, io_dtype, precision, execution_provider, cache_dir, extra_options)
        elif config.architectures[0] == "LlamaForCausalLM":
            onnx_model = LlamaModel(config, io_dtype, precision, execution_provider, cache_dir, extra_options)
        elif config.architectures[0] == "MistralForCausalLM":
            onnx_model = MistralModel(config, io_dtype, precision, execution_provider, cache_dir, extra_options)
        elif config.architectures[0] == "NemotronForCausalLM":
            onnx_model = NemotronModel(config, io_dtype, precision, execution_provider, cache_dir, extra_options)
        elif config.architectures[0] == "OlmoForCausalLM":
            onnx_model = OLMoModel(config, io_dtype, precision, execution_provider, cache_dir, extra_options)
        elif config.architectures[0] == "PhiForCausalLM":
            onnx_model = PhiModel(config, io_dtype, precision, execution_provider, cache_dir, extra_options)
        elif config.architectures[0] == "Phi3ForCausalLM" and config.max_position_embeddings == config.original_max_position_embeddings:
            onnx_model = Phi3MiniModel(config, io_dtype, precision, execution_provider, cache_dir, extra_options)
        elif config.architectures[0] == "Phi3ForCausalLM" and config.max_position_embeddings != config.original_max_position_embeddings:
            onnx_model = Phi3MiniLongRoPEModel(config, io_dtype, precision, execution_provider, cache_dir, extra_options)
        elif config.architectures[0] == "PhiMoEForCausalLM" and config.max_position_embeddings != config.original_max_position_embeddings:
            print("WARNING: This model only works for CUDA currently because `MoE` is only supported for CUDA in ONNX Runtime. Setting `--execution_provider cuda` by default.")
            print("WARNING: This model currently only supports quantized version. Setting `--precision int4` by default.")
            execution_provider = "cuda"
            precision = "int4"
            onnx_model = Phi3MoELongRoPEModel(config, io_dtype, precision, execution_provider, cache_dir, extra_options)
        elif config.architectures[0] == "Phi3SmallForCausalLM" and config.max_position_embeddings == config.original_max_position_embeddings:
            onnx_model = Phi3SmallModel(config, io_dtype, precision, execution_provider, cache_dir, extra_options)
        elif config.architectures[0] == "Phi3SmallForCausalLM" and config.max_position_embeddings != config.original_max_position_embeddings:
            onnx_model = Phi3SmallLongRoPEModel(config, io_dtype, precision, execution_provider, cache_dir, extra_options)
        elif config.architectures[0] == "Phi3VForCausalLM":
            print("WARNING: This is only generating the text component of the model. Setting `--extra_options exclude_embeds=true` by default.")
            extra_options["exclude_embeds"] = True
            onnx_model = Phi3VModel(config, io_dtype, precision, execution_provider, cache_dir, extra_options)
        elif config.architectures[0] == "PhiOForCausalLM":
            print("WARNING: This is only generating the text component of the model. Setting `--extra_options exclude_embeds=true` by default.")
            extra_options["exclude_embeds"] = True
            onnx_model = PhiOModel(config, io_dtype, precision, execution_provider, cache_dir, extra_options)
        elif config.architectures[0] == "Qwen2ForCausalLM":
            onnx_model = QwenModel(config, io_dtype, precision, execution_provider, cache_dir, extra_options)
        else:
            raise NotImplementedError(f"The {hf_name} model is not currently supported.")

        # Make ONNX model
        onnx_model.make_model(input_path)

        # Save ONNX model
        onnx_model.save_model(output_dir)
    else:
        onnx_model = Model(config, io_dtype, precision, execution_provider, cache_dir, extra_options)

    # Make GenAI config
    onnx_model.make_genai_config(hf_name, extra_kwargs, output_dir)

    # Copy Hugging Face processing files to output folder
    onnx_model.save_processing(hf_name, extra_kwargs, output_dir)


def get_args():
    parser = argparse.ArgumentParser(formatter_class=argparse.RawTextHelpFormatter)

    parser.add_argument(
        "-m",
        "--model_name",
        required=False,
        default=None,
        help="Model name in Hugging Face. Do not use if providing an input path to a Hugging Face directory in -i/--input.",
    )

    parser.add_argument(
        "-i",
        "--input",
        required=False,
        default="",
        help=textwrap.dedent("""\
            Input model source. Currently supported options are:
                hf_path: Path to folder on disk containing the Hugging Face config, model, tokenizer, etc.
                gguf_path: Path to float16/float32 GGUF file on disk containing the GGUF model
            """),
    )

    parser.add_argument(
        "-o",
        "--output",
        required=True,
        help="Path to folder to store ONNX model and additional files (e.g. GenAI config, external data files, etc.)",
    )

    parser.add_argument(
        "-p",
        "--precision",
        required=True,
        choices=["int4", "fp16", "fp32"],
        help="Precision of model",
    )

    parser.add_argument(
        "-e",
        "--execution_provider",
        required=True,
        choices=["cpu", "cuda", "rocm", "dml", "web"],
        help="Execution provider to target with precision of model (e.g. FP16 CUDA, INT4 CPU, INT4 WEB)",
    )

    parser.add_argument(
        "-c",
        "--cache_dir",
        required=False,
        type=str,
        default=os.path.join('.', 'cache_dir'),
        help="Cache directory for Hugging Face files and temporary ONNX external data files",
    )

    parser.add_argument(
        "--extra_options",
        required=False,
        metavar="KEY=VALUE",
        nargs='+',
        help=textwrap.dedent("""\
            Key value pairs for various options. Currently supports:
                int4_accuracy_level = 1/2/3/4: Specify the minimum accuracy level for activation of MatMul in int4 quantization.
                    4 is int8, which means input A of int4 quantized MatMul is quantized to int8 and input B is upcasted to int8 for computation.
                    3 is bf16.
                    2 is fp16.
                    1 is fp32.
                int4_block_size = 16/32/64/128/256: Specify the block_size for int4 quantization.
                int4_is_symmetric = Quantize the weights symmetrically. Default is true.
                    If true, quantization is done to int4. If false, quantization is done to uint4.
                int4_op_types_to_quantize = MatMul/Gather: Specify op types to target for int4 quantization.
                    Use this option when you want to quantize specific ops.
                    Separate the op types with a '/' when passing them here (e.g. int4_op_types_to_quantize=MatMul/Gather)
                num_hidden_layers = Manually specify the number of layers in your ONNX model (for unit testing purposes).
                filename = Filename for ONNX model (default is 'model.onnx').
                    For models with multiple components, each component is exported to its own ONNX model.
                    The filename for each component will be '<filename>_<component-name>.onnx' (ex: '<filename>_encoder.onnx', '<filename>_decoder.onnx').
                config_only = Generate config and pre/post processing files only.
                    Use this option when you already have your optimized and/or quantized ONNX model.
                hf_token = false/token: Use this to manage authentication with Hugging Face.
                    Default behavior is to use the authentication token stored by `huggingface-cli login`.
                    If false, authentication with Hugging Face will be disabled.
                    If token, you can provide a custom authentication token that differs from the one stored in your environment.
                    If you have already authenticated via `huggingface-cli login`, you do not need to use this flag because Hugging Face has already stored your authentication token for you.
                exclude_embeds = Remove embedding layer from your ONNX model.
                    Use this option when you want to remove the embedding layer from within your ONNX model.
                    Instead of `input_ids`, you will have `inputs_embeds` as the input to your ONNX model.
                exclude_lm_head = Remove language modeling head from your ONNX model.
                    Use this option when you want to remove the language modeling head from within your ONNX model.
                    Instead of `logits`, you will have `hidden_states` as the output to your ONNX model.
                include_hidden_states = Include hidden states as output from your ONNX model.
                    Use this option when you want to have the hidden states as an output from your ONNX model.
                    In addition to `logits`, you will have `hidden_states` as an output to your ONNX model.
                enable_cuda_graph = Enable CUDA graph capture during inference. Default is false.
                    If enabled, all nodes being placed on the CUDA EP is the prerequisite for the CUDA graph to be used correctly.
                    It is not guaranteed that CUDA graph be enabled as it depends on the model and the graph structure.
                use_8bits_moe = Use 8-bit quantization for MoE layers. Default is false.
                    If true, the QMoE op will use 4-bit quantization. If false, the QMoE op will use 8-bits quantization.
                use_qdq = Use the QDQ decomposition for ops.
                    Use this option when you want to use quantize-dequantize ops. For example, you will have a quantized MatMul op instead of the MatMulNBits op.
                adapter_path = Path to folder on disk containing the adapter files (adapter_config.json and adapter model weights).
                    Use this option for LoRA models.
                include_prompt_templates = Include prompt templates in the GenAI config file. Default is false.
                    Use this option to include per-role prompt templates in the `genai_config.json` file.
            """),
    )

    args = parser.parse_args()
    print("Valid precision + execution provider combinations are: FP32 CPU, FP32 CUDA, FP16 CUDA, FP16 DML, INT4 CPU, INT4 CUDA, INT4 DML")
    return args

if __name__ == '__main__':
    args = get_args()
    extra_options = parse_extra_options(args.extra_options)
    create_model(args.model_name, args.input, args.output, args.precision, args.execution_provider, args.cache_dir, **extra_options)<|MERGE_RESOLUTION|>--- conflicted
+++ resolved
@@ -1713,20 +1713,12 @@
 
         # Create GateProj/UpProj LoRA layers
         mlp.gate_proj = LoraLayer(gate_proj)
-<<<<<<< HEAD
         mlp.gate_proj.lora_A.default = gate_up_linear.lora_A.default
-=======
-        mlp.gate_proj.lora_A = gate_up_linear.lora_A
->>>>>>> fe3604ac
         mlp.gate_proj.lora_B.default = gate_proj_lora_B
         mlp.gate_proj.scaling = gate_up_linear.scaling
 
         mlp.up_proj = LoraLayer(up_proj)
-<<<<<<< HEAD
         mlp.up_proj.lora_A.default = gate_up_linear.lora_A.default
-=======
-        mlp.up_proj.lora_A = gate_up_linear.lora_A
->>>>>>> fe3604ac
         mlp.up_proj.lora_B.default = up_proj_lora_B
         mlp.up_proj.scaling = gate_up_linear.scaling
 
