--- conflicted
+++ resolved
@@ -74,8 +74,10 @@
             "attention_mask": ["batch_size", "total_sequence_length"],                                           # For standard models
             "position_ids": ["batch_size", "sequence_length"],                                                   # For standard models
             "inputs_embeds": ["batch_size", "sequence_length", self.hidden_size],                                # For standard models where you want to remove the embedding layer from the model (note that `inputs_embeds` is written this way to match Hugging Face format)
-            "past_key_values.key": ["batch_size", self.num_kv_heads, "past_sequence_length", self.head_size],    # For standard models (note that `past_key_values.key` is written this way to match Hugging Face format)
-            "past_key_values.value": ["batch_size", self.num_kv_heads, "past_sequence_length", self.head_size],  # For standard models (note that `past_key_values.value` is written this way to match Hugging Face format)
+            "past_key_values.key": 
+            ["batch_size", self.num_kv_heads // self.world_size, "past_sequence_length", self.head_size],        # For standard models (note that `past_key_values.key` is written this way to match Hugging Face format)
+            "past_key_values.value": 
+            ["batch_size", self.num_kv_heads// self.world_size, "past_sequence_length", self.head_size],         # For standard models (note that `past_key_values.value` is written this way to match Hugging Face format)
         }
         self.exclude_embeds = "exclude_embeds" in extra_options
         if self.exclude_embeds:
@@ -392,17 +394,7 @@
         for i in range(self.num_layers):
             # Add KV cache to inputs
             key_name = f"past_key_values.{i}.key"
-<<<<<<< HEAD
-            inputs.append(helper.make_tensor_value_info(key_name, self.io_dtype, shape=["batch_size", self.num_kv_heads // self.world_size, "past_sequence_length", self.head_size]))
-            value_name = f"past_key_values.{i}.value"
-            inputs.append(helper.make_tensor_value_info(value_name, self.io_dtype, shape=["batch_size", self.num_kv_heads // self.world_size, "past_sequence_length", self.head_size]))
-
-            # Add KV cache to outputs
-            key_name = f"present.{i}.key"
-            outputs.append(helper.make_tensor_value_info(key_name, self.io_dtype, shape=["batch_size", self.num_kv_heads // self.world_size, "total_sequence_length", self.head_size]))
-            value_name = f"present.{i}.value"
-            outputs.append(helper.make_tensor_value_info(value_name, self.io_dtype, shape=["batch_size", self.num_kv_heads // self.world_size, "total_sequence_length", self.head_size]))
-=======
+
             inputs.append(helper.make_tensor_value_info(key_name, self.input_types["past_key_values.key"], shape=self.input_shapes["past_key_values.key"]))
             value_name = f"past_key_values.{i}.value"
             inputs.append(helper.make_tensor_value_info(value_name, self.input_types["past_key_values.value"], shape=self.input_shapes["past_key_values.value"]))
@@ -412,7 +404,6 @@
             outputs.append(helper.make_tensor_value_info(key_name, self.output_types["present.key"], shape=self.output_shapes["present.key"]))
             value_name = f"present.{i}.value"
             outputs.append(helper.make_tensor_value_info(value_name, self.output_types["present.value"], shape=self.output_shapes["present.value"]))
->>>>>>> e295090d
 
         self.inputs = inputs
         self.outputs = outputs
@@ -608,16 +599,14 @@
         else:
             self.make_add(name, add_bias_inputs, dtype=self.io_dtype, shape=shape)
 
-<<<<<<< HEAD
     def make_all_reduce(self, name, root_input):
         output = f"{name}/output_0"
         self.make_node("AllReduce", inputs=[root_input], outputs=[output], name=name, domain="com.microsoft")
-=======
+
     def make_packed_add(self, q_add, k_add, v_add, name, root_input, **kwargs):
         # Combine 3 Adds of shape H into 1 packed Add of shape 3H
         add = np.stack((q_add, k_add, v_add), axis=0).flatten()
         self.make_add_bias(add, name, root_input, **kwargs)
->>>>>>> e295090d
 
     def make_embedding(self, embedding):
         weight = "model.embed_tokens.weight"
@@ -716,13 +705,9 @@
 
         inputs = [root_input, kwargs.pop("position_ids"), cos_cache_name, sin_cache_name]
         output = f"{name}/output_0"
-<<<<<<< HEAD
-        self.make_node("RotaryEmbedding", inputs=inputs, outputs=[output], name=name, domain="com.microsoft", interleaved=0, **kwargs)
+
+        self.make_node("RotaryEmbedding", inputs=inputs, outputs=[output], name=name, domain="com.microsoft", interleaved=self.rotemb_attrs["interleaved"], **kwargs)
         self.make_value_info(output, self.io_dtype, shape=['batch_size', 'sequence_length', self.head_size * (self.num_kv_heads // self.world_size if "k_rotary" in name else self.num_attn_heads // self.world_size)])
-=======
-        self.make_node("RotaryEmbedding", inputs=inputs, outputs=[output], name=name, domain="com.microsoft", interleaved=self.rotemb_attrs["interleaved"], **kwargs)
-        self.make_value_info(output, self.io_dtype, shape=['batch_size', 'sequence_length', self.head_size * (self.num_kv_heads if "k_rotary" in name else self.num_attn_heads)])
->>>>>>> e295090d
 
     # TODO: This function and any corresponding changes to support it are temporary until ORT supports GQA for CPU
     def make_repeat_kv(self, layer_id, root_input, past_kv, present_kv, **kwargs):
@@ -934,18 +919,14 @@
         ]
         output = f"{name}/output_0"
         outputs = [output, kwargs.get("present_k", ""), kwargs.get("present_v", "")]
-<<<<<<< HEAD
+
         scale = 1 / np.sqrt(self.head_size)
-        self.make_node("GroupQueryAttention", inputs=inputs, outputs=outputs, name=name, domain="com.microsoft", num_heads=int(self.num_attn_heads // self.world_size), kv_num_heads=int(self.num_kv_heads // self.world_size), local_window_size=self.window_size, scale=scale)
-        self.make_value_info(output, self.io_dtype, shape=['batch_size', 'sequence_length', int(self.head_size * self.num_attn_heads // self.world_size)])
-=======
         self.make_node(
             "GroupQueryAttention", inputs=inputs, outputs=outputs, name=name, domain="com.microsoft",
-            num_heads=self.num_attn_heads, kv_num_heads=self.num_kv_heads, local_window_size=self.window_size,
-            do_rotary=self.attention_attrs["use_rotemb_in_attn"], rotary_interleaved=self.rotemb_attrs["interleaved"],
+            num_heads=self.num_attn_heads // self.world_size, kv_num_heads=self.num_kv_heads // self.world_size, local_window_size=self.window_size,
+            scale=scale, do_rotary=self.attention_attrs["use_rotemb_in_attn"], rotary_interleaved=self.rotemb_attrs["interleaved"],
         )
-        self.make_value_info(output, self.io_dtype, shape=['batch_size', 'sequence_length', self.head_size * self.num_attn_heads])
->>>>>>> e295090d
+        self.make_value_info(output, self.io_dtype, shape=['batch_size', 'sequence_length', self.head_size * self.num_attn_heads // self.world_size])
 
     def make_attention(self, layer_id, attention, root_input, **kwargs):
         # Make nodes for the Attention subgraph
@@ -987,35 +968,24 @@
         v_input_to_attention = ""
 
         # Make MatMul nodes
-<<<<<<< HEAD
-        q_matmul_name = f"/model/layers.{layer_id}/attn/q_proj/MatMul"
-        self.make_matmul(self.make_shard(attention.q_proj.weight, sharding_axis=0), q_matmul_name, root_input)
-        q_input_to_attention = f"{q_matmul_name}/output_0"
-
-        k_matmul_name = f"/model/layers.{layer_id}/attn/k_proj/MatMul"
-        self.make_matmul(self.make_shard(attention.k_proj.weight, sharding_axis=0), k_matmul_name, root_input)
-        k_input_to_attention = f"{k_matmul_name}/output_0"
-
-        v_matmul_name = f"/model/layers.{layer_id}/attn/v_proj/MatMul"
-        self.make_matmul(self.make_shard(attention.v_proj.weight, sharding_axis=0), v_matmul_name, root_input)
-        v_input_to_attention = f"{v_matmul_name}/output_0"
-=======
         if self.attention_attrs["use_packed_matmul"]:
             # Combine 3 MatMuls into 1 packed MatMul
             qkv_matmul_name = f"/model/layers.{layer_id}/attn/qkv_proj/MatMul"
-            self.make_packed_matmul(attention.q_proj.weight.detach().numpy(), attention.k_proj.weight.detach().numpy(), attention.v_proj.weight.detach().numpy(), qkv_matmul_name, root_input)
+            self.make_packed_matmul(self.make_shard(attention.q_proj.weight, sharding_axis=0), 
+                                    self.make_shard(attention.k_proj.weight, sharding_axis=0), 
+                                    self.make_shard(attention.v_proj.weight, sharding_axis=0), 
+                                    qkv_matmul_name, root_input)
             q_input_to_attention = f"{qkv_matmul_name}/output_0"
         else:
             q_matmul_name = f"/model/layers.{layer_id}/attn/q_proj/MatMul"
-            self.make_matmul(attention.q_proj.weight.detach().numpy(), q_matmul_name, root_input)
+            self.make_matmul(self.make_shard(attention.q_proj.weight, sharding_axis=0), q_matmul_name, root_input)
             q_input_to_attention = f"{q_matmul_name}/output_0"
             k_matmul_name = f"/model/layers.{layer_id}/attn/k_proj/MatMul"
-            self.make_matmul(attention.k_proj.weight.detach().numpy(), k_matmul_name, root_input)
+            self.make_matmul(self.make_shard(attention.k_proj.weight, sharding_axis=0), k_matmul_name, root_input)
             k_input_to_attention = f"{k_matmul_name}/output_0"
             v_matmul_name = f"/model/layers.{layer_id}/attn/v_proj/MatMul"
-            self.make_matmul(attention.v_proj.weight.detach().numpy(), v_matmul_name, root_input)
+            self.make_matmul(self.make_shard(attention.v_proj.weight, sharding_axis=0), v_matmul_name, root_input)
             v_input_to_attention = f"{v_matmul_name}/output_0"
->>>>>>> e295090d
 
         # Make Add nodes (if bias exists)
         q_bias_exists = attention.q_proj.bias is not None
@@ -1023,39 +993,27 @@
         v_bias_exists = attention.v_proj.bias is not None
         all_bias_exists = q_bias_exists and k_bias_exists and v_bias_exists
 
-<<<<<<< HEAD
-        if q_bias_exists:
-            q_add_name = f"/model/layers.{layer_id}/attn/q_proj/Add"
-            self.make_add_bias(self.make_shard(attention.q_proj.bias), q_add_name, root_input=f"{q_matmul_name}/output_0")
-            q_input_to_attention = f"{q_add_name}/output_0"
-        if k_bias_exists:
-            k_add_name = f"/model/layers.{layer_id}/attn/k_proj/Add"
-            self.make_add_bias(self.make_shard(attention.k_proj.bias), k_add_name, root_input=f"{k_matmul_name}/output_0")
-            k_input_to_attention = f"{k_add_name}/output_0"
-        if v_bias_exists:
-            v_add_name = f"/model/layers.{layer_id}/attn/v_proj/Add"
-            self.make_add_bias(self.make_shard(attention.v_proj.bias), v_add_name, root_input=f"{v_matmul_name}/output_0")
-            v_input_to_attention = f"{v_add_name}/output_0"
-=======
         if all_bias_exists and self.attention_attrs["use_packed_matmul"]:
             # Combine 3 Adds into 1 packed Add
             qkv_add_name = f"/model/layers.{layer_id}/attn/qkv_proj/Add"
-            self.make_packed_add(attention.q_proj.bias.detach().numpy(), attention.k_proj.bias.detach().numpy(), attention.v_proj.bias.detach().numpy(), qkv_add_name, root_input=q_input_to_attention)
+            self.make_packed_add(self.make_shard(attention.q_proj.bias), 
+                                 self.make_shard(attention.k_proj.bias), 
+                                 self.make_shard(attention.v_proj.bias), 
+                                 qkv_add_name, root_input=q_input_to_attention)
             q_input_to_attention = f"{qkv_add_name}/output_0"
         else:
             if q_bias_exists:
                 q_add_name = f"/model/layers.{layer_id}/attn/q_proj/Add"
-                self.make_add_bias(attention.q_proj.bias.detach().numpy(), q_add_name, root_input=q_input_to_attention)
+                self.make_add_bias(self.make_shard(attention.q_proj.bias), q_add_name, root_input=f"{q_matmul_name}/output_0")
                 q_input_to_attention = f"{q_add_name}/output_0"
             if k_bias_exists:
                 k_add_name = f"/model/layers.{layer_id}/attn/k_proj/Add"
-                self.make_add_bias(attention.k_proj.bias.detach().numpy(), k_add_name, root_input=k_input_to_attention)
+                self.make_add_bias(self.make_shard(attention.k_proj.bias), k_add_name, root_input=f"{k_matmul_name}/output_0")
                 k_input_to_attention = f"{k_add_name}/output_0"
             if v_bias_exists:
                 v_add_name = f"/model/layers.{layer_id}/attn/v_proj/Add"
-                self.make_add_bias(attention.v_proj.bias.detach().numpy(), v_add_name, root_input=v_input_to_attention)
+                self.make_add_bias(self.make_shard(attention.v_proj.bias), v_add_name, root_input=f"{v_matmul_name}/output_0")
                 v_input_to_attention = f"{v_add_name}/output_0"
->>>>>>> e295090d
 
         # Make RotaryEmbedding nodes
         cos_cache_name, sin_cache_name = "", ""
@@ -1260,24 +1218,29 @@
         #              |
         #           FC1_Add
         #              |
-        #           ActFunc
+        #           FastGelu
         #              |
         #          FC2_MatMul
         #              |
         #           FC2_Add
-
         # Make first layer of fully connected nodes (FC1)
         fc1_matmul_name = f"/model/layers.{layer_id}/mlp/fc1/MatMul"
-        self.make_matmul(mlp.fc1.weight.detach().numpy(), fc1_matmul_name, root_input)
+        self.make_matmul(self.make_shard(mlp.fc1.weight, sharding_axis=0), fc1_matmul_name, root_input)
         fc1_add_name = f"/model/layers.{layer_id}/mlp/fc1/Add"
-        self.make_add_bias(mlp.fc1.bias.detach().numpy(), fc1_add_name, root_input=f"{fc1_matmul_name}/output_0")
+        self.make_add_bias(self.make_shard(mlp.fc1.bias), fc1_add_name, root_input=f"{fc1_matmul_name}/output_0")
 
         # Make activation function
         act_fn_name = self.make_activation(layer_id, root_input=f"{fc1_add_name}/output_0")
 
         # Make second layer of fully connected nodes (FC2)
         fc2_matmul_name = f"/model/layers.{layer_id}/mlp/fc2/MatMul"
-        self.make_matmul(mlp.fc2.weight.detach().numpy(), fc2_matmul_name, root_input=f"{act_fn_name}/output_0")
+        self.make_matmul(self.make_shard(mlp.fc2.weight, sharding_axis=1), fc2_matmul_name, root_input=f"{act_fn_name}/output_0")
+
+        if self.world_size > 1:
+            all_reduce_name = f"/model/layers.{layer_id}/mlp/all_reduce"
+            self.make_all_reduce(all_reduce_name, f"{fc2_matmul_name}/output_0")
+            fc2_matmul_name = all_reduce_name
+
         fc2_add_name = f"/model/layers.{layer_id}/mlp/fc2/Add"
         self.make_add_bias(mlp.fc2.bias.detach().numpy(), fc2_add_name, root_input=f"{fc2_matmul_name}/output_0")
 
@@ -1732,25 +1695,9 @@
         self.make_expand(expand_name, expand_inputs, dtype=expand_dtype, shape=expand_shape)
 
         return expand_name
-<<<<<<< HEAD
-
-
-class LlamaModel(Model):
-    def __init__(self, config, io_dtype, onnx_dtype, ep, cache_dir, extra_options):
-        super().__init__(config, io_dtype, onnx_dtype, ep, cache_dir, extra_options)
-        self.model_inputs = ["input_ids", "attention_mask", "position_ids"]
-
-    def make_attention_mask_reformatting(self):
-        if not self.attention_attrs["use_gqa"]:
-            super().make_attention_mask_reformatting()
-            return
-
-        # Make nodes for the attention mask subgraph that calculates
-=======
     
     def make_attention_mask_reformatting_for_gqa(self):
         # Make nodes for the attention mask subgraph that calculates 
->>>>>>> e295090d
         # attributes about the 2D attention mask to use in GroupQueryAttention
         #
         #                attention_mask
@@ -1845,55 +1792,11 @@
         # self.input_shapes["position_ids"] = [1]  # Note: This is optional and only needed if you want position_ids to be an int instead of a 2D tensor
         self.layernorm_attrs["simple"] = False
         self.rotemb_attrs["num_heads"] = self.num_attn_heads
-<<<<<<< HEAD
-        self.rotemb_attrs["rotary_embedding_dim"] = self.num_attn_heads
+        self.rotemb_attrs["rotary_embedding_dim"] = int(self.head_size * self.rotemb_attrs["partial_rotary_factor"])
+        self.mlp_attrs["use_proj"], self.mlp_attrs["use_fc"] = False, True
 
     def make_rotary_embedding(self, rotemb, name, root_input, **kwargs):
         super().make_rotary_embedding(rotemb, name, root_input, num_heads=self.rotemb_attrs["num_heads"], rotary_embedding_dim=self.rotemb_attrs["rotary_embedding_dim"], **kwargs)
-
-    def make_mlp(self, layer_id, mlp, root_input):
-        # Make nodes for the MLP subgraph
-        #
-        #          root_input
-        #              |
-        #          FC1_MatMul
-        #              |
-        #           FC1_Add
-        #              |
-        #           FastGelu
-        #              |
-        #          FC2_MatMul
-        #              |
-        #           FC2_Add
-        # Make first layer of fully connected nodes (FC1)
-        fc1_matmul_name = f"/model/layers.{layer_id}/mlp/fc1/MatMul"
-        self.make_matmul(self.make_shard(mlp.fc1.weight, sharding_axis=0), fc1_matmul_name, root_input)
-        fc1_add_name = f"/model/layers.{layer_id}/mlp/fc1/Add"
-        self.make_add_bias(self.make_shard(mlp.fc1.bias), fc1_add_name, root_input=f"{fc1_matmul_name}/output_0")
-
-        # Make activation function
-        fast_gelu_name = self.make_activation(layer_id, root_input=f"{fc1_add_name}/output_0")
-
-        # Make second layer of fully connected nodes (FC2)
-        fc2_matmul_name = f"/model/layers.{layer_id}/mlp/fc2/MatMul"
-        self.make_matmul(self.make_shard(mlp.fc2.weight, sharding_axis=1), fc2_matmul_name, root_input=f"{fast_gelu_name}/output_0")
-
-        if self.world_size > 1:
-            all_reduce_name = f"/model/layers.{layer_id}/mlp/all_reduce"
-            self.make_all_reduce(all_reduce_name, f"{fc2_matmul_name}/output_0")
-            fc2_matmul_name = all_reduce_name
-
-        fc2_add_name = f"/model/layers.{layer_id}/mlp/fc2/Add"
-        self.make_add_bias(mlp.fc2.bias.detach().numpy(), fc2_add_name, root_input=f"{fc2_matmul_name}/output_0")
-
-        return fc2_add_name
-=======
-        self.rotemb_attrs["rotary_embedding_dim"] = int(self.head_size * self.rotemb_attrs["partial_rotary_factor"])
-        self.mlp_attrs["use_proj"], self.mlp_attrs["use_fc"] = False, True
-
-    def make_rotary_embedding(self, rotemb, name, root_input, **kwargs):
-        super().make_rotary_embedding(rotemb, name, root_input, num_heads=self.rotemb_attrs["num_heads"], rotary_embedding_dim=self.rotemb_attrs["rotary_embedding_dim"], **kwargs)
->>>>>>> e295090d
 
     def make_layer(self, layer_id, layer):
         # Each Phi decoder layer is defined as:
@@ -2062,17 +1965,14 @@
                     The filename for each component will be '<filename>_<component-name>.onnx' (ex: '<filename>_encoder.onnx', '<filename>_decoder.onnx').
                 config_only = Generate config and pre/post processing files only.
                     Use this option when you already have your optimized and/or quantized ONNX model.
-<<<<<<< HEAD
                 world_size = Number of GPUs to use for distributed inference. Default is 1.
                 rank = Rank of current GPU in distributed inference. Must be less than world_size. Default is 0.
-=======
                 exclude_embeds = Remove embedding layer from your ONNX model.
                     Use this option when you want to remove the embedding layer from within your ONNX model.
                     Instead of `input_ids`, you will have `inputs_embeds` as the input to your ONNX model.
                 exclude_lm_head = Remove language modeling head from your ONNX model.
                     Use this option when you want to remove the language modeling head from within your ONNX model.
                     Instead of `logits`, you will have `hidden_states` as the output to your ONNX model.
->>>>>>> e295090d
             """),
     )
 
