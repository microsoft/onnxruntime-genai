--- conflicted
+++ resolved
@@ -38,10 +38,6 @@
         self.model_type = config.architectures[0]
         self.io_dtype = io_dtype      # {'fp16', 'fp32'}
         self.onnx_dtype = onnx_dtype  # {"int4", "fp16", "fp32"}
-<<<<<<< HEAD
-        self.ep = ep
-=======
->>>>>>> f36396f8
 
         self.cache_dir = cache_dir
         self.filename = extra_options["filename"] if "filename" in extra_options else "model.onnx"
@@ -56,20 +52,14 @@
 
         # EP-specific variables
         enable_cuda_graph = "1" if "enable_cuda_graph" in extra_options and extra_options["enable_cuda_graph"] == "1" else "0"
-<<<<<<< HEAD
-=======
         self.ep = ep
->>>>>>> f36396f8
         self.ep_attrs = {
             "cpu": {},
             "cuda": {
                 "enable_cuda_graph": enable_cuda_graph,        # "1" if the the model is able to enable cuda graph, "0" otherwise
             },
             "dml": {},
-<<<<<<< HEAD
-=======
             "web": {},
->>>>>>> f36396f8
         }
 
         # Map input names to their types and shapes
@@ -227,12 +217,8 @@
             self.attention_attrs["op_type"] = "GroupQueryAttention"
             print("GroupQueryAttention (GQA) is used in this model.")
 
-<<<<<<< HEAD
-            self.attention_attrs["use_packed_matmul"] = self.num_attn_heads == self.num_kv_heads and not self.is_quantized
-=======
             # DML doesn't support packed Q/K/V for GQA yet
-            self.attention_attrs["use_packed_matmul"] = self.ep != "dml"
->>>>>>> f36396f8
+            self.attention_attrs["use_packed_matmul"] = self.ep != "dml" and not self.is_quantized
 
             # GQA + Rot.Emb. does not require `position ids` as input
             if self.ep != "dml":
@@ -672,16 +658,6 @@
         return name
 
     def make_packed_matmul(self, q_matmul, k_matmul, v_matmul, name, root_input, **kwargs):
-<<<<<<< HEAD
-        # N = num_heads * head_size, H = hidden_size
-        # Combine 3 Matmuls of shape NxH into 1 packed MatMul of shape 3NxH
-        # Note: Packed MatMul is of shape 3NxH instead of Hx3N because `make_matmul` will apply a transpose before saving
-        N, H = q_matmul.shape
-        matmul = np.stack((q_matmul.transpose(), k_matmul.transpose(), v_matmul.transpose()), axis=1).reshape(H, 3*N).transpose()
-        new_name = self.make_matmul(matmul, name, root_input, **kwargs)
-
-        return new_name
-=======
         # N_q = num_attention_heads * head_size, N_kv = num_key_value_heads * head_size, H = hidden_size
         # Combine 3 MatMuls of shape N_q x H, N_kv x H, N_kv x H into 1 packed MatMul of shape (N_q+N_kv+N_kv)xH
         # Note: Packed MatMul is of shape (N_q+N_kv+N_kv)xH instead of Hx(N_q+N_kv+N_kv) because `make_matmul` will
@@ -689,8 +665,9 @@
         N_q, H = q_matmul.shape
         N_kv, _ = k_matmul.shape
         matmul = np.concatenate([q_matmul, k_matmul, v_matmul], axis=0).reshape(N_q + N_kv + N_kv, H)
-        self.make_matmul(matmul, name, root_input, **kwargs)
->>>>>>> f36396f8
+        new_name = self.make_matmul(matmul, name, root_input, **kwargs)
+
+        return new_name
 
     def make_add_bias(self, add, name, root_input, **kwargs):
         bias = name[1:].replace("/", ".") + ".bias"
@@ -1428,18 +1405,12 @@
 
     def make_lm_head(self, lm_head):
         bias_exists = lm_head.bias is not None
-<<<<<<< HEAD
+        scale_exists = self.lm_head_attrs["scale"] != 1
+        mask_exists = self.lm_head_attrs["mask"] is not None
+
         matmul_basename = "/lm_head/MatMul"
         root_input = self.layernorm_attrs["output_0"]
-        matmul_name = self.make_matmul(lm_head, matmul_basename, root_input, logits=not bias_exists)
-=======
-        scale_exists = self.lm_head_attrs["scale"] != 1
-        mask_exists = self.lm_head_attrs["mask"] is not None
-
-        matmul_name = "/lm_head/MatMul"
-        root_input = self.layernorm_attrs["output_0"]
-        self.make_matmul(lm_head.weight.detach().numpy(), matmul_name, root_input, logits=not bias_exists and not scale_exists)
->>>>>>> f36396f8
+        matmul_name = self.make_matmul(lm_head, matmul_basename, root_input, logits=not bias_exists and not scale_exists)
 
         if bias_exists:
             add_name = "/lm_head/Add"
@@ -2421,18 +2392,11 @@
                 exclude_lm_head = Remove language modeling head from your ONNX model.
                     Use this option when you want to remove the language modeling head from within your ONNX model.
                     Instead of `logits`, you will have `hidden_states` as the output to your ONNX model.
-<<<<<<< HEAD
-                enable_cuda_graph = 1 : The model can use CUDA graph capture for the CUDA execution provider.
-                    If enabled, raw inputs (seqlens_k and total_seq_len) to the GroupQueryAttention are populated to the graph inputs
-                    to ensure all nodes are placed on the CUDA EP. Currently there's no guarantee that CUDA graph can be enabled as it
-                    depends on the model and the graph structure.
-                is_quantized = Input model is already quantized.
-                    Use this option when your input model is already quantized.
-=======
                 enable_cuda_graph = 1 : The model can use CUDA graph capture for CUDA execution provider. If enabled, all nodes being placed on the CUDA EP
                     is the prerequisite for the CUDA graph to be used correctly. It is not guaranteed that cuda graph be enabled as it depends on the model
                     and the graph structure.
->>>>>>> f36396f8
+                is_quantized = Input model is already quantized.
+                    Use this option when your input model is already quantized.
             """),
     )
 
