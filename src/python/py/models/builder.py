--- conflicted
+++ resolved
@@ -957,11 +957,7 @@
         else:
             raise NotImplementedError(f"The {self.onnx_dtype} precision is not currently supported.")
 
-<<<<<<< HEAD
-    def make_packed_matmul_float(self, q_matmul, k_matmul, v_matmul, name, root_input, **kwargs):
-=======
-    def make_packed_matmul_fp16_or_fp32(self, q_matmul, k_matmul, v_matmul, basename, root_input, **kwargs):
->>>>>>> 03b0fea1
+    def make_packed_matmul_float(self, q_matmul, k_matmul, v_matmul, basename, root_input, **kwargs):
         # N_q = num_attention_heads * head_size, N_kv = num_key_value_heads * head_size, H = hidden_size
         # Combine 3 MatMuls of shape N_q x H, N_kv x H, N_kv x H into 1 packed MatMul of shape (N_q+N_kv+N_kv)xH
         # Note: Packed MatMul is of shape (N_q+N_kv+N_kv)xH instead of Hx(N_q+N_kv+N_kv) because `make_matmul` will
@@ -983,7 +979,7 @@
             # TODO: quantize weights, then save new MatMul weights for onnx model
             # print(f"Quantizing to {self.onnx_dtype} on-the-fly is not currently supported.")
             # print(f"Saving as {self.io_dtype} on-the-fly and quantizing to {self.onnx_dtype} at the end.")
-            return self.make_packed_matmul_float(q_matmul, k_matmul, v_matmul, basename, root_input, **kwargs)
+            return self.make_packed_matmul_fp16_or_fp32(q_matmul, k_matmul, v_matmul, basename, root_input, **kwargs)
 
         # Create dummy PackedMatMul class
         class PackedMatMul:
@@ -1000,37 +996,7 @@
         matmul = PackedMatMul()
         new_name = self.make_matmul_int4(matmul, basename, root_input, **kwargs)
 
-<<<<<<< HEAD
-        # Input weights are quantized, save quantized MatMul weights for onnx model
-        weight = name[1:].replace("/", ".") + ".qweight"
-        self.make_external_tensor(matmul.qweight.detach().cpu().contiguous(), weight)
-        scales = name[1:].replace("/", ".") + ".scales"
-        self.make_external_tensor(matmul.scales.detach().cpu().to(self.to_torch_dtype[self.io_dtype]).contiguous(), scales)
-
-        inputs = [root_input, weight, scales]
-
-        if hasattr(matmul, "qzeros") and matmul.qzeros is not None:
-            zeros = name[1:].replace("/", ".") + ".qzeros"
-            self.make_external_tensor(matmul.qzeros.detach().cpu().contiguous(), zeros)
-            inputs.append(zeros)
-
-        if hasattr(matmul, "g_idx") and matmul.g_idx is not None:
-            g_idx = name[1:].replace("/", ".") + ".g_idx"
-            self.make_external_tensor(matmul.g_idx.detach().cpu().to(torch.int32).contiguous(), g_idx)
-            inputs.append(g_idx)
-
-        output = "logits" if kwargs.get("logits", False) else f"{name}/output_0"
-        self.make_node(
-            "MatMulNBits", inputs=inputs, outputs=[output], name=name, domain="com.microsoft",
-            accuracy_level=self.quant_attrs["int4"]["accuracy_level"],
-            bits=matmul.bits, block_size=matmul.group_size, K=matmul.in_features, N=matmul.out_features,
-        )
-        self.make_value_info(output, self.io_dtype, shape=['batch_size', 'sequence_length', matmul.out_features])
-
-        return name
-=======
         return new_name
->>>>>>> 03b0fea1
 
     def make_add_bias(self, add, name, root_input, **kwargs):
         bias = name[1:].replace("/", ".") + ".bias"
@@ -3353,9 +3319,7 @@
 
 
 def set_io_dtype(precision, execution_provider, extra_options):
-<<<<<<< HEAD
-    use_webgpu_fp32 = extra_options.get("use_webgpu_fp32", "0") == "1"
-    if precision in {"int8", "fp32"} or (precision == "int4" and execution_provider == "cpu") or use_webgpu_fp32:
+    if precision in {"int8", "fp32"} or (precision == "int4" and execution_provider == "cpu") or extra_options.get("use_webgpu_fp32", False):
         # FP32 precision
         return TensorProto.FLOAT
 
@@ -3363,12 +3327,6 @@
         # BF16 precision
         return TensorProto.BFLOAT16
 
-=======
-    if precision in {"int8", "fp32"} or (precision == "int4" and execution_provider == "cpu") or extra_options.get("use_webgpu_fp32", False):
-        # FP32 precision
-        return TensorProto.FLOAT
-
->>>>>>> 03b0fea1
     # FP16 precision
     return TensorProto.FLOAT16
 
