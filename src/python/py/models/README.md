--- conflicted
+++ resolved
@@ -18,11 +18,8 @@
     - [Exclude Language Modeling Head](#exclude-language-modeling-head)
     - [Enable Cuda Graph](#enable-cuda-graph)
     - [Use 8 Bits Quantization in QMoE](#use-8-bits-quantization-in-qmoe)
-<<<<<<< HEAD
     - [Hugging Face Authentication](#hugging-face-authentication)
-=======
     - [Use QDQ Pattern for Quantization](#use-qdq-pattern-for-quantization)
->>>>>>> 5a97d057
   - [Unit Testing Models](#unit-testing-models)
     - [Option 1: Use the model builder directly](#option-1-use-the-model-builder-directly)
     - [Option 2: Edit the config.json file](#option-2-edit-the-configjson-file-on-disk-and-then-run-the-model-builder)
@@ -190,7 +187,6 @@
 python3 builder.py -i path_to_local_folder_on_disk -o path_to_output_folder -p precision -e execution_provider -c cache_dir_to_store_temp_files --extra_options use_8bits_moe=1
 ```
 
-<<<<<<< HEAD
 #### Hugging Face Authentication
 
 This scenario is for when you need to disable the Hugging Face authentication or use a different authentication token than the one stored in [huggingface-cli login](https://huggingface.co/docs/huggingface_hub/main/en/guides/cli#huggingface-cli-login).
@@ -206,7 +202,8 @@
 
 # From source:
 python3 builder.py -m model_name -o path_to_output_folder -p precision -e execution_provider -c cache_dir_for_hf_files --extra_options hf_token=False
-=======
+```
+
 #### Use QDQ Pattern for Quantization
 
 This scenario is for when you want to use the QDQ pattern (DequantizeLinear + MatMul) instead of the MatMulNBits operator when quantizing the model to 4 bits.
@@ -217,7 +214,6 @@
 
 # From source:
 python3 builder.py -i path_to_local_folder_on_disk -o path_to_output_folder -p precision -e execution_provider -c cache_dir_to_store_temp_files --extra_options use_qdq=1
->>>>>>> 5a97d057
 ```
 
 ### Unit Testing Models
