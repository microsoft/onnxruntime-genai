﻿<Project Sdk="MSBuild.Sdk.Extras/3.0.22">
  <PropertyGroup>
    <IncludeMobileTargets>false</IncludeMobileTargets>
    <BaseTargets>net8.0;netstandard2.0;</BaseTargets>
    <MobileTargets></MobileTargets>
  </PropertyGroup>

  <PropertyGroup Condition="'$(IncludeMobileTargets)' == 'true'">
    <MobileTargets>net8.0-android;net8.0-ios;net8.0-maccatalyst</MobileTargets>
  </PropertyGroup>

  <PropertyGroup>
    <TargetFrameworks>$(BaseTargets);$(MobileTargets)</TargetFrameworks>
    <Platforms>AnyCPU</Platforms>
    <LangVersion>latest</LangVersion>
    <AllowUnsafeBlocks>true</AllowUnsafeBlocks>
    <SignAssembly>true</SignAssembly>
    <AssemblyOriginatorKeyFile>onnxruntime-genai.snk</AssemblyOriginatorKeyFile>

    <!--internal build related properties-->
    <SrcRoot>$(ProjectDir)..\..\src</SrcRoot>
    <CsharpSrcRoot>$(SrcRoot)\csharp</CsharpSrcRoot>

    <RootNamespace>Microsoft.ML.OnnxRuntimeGenAI</RootNamespace>
    <AssemblyName>Microsoft.ML.OnnxRuntimeGenAI</AssemblyName>
    <EnableDefaultItems>false</EnableDefaultItems>

    <GenerateTargetFrameworkAttribute>false</GenerateTargetFrameworkAttribute>
    <GenerateAssemblyInfo>false</GenerateAssemblyInfo>
    <Configurations>Debug;RelWithDebInfo;Release</Configurations>

    <IsLinuxBuild Condition="'$([System.Runtime.InteropServices.RuntimeInformation]::IsOSPlatform($([System.Runtime.InteropServices.OSPlatform]::Linux)))' == 'true'">true</IsLinuxBuild>
    <IsWindowsBuild Condition="'$([System.Runtime.InteropServices.RuntimeInformation]::IsOSPlatform($([System.Runtime.InteropServices.OSPlatform]::Windows)))' == 'true'">true</IsWindowsBuild>
    <IsMacOSBuild Condition="'$([System.Runtime.InteropServices.RuntimeInformation]::IsOSPlatform($([System.Runtime.InteropServices.OSPlatform]::OSX)))' == 'true'">true</IsMacOSBuild>

    <!-- $([MSBuild]::GetTargetPlatformIdentifier('$(TargetFramework)')) gives better results than
         $(TargetPlatformIdentifier). See https://github.com/dotnet/msbuild/issues/7359
         Note there are slight differences in casing (e.g. macos vs macOS), so if we ever
         change to use $(TargetPlatformIdentifier) we need to adjust for that.
    -->
    <IsAndroidTarget Condition="$([MSBuild]::GetTargetPlatformIdentifier('$(TargetFramework)')) == 'android'">true</IsAndroidTarget>
    <IsIOSTarget Condition="$([MSBuild]::GetTargetPlatformIdentifier('$(TargetFramework)')) == 'ios' OR
                            $([MSBuild]::GetTargetPlatformIdentifier('$(TargetFramework)')) == 'maccatalyst'">true</IsIOSTarget>
    <IsMacTarget Condition="$([MSBuild]::GetTargetPlatformIdentifier('$(TargetFramework)')) == 'macos'">true</IsMacTarget>
  </PropertyGroup>


  <PropertyGroup>
      <OnnxRuntimeGenAIBuildDirectory>$(CsharpSrcRoot)\..\..\build</OnnxRuntimeGenAIBuildDirectory>
      <NativeBuildOutputDir>$(OnnxRuntimeGenAIBuildDirectory)\$(Configuration)\</NativeBuildOutputDir>
      <OrtLibDir></OrtLibDir>
      <VersionInfoFile>$(CsharpSrcRoot)\..\..\VERSION_INFO</VersionInfoFile>
  </PropertyGroup>

  <Target Name="ReadVersionFromFile" BeforeTargets="CoreCompile" DependsOnTargets="PrepareForBuild">
    <ReadLinesFromFile File="$(VersionInfoFile)">
      <Output TaskParameter="Lines" PropertyName="VersionInfoStr" />
    </ReadLinesFromFile>

    <PropertyGroup Condition=" '$(VersionInfoStr.Contains(-))' == 'true' ">
      <VersionInfo>$(VersionInfoStr.Split(-)[0])</VersionInfo>
      <VersionSuffix>$(VersionInfoStr.Split(-)[1])</VersionSuffix>
    </PropertyGroup>

    <PropertyGroup Condition=" '$(VersionInfoStr.Contains(-))' == 'false' ">
      <VersionInfo>$(VersionInfoStr)</VersionInfo>
      <VersionSuffix></VersionSuffix>
    </PropertyGroup>
  </Target>

  <Target Name="WriteAssemblyInfo" BeforeTargets="CoreCompile" DependsOnTargets="PrepareForBuild;ReadVersionFromFile">
    <ItemGroup>
      <AssemblyInfoLines Include="// Copyright (c) Microsoft Corporation. All rights reserved." />
      <AssemblyInfoLines Include="// Licensed under the MIT License." />
      <AssemblyInfoLines Include="using System.Reflection%3B;" />
      <AssemblyInfoLines Include="[assembly: AssemblyTitle(&quot;ONNX Runtime GenAI&quot;)]" />
      <AssemblyInfoLines Include="[assembly: AssemblyProduct(&quot;ONNX Runtime GenAI&quot;)]" />
      <AssemblyInfoLines Include="[assembly: AssemblyCompany(&quot;Microsoft Corporation&quot;)]" />
      <AssemblyInfoLines Include="[assembly: AssemblyVersion(&quot;0.4.0&quot;)]" />
      <AssemblyInfoLines Include="[assembly: AssemblyFileVersion(&quot;0.4.0&quot;)]" />
      <AssemblyInfoLines Include="[assembly: AssemblyCopyright(&quot;© Microsoft Corporation. All rights reserved.&quot;)]" />
    </ItemGroup>

    <WriteLinesToFile
      File="AssemblyInfo.cs"
      Lines="@(AssemblyInfoLines)"
      Overwrite="true">
    </WriteLinesToFile>
  </Target>

  <PropertyGroup Condition="'$(IsIOSTarget)'=='true' OR '$(IsAndroidTarget)'=='true'">
    <OrtConstants>$(OrtConstants);__MOBILE__</OrtConstants>
  </PropertyGroup>

  <PropertyGroup Condition="'$(IsAndroidTarget)'=='true'">
    <OrtConstants>$(OrtConstants);__ANDROID__</OrtConstants>
  </PropertyGroup>

  <PropertyGroup Condition="'$(IsIOSTarget)'=='true'">
    <OrtConstants>$(OrtConstants);__IOS__</OrtConstants>
  </PropertyGroup>

  <PropertyGroup>
    <DefineConstants>$(DefineConstants);$(OrtConstants)</DefineConstants>
  </PropertyGroup>

  <ItemGroup>
    <None Include="$(NativeBuildOutputDir)\onnxruntime-genai.lib" Condition="Exists('$(NativeBuildOutputDir)\onnxruntime-genai.lib')" PackagePath="" Pack="false" CopyToOutputDirectory="Never" Visible="false" />
    <None Include="$(NativeBuildOutputDir)\onnxruntime-genai.dll" Condition="Exists('$(NativeBuildOutputDir)\onnxruntime-genai.dll')" PackagePath="" Pack="false" CopyToOutputDirectory="PreserveNewest" Visible="false" />
    <None Include="$(OrtLibDir)\onnxruntime.dll" Condition="Exists('$(OrtLibDir)\onnxruntime.dll')" PackagePath="" Pack="false" CopyToOutputDirectory="PreserveNewest" Visible="false" />
    <None Include="$(CsharpSrcRoot)\..\..\LICENSE" PackagePath="" Pack="true" Visible="false" CopyToOutputDirectory="PreserveNewest" />
    <None Condition="Exists('$(OrtLibDir)\onnxruntime_providers_shared.dll')" Include="$(OrtLibDir)\onnxruntime_providers_shared.dll" CopyToOutputDirectory="Never" Visible="false" />
    <None Condition="Exists('$(OrtLibDir)\onnxruntime_providers_cuda.dll')" Include="$(OrtLibDir)\onnxruntime_providers_cuda.dll" CopyToOutputDirectory="Never" Visible="false" />
  </ItemGroup>

  <ItemGroup>
    <Compile Include="**\*.cs" Link="%(Filename)%(Extension)" />
  </ItemGroup>

  <ItemGroup Condition="'$(TargetFramework)'=='netstandard2.0'">
    <PackageReference Include="System.Memory" Version="4.5.5" />
  </ItemGroup>

  <ItemGroup>
<<<<<<< HEAD
    <PackageReference Include="Microsoft.Extensions.AI.Abstractions" Version="9.4.3-preview.1.25230.7" />
    <PackageReference Include="Microsoft.ML.Tokenizers" Version="1.0.2" />
=======
    <PackageReference Include="Microsoft.Extensions.AI.Abstractions" Version="9.5.0" />
>>>>>>> 7c0fe288
  </ItemGroup>

</Project><|MERGE_RESOLUTION|>--- conflicted
+++ resolved
@@ -122,12 +122,8 @@
   </ItemGroup>
 
   <ItemGroup>
-<<<<<<< HEAD
-    <PackageReference Include="Microsoft.Extensions.AI.Abstractions" Version="9.4.3-preview.1.25230.7" />
+    <PackageReference Include="Microsoft.Extensions.AI.Abstractions" Version="9.5.0" />
     <PackageReference Include="Microsoft.ML.Tokenizers" Version="1.0.2" />
-=======
-    <PackageReference Include="Microsoft.Extensions.AI.Abstractions" Version="9.5.0" />
->>>>>>> 7c0fe288
   </ItemGroup>
 
 </Project>