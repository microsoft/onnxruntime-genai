--- conflicted
+++ resolved
@@ -68,39 +68,6 @@
             Result.VerifySuccess(NativeMethods.OgaGeneratorParamsTryGraphCaptureWithMaxBatchSize(_generatorParamsHandle, maxBatchSize));
         }
 
-<<<<<<< HEAD
-        /// <summary>
-        /// Sets the prompt/s for model execution.
-        /// </summary>
-        /// <param name="inputIDs">The encoded input ids.</param>
-        /// <param name="sequenceLength">The sequence length.</param>
-        /// <param name="batchSize">The batch size.</param>
-        /// <exception cref="OnnxRuntimeGenAIException">
-        /// Thrown when the call to the GenAI native API fails.
-        /// </exception>
-        public void SetInputIDs(ReadOnlySpan<int> inputIDs, ulong sequenceLength, ulong batchSize)
-        {
-            unsafe
-            {
-                fixed (int* inputIDsPtr = inputIDs)
-                {
-                    Result.VerifySuccess(NativeMethods.OgaGeneratorParamsSetInputIDs(_generatorParamsHandle, inputIDsPtr, (UIntPtr)inputIDs.Length, (UIntPtr)sequenceLength, (UIntPtr)batchSize));
-                }
-            }
-        }
-
-        /// <summary>
-        ///  Sets the sequences for model execution.
-        /// </summary>
-        /// <param name="sequences">The Sequences containing the encoded prompt.</param>
-        /// <exception cref="OnnxRuntimeGenAIException">
-        /// Thrown when the call to the GenAI native API fails.
-        /// </exception>
-        public void SetInputSequences(Sequences sequences)
-        {
-            Result.VerifySuccess(NativeMethods.OgaGeneratorParamsSetInputSequences(_generatorParamsHandle, sequences.Handle));
-        }
-
         /// <summary>
         /// Add a Tensor as a model input.
         /// </summary>
@@ -109,8 +76,6 @@
         /// <exception cref="OnnxRuntimeGenAIException">
         /// Thrown when the call to the GenAI native API fails.
         /// </exception>
-=======
->>>>>>> c5745fd6
         public void SetModelInput(string name, Tensor value)
         {
             Result.VerifySuccess(NativeMethods.OgaGeneratorParamsSetModelInput(_generatorParamsHandle, StringUtils.ToUtf8(name), value.Handle));
