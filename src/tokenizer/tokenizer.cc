--- conflicted
+++ resolved
@@ -30,11 +30,7 @@
   if (type.empty()) {
     if (BPETokenizer::IsSupportedModel(GetModelName(token_cfg->tokenizer_class_))) {
       type = "BPE";
-<<<<<<< HEAD
-    } else if (fs::exists(tokenizer_path + "/tokenizer.model")) {
-=======
-    } /* else if (std::filesystem::exists(tokenizer_path + "/tokenizer.model")) {
->>>>>>> e82ab3d2
+    } /* else if (fs::exists(tokenizer_path + "/tokenizer.model")) {
       // if 'tokenizer.model exists in the tokenizer_path, then it is a sentencepiece model
       type = "SPM";
     } */ else {
@@ -46,14 +42,8 @@
     token_ptr = std::make_unique<BPETokenizer>();
   } /* else if (type == "SPM") {
     token_ptr = std::make_unique<SpmTokenizer>();
-<<<<<<< HEAD
-  } */
-  else {
-    status = TfmStatus(kTfmErrorInvalidArgument, "Unknown tokenizer_type, (BPE, SPM, RKWV) are supported.");
-=======
   } */ else {
     status = TfmStatus(kTfmErrorInvalidArgument, "Unknown tokenizer_type, (BPE, RKWV) are supported.");
->>>>>>> e82ab3d2
   }
 
   if (status.ok()) {
