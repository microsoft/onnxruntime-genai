// Copyright (c) Microsoft Corporation. All rights reserved.
// Licensed under the MIT License.
// Modifications Copyright(C) 2024-2025 Advanced Micro Devices, Inc. All rights reserved.
#include "generators.h"
#include "runtime_settings.h"
#include "json.h"
#include <fstream>
#include <sstream>

namespace Generators {

// Fix casing of certain historical names to match current Onnxruntime names
std::string_view NormalizeProviderName(std::string_view name) {
  if (name == "qnn") {
    return "QNN";
  } else if (name == "webgpu") {
    return "WebGPU";
  } else if (name == "dml") {
    return "DML";
  }
  return name;  // Return name unchanged
}
ONNXTensorElementDataType TranslateTensorType(std::string_view value) {
  if (value == "float32") {
    return ONNX_TENSOR_ELEMENT_DATA_TYPE_FLOAT;
  }
  if (value == "float16") {
    return ONNX_TENSOR_ELEMENT_DATA_TYPE_FLOAT16;
  }

  throw std::runtime_error("Invalid tensor type: " + std::string(value));
}

struct NamedStrings_Element : JSON::Element {
  explicit NamedStrings_Element(std::vector<Config::NamedString>& v) : v_{v} {}

  void OnValue(std::string_view name, JSON::Value value) override {
    v_.emplace_back(name, JSON::Get<std::string_view>(value));
  }

 private:
  std::vector<Config::NamedString>& v_;
};

struct Int_Array_Element : JSON::Element {
  explicit Int_Array_Element(std::vector<int>& v) : v_{v} {}

  void OnValue(std::string_view name, JSON::Value value) override {
    v_.emplace_back(static_cast<int>(JSON::Get<double>(value)));
  }

 private:
  std::vector<int>& v_;
};

struct ProviderOptionsObject_Element : JSON::Element {
  explicit ProviderOptionsObject_Element(std::vector<Config::ProviderOptions>& v) : v_{v} {}

  JSON::Element& OnObject(std::string_view name) override {
    for (auto& v : v_) {
      if (v.name == name) {
        options_element_ = std::make_unique<NamedStrings_Element>(v.options);
        return *options_element_;
      }
    }

    auto& options = v_.emplace_back();
    options.name = name;
    options_element_ = std::make_unique<NamedStrings_Element>(options.options);
    return *options_element_;
  }

 private:
  std::vector<Config::ProviderOptions>& v_;
  std::unique_ptr<NamedStrings_Element> options_element_;
};

struct ProviderOptionsArray_Element : JSON::Element {
  explicit ProviderOptionsArray_Element(std::vector<Config::ProviderOptions>& v) : v_{v} {}

  JSON::Element& OnObject(std::string_view name) override { return object_; }

  void OnComplete(bool /*empty*/) override {
    // For backwards compatibility turn our old names like 'qnn' into 'QNN', and 'webgpu' to 'WebGPU'
    for (auto& v : v_) {
      v.name = NormalizeProviderName(v.name);
    }
  }

 private:
  std::vector<Config::ProviderOptions>& v_;
  ProviderOptionsObject_Element object_{v_};
};

GraphOptimizationLevel GetGraphOptimizationLevel(std::string_view name) {
  if (name == "ORT_DISABLE_ALL") {
    return ORT_DISABLE_ALL;
  } else if (name == "ORT_ENABLE_BASIC") {
    return ORT_ENABLE_BASIC;
  } else if (name == "ORT_ENABLE_EXTENDED") {
    return ORT_ENABLE_EXTENDED;
  } else if (name == "ORT_ENABLE_ALL") {
    return ORT_ENABLE_ALL;
  } else
    throw std::runtime_error("Unrecognized value:" + std::string(name));
}

struct SessionOptions_Element : JSON::Element {
  explicit SessionOptions_Element(Config::SessionOptions& v) : v_{v} {}

  void OnValue(std::string_view name, JSON::Value value) override {
    if (name == "log_id")
      v_.log_id = JSON::Get<std::string_view>(value);
    else if (name == "enable_profiling")
      v_.enable_profiling = JSON::Get<std::string_view>(value);
    else if (name == "ep_context_embed_mode")
      v_.ep_context_embed_mode = JSON::Get<std::string_view>(value);
    else if (name == "ep_context_file_path")
      v_.ep_context_file_path = JSON::Get<std::string_view>(value);
    else if (name == "intra_op_num_threads")
      v_.intra_op_num_threads = static_cast<int>(JSON::Get<double>(value));
    else if (name == "inter_op_num_threads")
      v_.inter_op_num_threads = static_cast<int>(JSON::Get<double>(value));
    else if (name == "log_severity_level")
      v_.log_severity_level = static_cast<int>(JSON::Get<double>(value));
    else if (name == "enable_cpu_mem_arena")
      v_.enable_cpu_mem_arena = JSON::Get<bool>(value);
    else if (name == "enable_mem_pattern")
      v_.enable_mem_pattern = JSON::Get<bool>(value);
    else if (name == "disable_cpu_ep_fallback")
      v_.disable_cpu_ep_fallback = JSON::Get<bool>(value);
    else if (name == "disable_quant_qdq")
      v_.disable_quant_qdq = JSON::Get<bool>(value);
    else if (name == "enable_quant_qdq_cleanup")
      v_.enable_quant_qdq_cleanup = JSON::Get<bool>(value);
    else if (name == "ep_context_enable")
      v_.ep_context_enable = JSON::Get<bool>(value);
    else if (name == "use_env_allocators")
      v_.use_env_allocators = JSON::Get<bool>(value);
    else if (name == "graph_optimization_level")
      v_.graph_optimization_level = GetGraphOptimizationLevel(JSON::Get<std::string_view>(value));
    else if (name == "custom_ops_library")
      v_.custom_ops_library = JSON::Get<std::string_view>(value);
    else
      throw JSON::unknown_value_error{};
  }

  JSON::Element& OnObject(std::string_view name) override {
    if (name == "config_entries")
      return config_entries_;
    throw JSON::unknown_value_error{};
  }

  JSON::Element& OnArray(std::string_view name) override {
    if (name == "provider_options")
      return provider_options_;
    throw JSON::unknown_value_error{};
  }

 private:
  Config::SessionOptions& v_;
  ProviderOptionsArray_Element provider_options_{v_.provider_options};
  NamedStrings_Element config_entries_{v_.config_entries};
};

struct EncoderDecoderInit_Element : JSON::Element {
  explicit EncoderDecoderInit_Element(Config::Model::EncoderDecoderInit& v) : v_{v} {}

  void OnValue(std::string_view name, JSON::Value value) override {
    if (name == "filename") {
      v_.filename = JSON::Get<std::string_view>(value);
    } else
      throw JSON::unknown_value_error{};
  }

 private:
  Config::Model::EncoderDecoderInit& v_;
};

struct Inputs_Element : JSON::Element {
  explicit Inputs_Element(Config::Model::Decoder::Inputs& v) : v_{v} {}

  void OnValue(std::string_view name, JSON::Value value) override {
    if (name == "input_ids") {
      v_.input_ids = JSON::Get<std::string_view>(value);
    } else if (name == "inputs_embeds") {
      v_.embeddings = JSON::Get<std::string_view>(value);
    } else if (name == "position_ids") {
      v_.position_ids = JSON::Get<std::string_view>(value);
    } else if (name == "attention_mask") {
      v_.attention_mask = JSON::Get<std::string_view>(value);
    } else if (name == "past_key_names") {
      v_.past_key_names = JSON::Get<std::string_view>(value);
    } else if (name == "past_value_names") {
      v_.past_value_names = JSON::Get<std::string_view>(value);
    } else if (name == "past_names") {
      v_.past_names = JSON::Get<std::string_view>(value);
    } else if (name == "cross_past_key_names") {
      v_.cross_past_key_names = JSON::Get<std::string_view>(value);
    } else if (name == "cross_past_value_names") {
      v_.cross_past_value_names = JSON::Get<std::string_view>(value);
    } else if (name == "current_sequence_length") {
      v_.current_sequence_length = JSON::Get<std::string_view>(value);
    } else if (name == "past_sequence_length") {
      v_.past_sequence_length = JSON::Get<std::string_view>(value);
    } else if (name == "total_sequence_length") {
      v_.total_sequence_length = JSON::Get<std::string_view>(value);
    } else
      throw JSON::unknown_value_error{};
  }

 private:
  Config::Model::Decoder::Inputs& v_;
};

struct Outputs_Element : JSON::Element {
  explicit Outputs_Element(Config::Model::Decoder::Outputs& v) : v_{v} {}

  void OnValue(std::string_view name, JSON::Value value) override {
    if (name == "logits") {
      v_.logits = JSON::Get<std::string_view>(value);
    } else if (name == "present_key_names") {
      v_.present_key_names = JSON::Get<std::string_view>(value);
    } else if (name == "present_value_names") {
      v_.present_value_names = JSON::Get<std::string_view>(value);
    } else if (name == "present_names") {
      v_.present_names = JSON::Get<std::string_view>(value);
    } else if (name == "cross_present_key_names") {
      v_.cross_present_key_names = JSON::Get<std::string_view>(value);
    } else if (name == "cross_present_value_names") {
      v_.cross_present_value_names = JSON::Get<std::string_view>(value);
    } else
      throw JSON::unknown_value_error{};
  }

 private:
  Config::Model::Decoder::Outputs& v_;
};

struct StringArray_Element : JSON::Element {
  explicit StringArray_Element(std::vector<std::string>& v) : v_{v} {}

  void OnValue(std::string_view name, JSON::Value value) override {
    v_.push_back(std::string{JSON::Get<std::string_view>(value)});
  }

 private:
  std::vector<std::string>& v_;
};

struct StringStringMap_Element : JSON::Element {
  explicit StringStringMap_Element(std::unordered_map<std::string, std::string>& v) : v_{v} {}

  void OnValue(std::string_view name, JSON::Value value) override {
    v_[std::string(name)] = std::string(JSON::Get<std::string_view>(value));
  }

 private:
  std::unordered_map<std::string, std::string>& v_;
};

struct PipelineModel_Element : JSON::Element {
  explicit PipelineModel_Element(Config::Model::Decoder::PipelineModel& v) : v_{v} {}

  void OnValue(std::string_view name, JSON::Value value) override {
    if (name == "filename") {
      v_.filename = JSON::Get<std::string_view>(value);
    } else if (name == "run_on_prompt") {
      v_.run_on_prompt = JSON::Get<bool>(value);
    } else if (name == "run_on_token_gen") {
      v_.run_on_token_gen = JSON::Get<bool>(value);
    } else if (name == "reset_session_idx") {
      v_.reset_session_idx = static_cast<int>(JSON::Get<double>(value));
    } else
      throw JSON::unknown_value_error{};
  }

  JSON::Element& OnObject(std::string_view name) override {
    if (name == "session_options") {
      v_.session_options = Config::SessionOptions{};
      session_options_ = std::make_unique<SessionOptions_Element>(*v_.session_options);
      return *session_options_;
    } else if (name == "output_names_forwarder") {
      return output_names_forwarder_;
    }
    throw JSON::unknown_value_error{};
  }

  Element& OnArray(std::string_view name) override {
    if (name == "inputs")
      return inputs_;
    else if (name == "outputs")
      return outputs_;
    throw JSON::unknown_value_error{};
  }

 private:
  Config::Model::Decoder::PipelineModel& v_;
  std::unique_ptr<SessionOptions_Element> session_options_;
  StringArray_Element inputs_{v_.inputs};
  StringArray_Element outputs_{v_.outputs};
  StringStringMap_Element output_names_forwarder_{v_.output_names_forwarder};
};

struct PipelineModelObject_Element : JSON::Element {
  explicit PipelineModelObject_Element(std::vector<Config::Model::Decoder::PipelineModel>& v) : v_{v} {}

  Element& OnObject(std::string_view name) override {
    auto& model = v_.emplace_back();
    model.model_id = name;
    pipeline_model_elements_.emplace_back(model);
    return pipeline_model_elements_.back();
  }

 private:
  std::vector<Config::Model::Decoder::PipelineModel>& v_;
  std::vector<PipelineModel_Element> pipeline_model_elements_;
};

struct Pipeline_Element : JSON::Element {
  explicit Pipeline_Element(std::vector<Config::Model::Decoder::PipelineModel>& v) : v_{v} {}

  Element& OnObject(std::string_view name) override {
    return object_;
  }

 private:
  std::vector<Config::Model::Decoder::PipelineModel>& v_;
  PipelineModelObject_Element object_{v_};
};

struct SlidingWindow_Element : JSON::Element {
  explicit SlidingWindow_Element(std::optional<Config::Model::Decoder::SlidingWindow>& v) : v_{v} {}

  void OnValue(std::string_view name, JSON::Value value) override {
    if (name == "window_size") {
      v_->window_size = static_cast<int>(JSON::Get<double>(value));
    } else if (name == "pad_value") {
      v_->pad_value = static_cast<int>(JSON::Get<double>(value));
    } else if (name == "alignment") {
      v_->alignment = JSON::Get<std::string_view>(value);
    } else if (name == "slide_key_value_cache") {
      v_->slide_key_value_cache = JSON::Get<bool>(value);
    } else
      throw JSON::unknown_value_error{};
  }

 private:
  std::optional<Config::Model::Decoder::SlidingWindow>& v_;
};

struct Decoder_Element : JSON::Element {
  explicit Decoder_Element(Config::Model::Decoder& v) : v_{v} {}

  void OnValue(std::string_view name, JSON::Value value) override {
    if (name == "filename") {
      v_.filename = JSON::Get<std::string_view>(value);
    } else if (name == "hidden_size") {
      v_.hidden_size = static_cast<int>(JSON::Get<double>(value));
    } else if (name == "num_attention_heads") {
      v_.num_attention_heads = static_cast<int>(JSON::Get<double>(value));
    } else if (name == "num_key_value_heads") {
      v_.num_key_value_heads = static_cast<int>(JSON::Get<double>(value));
    } else if (name == "num_hidden_layers") {
      v_.num_hidden_layers = static_cast<int>(JSON::Get<double>(value));
    } else if (name == "head_size") {
      v_.head_size = static_cast<int>(JSON::Get<double>(value));
    } else
      throw JSON::unknown_value_error{};
  }

  Element& OnObject(std::string_view name) override {
    if (name == "session_options") {
      return session_options_;
    }
    if (name == "inputs") {
      return inputs_;
    }
    if (name == "outputs") {
      return outputs_;
    }
    if (name == "sliding_window") {
      v_.sliding_window = Config::Model::Decoder::SlidingWindow{};
      return sliding_window_;
    }
    throw JSON::unknown_value_error{};
  }

  Element& OnArray(std::string_view name) override {
    if (name == "pipeline")
      return pipeline_;
    throw JSON::unknown_value_error{};
  }

 private:
  Config::Model::Decoder& v_;
  SessionOptions_Element session_options_{v_.session_options};
  Inputs_Element inputs_{v_.inputs};
  Outputs_Element outputs_{v_.outputs};
  Pipeline_Element pipeline_{v_.pipeline};
  SlidingWindow_Element sliding_window_{v_.sliding_window};
};

struct VisionInputs_Element : JSON::Element {
  explicit VisionInputs_Element(Config::Model::Vision::Inputs& v) : v_{v} {}

  void OnValue(std::string_view name, JSON::Value value) override {
    if (name == "pixel_values") {
      v_.pixel_values = JSON::Get<std::string_view>(value);
    } else if (name == "image_sizes") {
      v_.image_sizes = JSON::Get<std::string_view>(value);
    } else if (name == "attention_mask") {
      v_.attention_mask = JSON::Get<std::string_view>(value);
    } else
      throw JSON::unknown_value_error{};
  }

 private:
  Config::Model::Vision::Inputs& v_;
};

struct VisionOutputs_Element : JSON::Element {
  explicit VisionOutputs_Element(Config::Model::Vision::Outputs& v) : v_{v} {}

  void OnValue(std::string_view name, JSON::Value value) override {
    if (name == "image_features") {
      v_.image_features = JSON::Get<std::string_view>(value);
    } else
      throw JSON::unknown_value_error{};
  }

 private:
  Config::Model::Vision::Outputs& v_;
};

struct Vision_Element : JSON::Element {
  explicit Vision_Element(Config::Model::Vision& v) : v_{v} {}

  void OnValue(std::string_view name, JSON::Value value) override {
    if (name == "filename") {
      v_.filename = JSON::Get<std::string_view>(value);
    } else if (name == "config_filename") {
      v_.config_filename = JSON::Get<std::string_view>(value);
    } else if (name == "adapter_filename") {
      v_.adapter_filename = JSON::Get<std::string_view>(value);
    } else
      throw JSON::unknown_value_error{};
  }

  Element& OnObject(std::string_view name) override {
    if (name == "inputs") {
      return inputs_;
    } else if (name == "outputs") {
      return outputs_;
    } else
      throw JSON::unknown_value_error{};
  }

 private:
  Config::Model::Vision& v_;
  VisionInputs_Element inputs_{v_.inputs};
  VisionOutputs_Element outputs_{v_.outputs};
};

struct SpeechInputs_Element : JSON::Element {
  explicit SpeechInputs_Element(Config::Model::Speech::Inputs& v) : v_{v} {}

  void OnValue(std::string_view name, JSON::Value value) override {
    if (name == "audio_embeds") {
      v_.audio_embeds = JSON::Get<std::string_view>(value);
    } else if (name == "attention_mask") {
      v_.attention_mask = JSON::Get<std::string_view>(value);
    } else if (name == "audio_sizes") {
      v_.audio_sizes = JSON::Get<std::string_view>(value);
    } else if (name == "audio_projection_mode") {
      v_.audio_projection_mode = JSON::Get<std::string_view>(value);
    } else
      throw JSON::unknown_value_error{};
  }

 private:
  Config::Model::Speech::Inputs& v_;
};

struct SpeechOutputs_Element : JSON::Element {
  explicit SpeechOutputs_Element(Config::Model::Speech::Outputs& v) : v_{v} {}

  void OnValue(std::string_view name, JSON::Value value) override {
    if (name == "audio_features") {
      v_.audio_features = JSON::Get<std::string_view>(value);
    } else
      throw JSON::unknown_value_error{};
  }

 private:
  Config::Model::Speech::Outputs& v_;
};

struct Speech_Element : JSON::Element {
  explicit Speech_Element(Config::Model::Speech& v) : v_{v} {}

  void OnValue(std::string_view name, JSON::Value value) override {
    if (name == "filename") {
      v_.filename = JSON::Get<std::string_view>(value);
    } else if (name == "config_filename") {
      v_.config_filename = JSON::Get<std::string_view>(value);
    } else if (name == "adapter_filename") {
      v_.adapter_filename = JSON::Get<std::string_view>(value);
    } else
      throw JSON::unknown_value_error{};
  }

  Element& OnObject(std::string_view name) override {
    if (name == "inputs") {
      return inputs_;
    } else if (name == "outputs") {
      return outputs_;
    } else
      throw JSON::unknown_value_error{};
  }

 private:
  Config::Model::Speech& v_;
  SpeechInputs_Element inputs_{v_.inputs};
  SpeechOutputs_Element outputs_{v_.outputs};
};

struct EmbeddingInputs_Element : JSON::Element {
  explicit EmbeddingInputs_Element(Config::Model::Embedding::Inputs& v) : v_{v} {}

  void OnValue(std::string_view name, JSON::Value value) override {
    if (name == "input_ids") {
      v_.input_ids = JSON::Get<std::string_view>(value);
    } else if (name == "image_features") {
      v_.image_features = JSON::Get<std::string_view>(value);
    } else if (name == "audio_features") {
      v_.audio_features = JSON::Get<std::string_view>(value);
    } else
      throw JSON::unknown_value_error{};
  }

 private:
  Config::Model::Embedding::Inputs& v_;
};

struct EmbeddingOutputs_Element : JSON::Element {
  explicit EmbeddingOutputs_Element(Config::Model::Embedding::Outputs& v) : v_{v} {}

  void OnValue(std::string_view name, JSON::Value value) override {
    if (name == "inputs_embeds") {
      v_.embeddings = JSON::Get<std::string_view>(value);
    } else
      throw JSON::unknown_value_error{};
  }

 private:
  Config::Model::Embedding::Outputs& v_;
};

struct Embedding_Element : JSON::Element {
  explicit Embedding_Element(Config::Model::Embedding& v) : v_{v} {}

  void OnValue(std::string_view name, JSON::Value value) override {
    if (name == "filename") {
      v_.filename = JSON::Get<std::string_view>(value);
    } else
      throw JSON::unknown_value_error{};
  }

  Element& OnObject(std::string_view name) override {
    if (name == "inputs") {
      return inputs_;
    } else if (name == "outputs") {
      return outputs_;
    } else
      throw JSON::unknown_value_error{};
  }

 private:
  Config::Model::Embedding& v_;
  EmbeddingInputs_Element inputs_{v_.inputs};
  EmbeddingOutputs_Element outputs_{v_.outputs};
};

struct Model_Element : JSON::Element {
  explicit Model_Element(Config::Model& v) : v_{v} {}

  void OnValue(std::string_view name, JSON::Value value) override {
    if (name == "type") {
      v_.type = JSON::Get<std::string_view>(value);
    } else if (name == "vocab_size") {
      v_.vocab_size = static_cast<int>(JSON::Get<double>(value));
    } else if (name == "context_length") {
      v_.context_length = static_cast<int>(JSON::Get<double>(value));
    } else if (name == "pad_token_id") {
      v_.pad_token_id = static_cast<int>(JSON::Get<double>(value));
    } else if (name == "eos_token_id") {
      v_.eos_token_id.assign(1, static_cast<int>(JSON::Get<double>(value)));
    } else if (name == "bos_token_id") {
      v_.bos_token_id = static_cast<int>(JSON::Get<double>(value));
    } else if (name == "decoder_start_token_id") {
      v_.decoder_start_token_id = static_cast<int>(JSON::Get<double>(value));
    } else if (name == "sep_token_id") {
      v_.sep_token_id = static_cast<int>(JSON::Get<double>(value));
    } else
      throw JSON::unknown_value_error{};
  }

  Element& OnArray(std::string_view name) override {
    if (name == "eos_token_id")
      return eos_token_id_;
    throw JSON::unknown_value_error{};
  }

  Element& OnObject(std::string_view name) override {
    if (name == "encoder_decoder_init") {
      return encoder_decoder_init_;
    }
    if (name == "decoder") {
      return decoder_;
    }
    if (name == "vision") {
      return vision_;
    }
    if (name == "embedding") {
      return embedding_;
    }
    if (name == "speech") {
      return speech_;
    }
    throw JSON::unknown_value_error{};
  }

 private:
  Config::Model& v_;
  EncoderDecoderInit_Element encoder_decoder_init_{v_.encoder_decoder_init};
  Decoder_Element decoder_{v_.decoder};
  Int_Array_Element eos_token_id_{v_.eos_token_id};
  Vision_Element vision_{v_.vision};
  Embedding_Element embedding_{v_.embedding};
  Speech_Element speech_{v_.speech};
};

struct Search_Element : JSON::Element {
  explicit Search_Element(Config::Search& v) : v_{v} {}

  void OnValue(std::string_view name, JSON::Value value) override {
    if (name == "min_length") {
      v_.min_length = static_cast<int>(JSON::Get<double>(value));
    } else if (name == "max_length") {
      v_.max_length = static_cast<int>(JSON::Get<double>(value));
    } else if (name == "batch_size") {
      v_.batch_size = static_cast<int>(JSON::Get<double>(value));
    } else if (name == "num_beams") {
      v_.num_beams = static_cast<int>(JSON::Get<double>(value));
    } else if (name == "num_return_sequences") {
      v_.num_return_sequences = static_cast<int>(JSON::Get<double>(value));
    } else if (name == "top_k") {
      v_.top_k = static_cast<int>(JSON::Get<double>(value));
    } else if (name == "top_p") {
      v_.top_p = static_cast<float>(JSON::Get<double>(value));
    } else if (name == "temperature") {
      v_.temperature = static_cast<float>(JSON::Get<double>(value));
    } else if (name == "repetition_penalty") {
      v_.repetition_penalty = static_cast<float>(JSON::Get<double>(value));
    } else if (name == "length_penalty") {
      v_.length_penalty = static_cast<float>(JSON::Get<double>(value));
    } else if (name == "no_repeat_ngram_size") {
      v_.no_repeat_ngram_size = static_cast<int>(JSON::Get<double>(value));
    } else if (name == "diversity_penalty") {
      v_.diversity_penalty = static_cast<float>(JSON::Get<double>(value));
    } else if (name == "length_penalty") {
      v_.length_penalty = static_cast<float>(JSON::Get<double>(value));
    } else if (name == "random_seed") {
      v_.random_seed = static_cast<int>(JSON::Get<double>(value));
    } else if (name == "do_sample") {
      v_.do_sample = JSON::Get<bool>(value);
    } else if (name == "past_present_share_buffer") {
      v_.past_present_share_buffer = JSON::Get<bool>(value);
    } else if (name == "early_stopping") {
      v_.early_stopping = JSON::Get<bool>(value);
    } else
      throw JSON::unknown_value_error{};
  }

 private:
  Config::Search& v_;
};

void SetSearchNumber(Config::Search& search, std::string_view name, double value) {
  try {
    Search_Element(search).OnValue(name, value);
  } catch (...) {
    JSON::TranslateException(name);
  }
}

void SetSearchBool(Config::Search& search, std::string_view name, bool value) {
  try {
    Search_Element(search).OnValue(name, value);
  } catch (...) {
    JSON::TranslateException(name);
  }
}

void ClearProviders(Config& config) {
  config.model.decoder.session_options.providers.clear();
}

void SetProviderOption(Config& config, std::string_view provider_name, std::string_view option_name, std::string_view option_value) {
  if (auto normalized_provider = NormalizeProviderName(provider_name); !contains(config.model.decoder.session_options.providers, normalized_provider))
    config.model.decoder.session_options.providers.push_back(std::string(normalized_provider));

  std::ostringstream json;
  json << R"({")" << provider_name << R"(":{)";
  if (!option_name.empty()) {
    json << R"(")" << option_name << R"(":")" << option_value << R"(")";
  }
  json << R"(}})";

  ProviderOptionsArray_Element element{config.model.decoder.session_options.provider_options};
  JSON::Parse(element, json.str());
}

bool IsGraphCaptureEnabled(Config::SessionOptions& session_options) {
  for (const auto& provider : session_options.providers) {
    const auto provider_options = std::find_if(session_options.provider_options.begin(),
                                               session_options.provider_options.end(),
                                               [&provider](const Config::ProviderOptions& po) {
                                                 return po.name == provider;
                                               });
    if (provider_options != session_options.provider_options.end()) {
      if (provider_options->name == "cuda") {
        // Graph Capture is currently broken for CUDA
        for (const auto& value : provider_options->options) {
          if (value.first == "enable_cuda_graph" && value.second == "1") {
            throw std::runtime_error("Graph Capture is currently unsupported for CUDA");
          }
        }
      } else if (provider_options->name == "DML") {
        return true;
      } else if (provider_options->name == "NvTensorRtRtx") {
        return true;
      }
<<<<<<< HEAD
    } else if (provider_options.name == "DML") {
      return true;
=======
>>>>>>> b87472d4
    }
  }

  return false;
}

struct Root_Element : JSON::Element {
  explicit Root_Element(Config& config) : config_{config} {}

  void OnValue(std::string_view name, JSON::Value value) override {
  }

  Element& OnObject(std::string_view name) override {
    if (name == "model") {
      return model_element_;
    }
    if (name == "search") {
      return search_element_;
    }
    throw JSON::unknown_value_error{};
  }

  Config& config_;
  Model_Element model_element_{config_.model};
  Search_Element search_element_{config_.search};
};

struct RootObject_Element : JSON::Element {
  explicit RootObject_Element(JSON::Element& t) : t_{t} {}

  Element& OnObject(std::string_view /*name*/) override {
    return t_;
  }

  JSON::Element& t_;
};

void ParseConfig(const fs::path& filename, std::string_view json_overlay, Config& config) {
  std::ifstream file = filename.open(std::ios::binary | std::ios::ate);
  if (!file.is_open()) {
    throw std::runtime_error("Error opening " + filename.string());
  }
  std::streamsize const size = file.tellg();
  file.seekg(0, std::ios::beg);

  std::vector<char> buffer(size);
  if (!file.read(buffer.data(), size)) {
    throw std::runtime_error("Error reading " + filename.string());
  }

  Root_Element root{config};
  RootObject_Element root_object{root};
  try {
    JSON::Parse(root_object, std::string_view(buffer.data(), buffer.size()));
  } catch (const std::exception& message) {
    std::ostringstream oss;
    oss << "Error encountered while parsing '" << filename.string() << "' " << message.what();
    throw std::runtime_error(oss.str());
  }

  if (!json_overlay.empty()) {
    try {
      JSON::Parse(root_object, json_overlay);
    } catch (const std::exception& message) {
      std::ostringstream oss;
      oss << "Error encountered while parsing config overlay: " << message.what();
      throw std::runtime_error(oss.str());
    }
  }
}

void OverlayConfig(Config& config, std::string_view json) {
  Root_Element root{config};
  RootObject_Element element{root};
  JSON::Parse(element, json);
}

Config::Config(const fs::path& path, std::string_view json_overlay) : config_path{path} {
  ParseConfig(path / "genai_config.json", json_overlay, *this);

  if (model.context_length == 0)
    throw std::runtime_error("model context_length is 0 or was not set. It must be greater than 0");

  if (search.max_length == 0)
    search.max_length = model.context_length;

  // If no eos_token_id was set, set it to the pad token id
  if (model.eos_token_id.empty())
    model.eos_token_id.push_back(model.pad_token_id);

  for (const auto& provider_option : model.decoder.session_options.provider_options) {
    model.decoder.session_options.providers.push_back(provider_option.name);
  }
}

void Config::AddMapping(const std::string& nominal_name, const std::string& graph_name) {
  auto [it, emplaced] = nominal_names_to_graph_names_.emplace(nominal_name, graph_name);
  if (it->second != graph_name) {
    std::ostringstream oss;
    oss << "Duplicate nominal name: " << nominal_name << " with graph names: "
        << graph_name << " and " << it->second;
    throw std::runtime_error(oss.str());
  }
}

std::pair<std::string, bool> Config::GetGraphName(const std::string& nominal_name) const {
  auto it = nominal_names_to_graph_names_.find(nominal_name);
  if (it == nominal_names_to_graph_names_.end()) {
    return {nominal_name, false};
  }
  return {it->second, true};
}

}  // namespace Generators<|MERGE_RESOLUTION|>--- conflicted
+++ resolved
@@ -742,11 +742,6 @@
       } else if (provider_options->name == "NvTensorRtRtx") {
         return true;
       }
-<<<<<<< HEAD
-    } else if (provider_options.name == "DML") {
-      return true;
-=======
->>>>>>> b87472d4
     }
   }
 
