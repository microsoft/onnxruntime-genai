// Copyright (c) Microsoft Corporation. All rights reserved.
// Licensed under the MIT License.
// Modifications Copyright(C) 2024-2025 Advanced Micro Devices, Inc. All rights reserved.
#include "generators.h"
#include "runtime_settings.h"
#include "json.h"
#include <fstream>
#include <sstream>

namespace Generators {

// Fix casing of certain historical names to match current Onnxruntime names
std::string_view NormalizeProviderName(std::string_view name) {
  if (name == "qnn") {
    return "QNN";
  } else if (name == "webgpu") {
    return "WebGPU";
  } else if (name == "dml") {
    return "DML";
  }
  return name;  // Return name unchanged
}
ONNXTensorElementDataType TranslateTensorType(std::string_view value) {
  if (value == "float32") {
    return ONNX_TENSOR_ELEMENT_DATA_TYPE_FLOAT;
  }
  if (value == "float16") {
    return ONNX_TENSOR_ELEMENT_DATA_TYPE_FLOAT16;
  }

  throw std::runtime_error("Invalid tensor type: " + std::string(value));
}

struct NamedStrings_Element : JSON::Element {
  explicit NamedStrings_Element(std::vector<Config::NamedString>& v) : v_{v} {}

  void OnValue(std::string_view name, JSON::Value value) override {
    v_.emplace_back(name, JSON::Get<std::string_view>(value));
  }

 private:
  std::vector<Config::NamedString>& v_;
};

struct Int_Array_Element : JSON::Element {
  explicit Int_Array_Element(std::vector<int>& v) : v_{v} {}

  void OnValue(std::string_view name, JSON::Value value) override {
    v_.emplace_back(static_cast<int>(JSON::Get<double>(value)));
  }

 private:
  std::vector<int>& v_;
};

struct ProviderOptionsObject_Element : JSON::Element {
  explicit ProviderOptionsObject_Element(std::vector<Config::ProviderOptions>& v) : v_{v} {}

  JSON::Element& OnObject(std::string_view name) override {
    for (auto& v : v_) {
      if (v.name == name) {
        options_element_ = std::make_unique<NamedStrings_Element>(v.options);
        return *options_element_;
      }
    }

    auto& options = v_.emplace_back();
    options.name = name;
    options_element_ = std::make_unique<NamedStrings_Element>(options.options);
    return *options_element_;
  }

 private:
  std::vector<Config::ProviderOptions>& v_;
  std::unique_ptr<NamedStrings_Element> options_element_;
};

struct ProviderOptionsArray_Element : JSON::Element {
  explicit ProviderOptionsArray_Element(std::vector<Config::ProviderOptions>& v) : v_{v} {}

  JSON::Element& OnObject(std::string_view name) override { return object_; }

  void OnComplete(bool /*empty*/) override {
    // For backwards compatibility turn our old names like 'qnn' into 'QNN', and 'webgpu' to 'WebGPU'
    for (auto& v : v_) {
      v.name = NormalizeProviderName(v.name);
    }
  }

 private:
  std::vector<Config::ProviderOptions>& v_;
  ProviderOptionsObject_Element object_{v_};
};

GraphOptimizationLevel GetGraphOptimizationLevel(std::string_view name) {
  if (name == "ORT_DISABLE_ALL") {
    return ORT_DISABLE_ALL;
  } else if (name == "ORT_ENABLE_BASIC") {
    return ORT_ENABLE_BASIC;
  } else if (name == "ORT_ENABLE_EXTENDED") {
    return ORT_ENABLE_EXTENDED;
  } else if (name == "ORT_ENABLE_ALL") {
    return ORT_ENABLE_ALL;
  } else
    throw std::runtime_error("Unrecognized value:" + std::string(name));
}

struct SessionOptions_Element : JSON::Element {
  explicit SessionOptions_Element(Config::SessionOptions& v) : v_{v} {}

  void OnValue(std::string_view name, JSON::Value value) override {
    if (name == "log_id")
      v_.log_id = JSON::Get<std::string_view>(value);
    else if (name == "enable_profiling")
      v_.enable_profiling = JSON::Get<std::string_view>(value);
    else if (name == "ep_context_embed_mode")
      v_.ep_context_embed_mode = JSON::Get<std::string_view>(value);
    else if (name == "ep_context_file_path")
      v_.ep_context_file_path = JSON::Get<std::string_view>(value);
    else if (name == "intra_op_num_threads")
      v_.intra_op_num_threads = static_cast<int>(JSON::Get<double>(value));
    else if (name == "inter_op_num_threads")
      v_.inter_op_num_threads = static_cast<int>(JSON::Get<double>(value));
    else if (name == "log_severity_level")
      v_.log_severity_level = static_cast<int>(JSON::Get<double>(value));
    else if (name == "enable_cpu_mem_arena")
      v_.enable_cpu_mem_arena = JSON::Get<bool>(value);
    else if (name == "enable_mem_pattern")
      v_.enable_mem_pattern = JSON::Get<bool>(value);
    else if (name == "disable_cpu_ep_fallback")
      v_.disable_cpu_ep_fallback = JSON::Get<bool>(value);
    else if (name == "disable_quant_qdq")
      v_.disable_quant_qdq = JSON::Get<bool>(value);
    else if (name == "enable_quant_qdq_cleanup")
      v_.enable_quant_qdq_cleanup = JSON::Get<bool>(value);
    else if (name == "ep_context_enable")
      v_.ep_context_enable = JSON::Get<bool>(value);
    else if (name == "use_env_allocators")
      v_.use_env_allocators = JSON::Get<bool>(value);
    else if (name == "graph_optimization_level")
      v_.graph_optimization_level = GetGraphOptimizationLevel(JSON::Get<std::string_view>(value));
    else if (name == "custom_ops_library")
      v_.custom_ops_library = JSON::Get<std::string_view>(value);
    else
      throw JSON::unknown_value_error{};
  }

  JSON::Element& OnObject(std::string_view name) override {
    if (name == "config_entries")
      return config_entries_;
    throw JSON::unknown_value_error{};
  }

  JSON::Element& OnArray(std::string_view name) override {
    if (name == "provider_options")
      return provider_options_;
    throw JSON::unknown_value_error{};
  }

 private:
  Config::SessionOptions& v_;
  ProviderOptionsArray_Element provider_options_{v_.provider_options};
  NamedStrings_Element config_entries_{v_.config_entries};
};

struct EncoderDecoderInit_Element : JSON::Element {
  explicit EncoderDecoderInit_Element(Config::Model::EncoderDecoderInit& v) : v_{v} {}

  void OnValue(std::string_view name, JSON::Value value) override {
    if (name == "filename") {
      v_.filename = JSON::Get<std::string_view>(value);
    } else
      throw JSON::unknown_value_error{};
  }

 private:
  Config::Model::EncoderDecoderInit& v_;
};

struct Inputs_Element : JSON::Element {
  explicit Inputs_Element(Config::Model::Decoder::Inputs& v) : v_{v} {}

  void OnValue(std::string_view name, JSON::Value value) override {
    if (name == "input_ids") {
      v_.input_ids = JSON::Get<std::string_view>(value);
    } else if (name == "inputs_embeds") {
      v_.embeddings = JSON::Get<std::string_view>(value);
    } else if (name == "position_ids") {
      v_.position_ids = JSON::Get<std::string_view>(value);
    } else if (name == "attention_mask") {
      v_.attention_mask = JSON::Get<std::string_view>(value);
    } else if (name == "past_key_names") {
      v_.past_key_names = JSON::Get<std::string_view>(value);
    } else if (name == "past_value_names") {
      v_.past_value_names = JSON::Get<std::string_view>(value);
    } else if (name == "past_names") {
      v_.past_names = JSON::Get<std::string_view>(value);
    } else if (name == "cross_past_key_names") {
      v_.cross_past_key_names = JSON::Get<std::string_view>(value);
    } else if (name == "cross_past_value_names") {
      v_.cross_past_value_names = JSON::Get<std::string_view>(value);
    } else if (name == "current_sequence_length") {
      v_.current_sequence_length = JSON::Get<std::string_view>(value);
    } else if (name == "past_sequence_length") {
      v_.past_sequence_length = JSON::Get<std::string_view>(value);
    } else if (name == "total_sequence_length") {
      v_.total_sequence_length = JSON::Get<std::string_view>(value);
    } else
      throw JSON::unknown_value_error{};
  }

 private:
  Config::Model::Decoder::Inputs& v_;
};

struct Outputs_Element : JSON::Element {
  explicit Outputs_Element(Config::Model::Decoder::Outputs& v) : v_{v} {}

  void OnValue(std::string_view name, JSON::Value value) override {
    if (name == "logits") {
      v_.logits = JSON::Get<std::string_view>(value);
    } else if (name == "present_key_names") {
      v_.present_key_names = JSON::Get<std::string_view>(value);
    } else if (name == "present_value_names") {
      v_.present_value_names = JSON::Get<std::string_view>(value);
    } else if (name == "present_names") {
      v_.present_names = JSON::Get<std::string_view>(value);
    } else if (name == "cross_present_key_names") {
      v_.cross_present_key_names = JSON::Get<std::string_view>(value);
    } else if (name == "cross_present_value_names") {
      v_.cross_present_value_names = JSON::Get<std::string_view>(value);
    } else
      throw JSON::unknown_value_error{};
  }

 private:
  Config::Model::Decoder::Outputs& v_;
};

struct StringArray_Element : JSON::Element {
  explicit StringArray_Element(std::vector<std::string>& v) : v_{v} {}

  void OnValue(std::string_view name, JSON::Value value) override {
    v_.push_back(std::string{JSON::Get<std::string_view>(value)});
  }

 private:
  std::vector<std::string>& v_;
};

struct StringStringMap_Element : JSON::Element {
  explicit StringStringMap_Element(std::unordered_map<std::string, std::string>& v) : v_{v} {}

  void OnValue(std::string_view name, JSON::Value value) override {
    v_[std::string(name)] = std::string(JSON::Get<std::string_view>(value));
  }

 private:
  std::unordered_map<std::string, std::string>& v_;
};

struct PipelineModel_Element : JSON::Element {
  explicit PipelineModel_Element(Config::Model::Decoder::PipelineModel& v) : v_{v} {}

  void OnValue(std::string_view name, JSON::Value value) override {
    if (name == "filename") {
      v_.filename = JSON::Get<std::string_view>(value);
    } else if (name == "run_on_prompt") {
      v_.run_on_prompt = JSON::Get<bool>(value);
    } else if (name == "run_on_token_gen") {
      v_.run_on_token_gen = JSON::Get<bool>(value);
    } else if (name == "reset_session_idx") {
      v_.reset_session_idx = static_cast<int>(JSON::Get<double>(value));
    } else
      throw JSON::unknown_value_error{};
  }

  JSON::Element& OnObject(std::string_view name) override {
    if (name == "session_options") {
      v_.session_options = Config::SessionOptions{};
      session_options_ = std::make_unique<SessionOptions_Element>(*v_.session_options);
      return *session_options_;
    } else if (name == "output_names_forwarder") {
      return output_names_forwarder_;
    }
    throw JSON::unknown_value_error{};
  }

  Element& OnArray(std::string_view name) override {
    if (name == "inputs")
      return inputs_;
    else if (name == "outputs")
      return outputs_;
    throw JSON::unknown_value_error{};
  }

 private:
  Config::Model::Decoder::PipelineModel& v_;
  std::unique_ptr<SessionOptions_Element> session_options_;
  StringArray_Element inputs_{v_.inputs};
  StringArray_Element outputs_{v_.outputs};
  StringStringMap_Element output_names_forwarder_{v_.output_names_forwarder};
};

struct PipelineModelObject_Element : JSON::Element {
  explicit PipelineModelObject_Element(std::vector<Config::Model::Decoder::PipelineModel>& v) : v_{v} {}

  Element& OnObject(std::string_view name) override {
    auto& model = v_.emplace_back();
    model.model_id = name;
    pipeline_model_elements_.emplace_back(model);
    return pipeline_model_elements_.back();
  }

 private:
  std::vector<Config::Model::Decoder::PipelineModel>& v_;
  std::vector<PipelineModel_Element> pipeline_model_elements_;
};

struct Pipeline_Element : JSON::Element {
  explicit Pipeline_Element(std::vector<Config::Model::Decoder::PipelineModel>& v) : v_{v} {}

  Element& OnObject(std::string_view name) override {
    return object_;
  }

 private:
  std::vector<Config::Model::Decoder::PipelineModel>& v_;
  PipelineModelObject_Element object_{v_};
};

struct SlidingWindow_Element : JSON::Element {
  explicit SlidingWindow_Element(std::optional<Config::Model::Decoder::SlidingWindow>& v) : v_{v} {}

  void OnValue(std::string_view name, JSON::Value value) override {
    if (name == "window_size") {
      v_->window_size = static_cast<int>(JSON::Get<double>(value));
    } else if (name == "pad_value") {
      v_->pad_value = static_cast<int>(JSON::Get<double>(value));
    } else if (name == "alignment") {
      v_->alignment = JSON::Get<std::string_view>(value);
    } else if (name == "slide_key_value_cache") {
      v_->slide_key_value_cache = JSON::Get<bool>(value);
    } else
      throw JSON::unknown_value_error{};
  }

 private:
  std::optional<Config::Model::Decoder::SlidingWindow>& v_;
};

struct Decoder_Element : JSON::Element {
  explicit Decoder_Element(Config::Model::Decoder& v) : v_{v} {}

  void OnValue(std::string_view name, JSON::Value value) override {
    if (name == "filename") {
      v_.filename = JSON::Get<std::string_view>(value);
    } else if (name == "hidden_size") {
      v_.hidden_size = static_cast<int>(JSON::Get<double>(value));
    } else if (name == "num_attention_heads") {
      v_.num_attention_heads = static_cast<int>(JSON::Get<double>(value));
    } else if (name == "num_key_value_heads") {
      v_.num_key_value_heads = static_cast<int>(JSON::Get<double>(value));
    } else if (name == "num_hidden_layers") {
      v_.num_hidden_layers = static_cast<int>(JSON::Get<double>(value));
    } else if (name == "head_size") {
      v_.head_size = static_cast<int>(JSON::Get<double>(value));
    } else
      throw JSON::unknown_value_error{};
  }

  Element& OnObject(std::string_view name) override {
    if (name == "session_options") {
      return session_options_;
    }
    if (name == "inputs") {
      return inputs_;
    }
    if (name == "outputs") {
      return outputs_;
    }
    if (name == "sliding_window") {
      v_.sliding_window = Config::Model::Decoder::SlidingWindow{};
      return sliding_window_;
    }
    throw JSON::unknown_value_error{};
  }

  Element& OnArray(std::string_view name) override {
    if (name == "pipeline")
      return pipeline_;
    throw JSON::unknown_value_error{};
  }

 private:
  Config::Model::Decoder& v_;
  SessionOptions_Element session_options_{v_.session_options};
  Inputs_Element inputs_{v_.inputs};
  Outputs_Element outputs_{v_.outputs};
  Pipeline_Element pipeline_{v_.pipeline};
  SlidingWindow_Element sliding_window_{v_.sliding_window};
};

struct VisionInputs_Element : JSON::Element {
  explicit VisionInputs_Element(Config::Model::Vision::Inputs& v) : v_{v} {}

  void OnValue(std::string_view name, JSON::Value value) override {
    if (name == "pixel_values") {
      v_.pixel_values = JSON::Get<std::string_view>(value);
    } else if (name == "image_sizes") {
      v_.image_sizes = JSON::Get<std::string_view>(value);
    } else if (name == "attention_mask") {
      v_.attention_mask = JSON::Get<std::string_view>(value);
    } else
      throw JSON::unknown_value_error{};
  }

 private:
  Config::Model::Vision::Inputs& v_;
};

struct VisionOutputs_Element : JSON::Element {
  explicit VisionOutputs_Element(Config::Model::Vision::Outputs& v) : v_{v} {}

  void OnValue(std::string_view name, JSON::Value value) override {
    if (name == "image_features") {
      v_.image_features = JSON::Get<std::string_view>(value);
    } else
      throw JSON::unknown_value_error{};
  }

 private:
  Config::Model::Vision::Outputs& v_;
};

struct Vision_Element : JSON::Element {
  explicit Vision_Element(Config::Model::Vision& v) : v_{v} {}

  void OnValue(std::string_view name, JSON::Value value) override {
    if (name == "filename") {
      v_.filename = JSON::Get<std::string_view>(value);
    } else if (name == "config_filename") {
      v_.config_filename = JSON::Get<std::string_view>(value);
    } else if (name == "adapter_filename") {
      v_.adapter_filename = JSON::Get<std::string_view>(value);
    } else
      throw JSON::unknown_value_error{};
  }

  Element& OnObject(std::string_view name) override {
    if (name == "inputs") {
      return inputs_;
    } else if (name == "outputs") {
      return outputs_;
    } else
      throw JSON::unknown_value_error{};
  }

 private:
  Config::Model::Vision& v_;
  VisionInputs_Element inputs_{v_.inputs};
  VisionOutputs_Element outputs_{v_.outputs};
};

struct SpeechInputs_Element : JSON::Element {
  explicit SpeechInputs_Element(Config::Model::Speech::Inputs& v) : v_{v} {}

  void OnValue(std::string_view name, JSON::Value value) override {
    if (name == "audio_embeds") {
      v_.audio_embeds = JSON::Get<std::string_view>(value);
    } else if (name == "attention_mask") {
      v_.attention_mask = JSON::Get<std::string_view>(value);
    } else if (name == "audio_sizes") {
      v_.audio_sizes = JSON::Get<std::string_view>(value);
    } else if (name == "audio_projection_mode") {
      v_.audio_projection_mode = JSON::Get<std::string_view>(value);
    } else
      throw JSON::unknown_value_error{};
  }

 private:
  Config::Model::Speech::Inputs& v_;
};

struct SpeechOutputs_Element : JSON::Element {
  explicit SpeechOutputs_Element(Config::Model::Speech::Outputs& v) : v_{v} {}

  void OnValue(std::string_view name, JSON::Value value) override {
    if (name == "audio_features") {
      v_.audio_features = JSON::Get<std::string_view>(value);
    } else
      throw JSON::unknown_value_error{};
  }

 private:
  Config::Model::Speech::Outputs& v_;
};

struct Speech_Element : JSON::Element {
  explicit Speech_Element(Config::Model::Speech& v) : v_{v} {}

  void OnValue(std::string_view name, JSON::Value value) override {
    if (name == "filename") {
      v_.filename = JSON::Get<std::string_view>(value);
    } else if (name == "config_filename") {
      v_.config_filename = JSON::Get<std::string_view>(value);
    } else if (name == "adapter_filename") {
      v_.adapter_filename = JSON::Get<std::string_view>(value);
    } else
      throw JSON::unknown_value_error{};
  }

  Element& OnObject(std::string_view name) override {
    if (name == "inputs") {
      return inputs_;
    } else if (name == "outputs") {
      return outputs_;
    } else
      throw JSON::unknown_value_error{};
  }

 private:
  Config::Model::Speech& v_;
  SpeechInputs_Element inputs_{v_.inputs};
  SpeechOutputs_Element outputs_{v_.outputs};
};

struct EmbeddingInputs_Element : JSON::Element {
  explicit EmbeddingInputs_Element(Config::Model::Embedding::Inputs& v) : v_{v} {}

  void OnValue(std::string_view name, JSON::Value value) override {
    if (name == "input_ids") {
      v_.input_ids = JSON::Get<std::string_view>(value);
    } else if (name == "image_features") {
      v_.image_features = JSON::Get<std::string_view>(value);
    } else if (name == "audio_features") {
      v_.audio_features = JSON::Get<std::string_view>(value);
    } else
      throw JSON::unknown_value_error{};
  }

 private:
  Config::Model::Embedding::Inputs& v_;
};

struct EmbeddingOutputs_Element : JSON::Element {
  explicit EmbeddingOutputs_Element(Config::Model::Embedding::Outputs& v) : v_{v} {}

  void OnValue(std::string_view name, JSON::Value value) override {
    if (name == "inputs_embeds") {
      v_.embeddings = JSON::Get<std::string_view>(value);
    } else
      throw JSON::unknown_value_error{};
  }

 private:
  Config::Model::Embedding::Outputs& v_;
};

struct Embedding_Element : JSON::Element {
  explicit Embedding_Element(Config::Model::Embedding& v) : v_{v} {}

  void OnValue(std::string_view name, JSON::Value value) override {
    if (name == "filename") {
      v_.filename = JSON::Get<std::string_view>(value);
    } else
      throw JSON::unknown_value_error{};
  }

  Element& OnObject(std::string_view name) override {
    if (name == "inputs") {
      return inputs_;
    } else if (name == "outputs") {
      return outputs_;
    } else
      throw JSON::unknown_value_error{};
  }

 private:
  Config::Model::Embedding& v_;
  EmbeddingInputs_Element inputs_{v_.inputs};
  EmbeddingOutputs_Element outputs_{v_.outputs};
};

struct Model_Element : JSON::Element {
  explicit Model_Element(Config::Model& v) : v_{v} {}

  void OnValue(std::string_view name, JSON::Value value) override {
    if (name == "type") {
      v_.type = JSON::Get<std::string_view>(value);
    } else if (name == "vocab_size") {
      v_.vocab_size = static_cast<int>(JSON::Get<double>(value));
    } else if (name == "context_length") {
      v_.context_length = static_cast<int>(JSON::Get<double>(value));
    } else if (name == "pad_token_id") {
      v_.pad_token_id = static_cast<int>(JSON::Get<double>(value));
    } else if (name == "eos_token_id") {
      v_.eos_token_id.assign(1, static_cast<int>(JSON::Get<double>(value)));
    } else if (name == "bos_token_id") {
      v_.bos_token_id = static_cast<int>(JSON::Get<double>(value));
    } else if (name == "decoder_start_token_id") {
      v_.decoder_start_token_id = static_cast<int>(JSON::Get<double>(value));
    } else if (name == "sep_token_id") {
      v_.sep_token_id = static_cast<int>(JSON::Get<double>(value));
    } else
      throw JSON::unknown_value_error{};
  }

  Element& OnArray(std::string_view name) override {
    if (name == "eos_token_id")
      return eos_token_id_;
    throw JSON::unknown_value_error{};
  }

  Element& OnObject(std::string_view name) override {
    if (name == "encoder_decoder_init") {
      return encoder_decoder_init_;
    }
    if (name == "decoder") {
      return decoder_;
    }
    if (name == "vision") {
      return vision_;
    }
    if (name == "embedding") {
      return embedding_;
    }
    if (name == "speech") {
      return speech_;
    }
    throw JSON::unknown_value_error{};
  }

 private:
  Config::Model& v_;
  EncoderDecoderInit_Element encoder_decoder_init_{v_.encoder_decoder_init};
  Decoder_Element decoder_{v_.decoder};
  Int_Array_Element eos_token_id_{v_.eos_token_id};
  Vision_Element vision_{v_.vision};
  Embedding_Element embedding_{v_.embedding};
  Speech_Element speech_{v_.speech};
};

struct Search_Element : JSON::Element {
  explicit Search_Element(Config::Search& v) : v_{v} {}

  void OnValue(std::string_view name, JSON::Value value) override {
    if (name == "min_length") {
      v_.min_length = static_cast<int>(JSON::Get<double>(value));
    } else if (name == "max_length") {
      v_.max_length = static_cast<int>(JSON::Get<double>(value));
    } else if (name == "batch_size") {
      v_.batch_size = static_cast<int>(JSON::Get<double>(value));
    } else if (name == "num_beams") {
      v_.num_beams = static_cast<int>(JSON::Get<double>(value));
    } else if (name == "num_return_sequences") {
      v_.num_return_sequences = static_cast<int>(JSON::Get<double>(value));
    } else if (name == "top_k") {
      v_.top_k = static_cast<int>(JSON::Get<double>(value));
    } else if (name == "top_p") {
      v_.top_p = static_cast<float>(JSON::Get<double>(value));
    } else if (name == "temperature") {
      v_.temperature = static_cast<float>(JSON::Get<double>(value));
    } else if (name == "repetition_penalty") {
      v_.repetition_penalty = static_cast<float>(JSON::Get<double>(value));
    } else if (name == "length_penalty") {
      v_.length_penalty = static_cast<float>(JSON::Get<double>(value));
    } else if (name == "no_repeat_ngram_size") {
      v_.no_repeat_ngram_size = static_cast<int>(JSON::Get<double>(value));
    } else if (name == "diversity_penalty") {
      v_.diversity_penalty = static_cast<float>(JSON::Get<double>(value));
    } else if (name == "length_penalty") {
      v_.length_penalty = static_cast<float>(JSON::Get<double>(value));
    } else if (name == "random_seed") {
      v_.random_seed = static_cast<int>(JSON::Get<double>(value));
    } else if (name == "do_sample") {
      v_.do_sample = JSON::Get<bool>(value);
    } else if (name == "past_present_share_buffer") {
      v_.past_present_share_buffer = JSON::Get<bool>(value);
    } else if (name == "early_stopping") {
      v_.early_stopping = JSON::Get<bool>(value);
    } else
      throw JSON::unknown_value_error{};
  }

 private:
  Config::Search& v_;
};

void SetSearchNumber(Config::Search& search, std::string_view name, double value) {
  try {
    Search_Element(search).OnValue(name, value);
  } catch (...) {
    JSON::TranslateException(name);
  }
}

void SetSearchBool(Config::Search& search, std::string_view name, bool value) {
  try {
    Search_Element(search).OnValue(name, value);
  } catch (...) {
    JSON::TranslateException(name);
  }
}

void ClearProviders(Config& config) {
  config.model.decoder.session_options.providers.clear();
}

void SetProviderOption(Config& config, std::string_view provider_name, std::string_view option_name, std::string_view option_value) {
  if (auto normalized_provider = NormalizeProviderName(provider_name); !contains(config.model.decoder.session_options.providers, normalized_provider))
    config.model.decoder.session_options.providers.push_back(std::string(normalized_provider));

  std::ostringstream json;
  json << R"({")" << provider_name << R"(":{)";
  if (!option_name.empty()) {
    json << R"(")" << option_name << R"(":")" << option_value << R"(")";
  }
  json << R"(}})";

  ProviderOptionsArray_Element element{config.model.decoder.session_options.provider_options};
  JSON::Parse(element, json.str());
}

bool IsGraphCaptureEnabled(Config::SessionOptions& session_options) {
  for (const auto& provider : session_options.providers) {
    const auto provider_options = std::find_if(session_options.provider_options.begin(),
                                               session_options.provider_options.end(),
                                               [&provider](const Config::ProviderOptions& po) {
                                                 return po.name == provider;
                                               });
    if (provider_options != session_options.provider_options.end()) {
      if (provider_options->name == "cuda") {
        // Graph Capture is currently broken for CUDA
        for (const auto& value : provider_options->options) {
          if (value.first == "enable_cuda_graph" && value.second == "1") {
            throw std::runtime_error("Graph Capture is currently unsupported for CUDA");
          }
        }
      } else if (provider_options->name == "DML") {
        return true;
      } else if (provider_options->name == "NvTensorRtRtx") {
        return true;
      }
<<<<<<< HEAD
    } else if (provider_options.name == "DML") {
      return true;
    } else if (provider_options.name == "NvTensorRtRtx") {
      return true;
=======
>>>>>>> 5acc5c07
    }
  }

  return false;
}

struct Root_Element : JSON::Element {
  explicit Root_Element(Config& config) : config_{config} {}

  void OnValue(std::string_view name, JSON::Value value) override {
  }

  Element& OnObject(std::string_view name) override {
    if (name == "model") {
      return model_element_;
    }
    if (name == "search") {
      return search_element_;
    }
    throw JSON::unknown_value_error{};
  }

  Config& config_;
  Model_Element model_element_{config_.model};
  Search_Element search_element_{config_.search};
};

struct RootObject_Element : JSON::Element {
  explicit RootObject_Element(JSON::Element& t) : t_{t} {}

  Element& OnObject(std::string_view /*name*/) override {
    return t_;
  }

  JSON::Element& t_;
};

void ParseConfig(const fs::path& filename, std::string_view json_overlay, Config& config) {
  std::ifstream file = filename.open(std::ios::binary | std::ios::ate);
  if (!file.is_open()) {
    throw std::runtime_error("Error opening " + filename.string());
  }
  std::streamsize const size = file.tellg();
  file.seekg(0, std::ios::beg);

  std::vector<char> buffer(size);
  if (!file.read(buffer.data(), size)) {
    throw std::runtime_error("Error reading " + filename.string());
  }

  Root_Element root{config};
  RootObject_Element root_object{root};
  try {
    JSON::Parse(root_object, std::string_view(buffer.data(), buffer.size()));
  } catch (const std::exception& message) {
    std::ostringstream oss;
    oss << "Error encountered while parsing '" << filename.string() << "' " << message.what();
    throw std::runtime_error(oss.str());
  }

  if (!json_overlay.empty()) {
    try {
      JSON::Parse(root_object, json_overlay);
    } catch (const std::exception& message) {
      std::ostringstream oss;
      oss << "Error encountered while parsing config overlay: " << message.what();
      throw std::runtime_error(oss.str());
    }
  }
}

void OverlayConfig(Config& config, std::string_view json) {
  Root_Element root{config};
  RootObject_Element element{root};
  JSON::Parse(element, json);
}

Config::Config(const fs::path& path, std::string_view json_overlay) : config_path{path} {
  ParseConfig(path / "genai_config.json", json_overlay, *this);

  if (model.context_length == 0)
    throw std::runtime_error("model context_length is 0 or was not set. It must be greater than 0");

  if (search.max_length == 0)
    search.max_length = model.context_length;

  // If no eos_token_id was set, set it to the pad token id
  if (model.eos_token_id.empty())
    model.eos_token_id.push_back(model.pad_token_id);

  for (const auto& provider_option : model.decoder.session_options.provider_options) {
    model.decoder.session_options.providers.push_back(provider_option.name);
  }
}

void Config::AddMapping(const std::string& nominal_name, const std::string& graph_name) {
  auto [it, emplaced] = nominal_names_to_graph_names_.emplace(nominal_name, graph_name);
  if (it->second != graph_name) {
    std::ostringstream oss;
    oss << "Duplicate nominal name: " << nominal_name << " with graph names: "
        << graph_name << " and " << it->second;
    throw std::runtime_error(oss.str());
  }
}

std::pair<std::string, bool> Config::GetGraphName(const std::string& nominal_name) const {
  auto it = nominal_names_to_graph_names_.find(nominal_name);
  if (it == nominal_names_to_graph_names_.end()) {
    return {nominal_name, false};
  }
  return {it->second, true};
}

}  // namespace Generators<|MERGE_RESOLUTION|>--- conflicted
+++ resolved
@@ -742,13 +742,6 @@
       } else if (provider_options->name == "NvTensorRtRtx") {
         return true;
       }
-<<<<<<< HEAD
-    } else if (provider_options.name == "DML") {
-      return true;
-    } else if (provider_options.name == "NvTensorRtRtx") {
-      return true;
-=======
->>>>>>> 5acc5c07
     }
   }
 
