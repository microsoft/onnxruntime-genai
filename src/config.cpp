--- conflicted
+++ resolved
@@ -120,13 +120,9 @@
       v_.use_env_allocators = JSON::Get<bool>(value);
     } else if (name == "graph_optimization_level") {
       v_.graph_optimization_level = GetGraphOptimizationLevel(JSON::Get<std::string_view>(value));
-<<<<<<< HEAD
-    } else {
-=======
-    else if (name == "custom_ops_library")
+    else if (name == "custom_ops_library") {
       v_.custom_ops_library = JSON::Get<std::string_view>(value);
-    else
->>>>>>> 4c2e1e08
+    } else {
       throw JSON::unknown_value_error{};
     }
   }
