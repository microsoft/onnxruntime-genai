// Copyright (c) Microsoft Corporation. All rights reserved.
// Licensed under the MIT License.
#include "generators.h"
#include "runtime_settings.h"
#include "json.h"
#include <fstream>
#include <sstream>

namespace Generators {

ONNXTensorElementDataType TranslateTensorType(std::string_view value) {
  if (value == "float32") {
    return ONNX_TENSOR_ELEMENT_DATA_TYPE_FLOAT;
  }
  if (value == "float16") {
    return ONNX_TENSOR_ELEMENT_DATA_TYPE_FLOAT16;
  }
  throw std::runtime_error("Invalid tensor type: " + std::string(value));
}

struct ProviderOptions_Element : JSON::Element {
  explicit ProviderOptions_Element(Config::ProviderOptions& v) : v_{v} {}

  void OnValue(std::string_view name, JSON::Value value) override {
    v_.options.emplace_back(name, JSON::Get<std::string_view>(value));
  }

 private:
  Config::ProviderOptions& v_;
};

struct ProviderOptionsObject_Element : JSON::Element {
  explicit ProviderOptionsObject_Element(std::vector<Config::ProviderOptions>& v) : v_{v} {}

  JSON::Element& OnObject(std::string_view name) override {
    for (auto& v : v_) {
      if (v.name == name) {
        options_element_ = std::make_unique<ProviderOptions_Element>(v);
        return *options_element_;
      }
    }

    auto& options = v_.emplace_back();
    options.name = name;
    options_element_ = std::make_unique<ProviderOptions_Element>(options);
    return *options_element_;
  }

 private:
  std::vector<Config::ProviderOptions>& v_;
  std::unique_ptr<ProviderOptions_Element> options_element_;
};

struct ProviderOptionsArray_Element : JSON::Element {
  explicit ProviderOptionsArray_Element(std::vector<Config::ProviderOptions>& v) : v_{v} {}

  JSON::Element& OnObject(std::string_view name) override { return object_; }

 private:
  std::vector<Config::ProviderOptions>& v_;
  ProviderOptionsObject_Element object_{v_};
};

GraphOptimizationLevel GetGraphOptimizationLevel(std::string_view name) {
  if (name == "ORT_DISABLE_ALL") {
    return ORT_DISABLE_ALL;
  } else if (name == "ORT_ENABLE_BASIC") {
    return ORT_ENABLE_BASIC;
  } else if (name == "ORT_ENABLE_EXTENDED") {
    return ORT_ENABLE_EXTENDED;
  } else if (name == "ORT_ENABLE_ALL") {
    return ORT_ENABLE_ALL;
  } else
    throw std::runtime_error("Unrecognized value:" + std::string(name));
}

struct SessionOptions_Element : JSON::Element {
  explicit SessionOptions_Element(Config::SessionOptions& v) : v_{v} {}

  void OnValue(std::string_view name, JSON::Value value) override {
    if (name == "log_id") {
      v_.log_id = JSON::Get<std::string_view>(value);
    } else if (name == "enable_profiling") {
      v_.enable_profiling = JSON::Get<std::string_view>(value);
    } else if (name == "ep_context_embed_mode") {
      v_.ep_context_embed_mode = JSON::Get<std::string_view>(value);
    } else if (name == "ep_context_file_path") {
      v_.ep_context_file_path = JSON::Get<std::string_view>(value);
    } else if (name == "intra_op_num_threads") {
      v_.intra_op_num_threads = static_cast<int>(JSON::Get<double>(value));
    } else if (name == "inter_op_num_threads") {
      v_.inter_op_num_threads = static_cast<int>(JSON::Get<double>(value));
    } else if (name == "log_severity_level") {
      v_.log_severity_level = static_cast<int>(JSON::Get<double>(value));
    } else if (name == "enable_cpu_mem_arena") {
      v_.enable_cpu_mem_arena = JSON::Get<bool>(value);
    } else if (name == "enable_mem_pattern") {
      v_.enable_mem_pattern = JSON::Get<bool>(value);
    } else if (name == "disable_cpu_ep_fallback") {
      v_.disable_cpu_ep_fallback = JSON::Get<bool>(value);
    } else if (name == "disable_quant_qdq") {
      v_.disable_quant_qdq = JSON::Get<bool>(value);
    } else if (name == "enable_quant_qdq_cleanup") {
      v_.enable_quant_qdq_cleanup = JSON::Get<bool>(value);
    } else if (name == "ep_context_enable") {
      v_.ep_context_enable = JSON::Get<bool>(value);
    } else if (name == "use_env_allocators") {
      v_.use_env_allocators = JSON::Get<bool>(value);
<<<<<<< HEAD
    } else {
=======
    else if (name == "graph_optimization_level")
      v_.graph_optimization_level = GetGraphOptimizationLevel(JSON::Get<std::string_view>(value));
    else
>>>>>>> 5f4fa86d
      throw JSON::unknown_value_error{};
    }
  }

  JSON::Element& OnArray(std::string_view name) override {
    if (name == "provider_options") {
      return provider_options_;
    }
    throw JSON::unknown_value_error{};
  }

 private:
  Config::SessionOptions& v_;
  ProviderOptionsArray_Element provider_options_{v_.provider_options};
};

struct EncoderInputs_Element : JSON::Element {
  explicit EncoderInputs_Element(Config::Model::Encoder::Inputs& v) : v_{v} {}

  void OnValue(std::string_view name, JSON::Value value) override {
    if (name == "input_ids") {
      v_.input_ids = JSON::Get<std::string_view>(value);
    } else if (name == "inputs_embeds") {
      v_.embeddings = JSON::Get<std::string_view>(value);
    } else if (name == "attention_mask") {
      v_.attention_mask = JSON::Get<std::string_view>(value);
    } else if (name == "position_ids") {
      v_.position_ids = JSON::Get<std::string_view>(value);
    } else if (name == "audio_features") {
      v_.audio_features = JSON::Get<std::string_view>(value);
    } else {
      throw JSON::unknown_value_error{};
    }
  }

 private:
  Config::Model::Encoder::Inputs& v_;
};

struct DecoderInputs_Element : JSON::Element {
  explicit DecoderInputs_Element(Config::Model::Decoder::Inputs& v) : v_{v} {}

  void OnValue(std::string_view name, JSON::Value value) override {
    if (name == "input_ids") {
      v_.input_ids = JSON::Get<std::string_view>(value);
    } else if (name == "inputs_embeds") {
      v_.embeddings = JSON::Get<std::string_view>(value);
    } else if (name == "attention_mask") {
      v_.attention_mask = JSON::Get<std::string_view>(value);
    } else if (name == "position_ids") {
      v_.position_ids = JSON::Get<std::string_view>(value);
    } else if (name == "past_key_names") {
      v_.past_key_names = JSON::Get<std::string_view>(value);
    } else if (name == "past_value_names") {
      v_.past_value_names = JSON::Get<std::string_view>(value);
    } else if (name == "past_names") {
      v_.past_names = JSON::Get<std::string_view>(value);
    } else if (name == "cross_past_key_names") {
      v_.cross_past_key_names = JSON::Get<std::string_view>(value);
    } else if (name == "cross_past_value_names") {
      v_.cross_past_value_names = JSON::Get<std::string_view>(value);
    } else if (name == "current_sequence_length") {
      v_.current_sequence_length = JSON::Get<std::string_view>(value);
    } else if (name == "past_sequence_length") {
      v_.past_sequence_length = JSON::Get<std::string_view>(value);
<<<<<<< HEAD
    } else if (name == "cache_indirection") {
      v_.cache_indirection = JSON::Get<std::string_view>(value);
    } else {
=======
    } else if (name == "total_sequence_length") {
      v_.total_sequence_length = JSON::Get<std::string_view>(value);
    } else
>>>>>>> 5f4fa86d
      throw JSON::unknown_value_error{};
    }
  }

 private:
  Config::Model::Decoder::Inputs& v_;
};

struct EncoderOutputs_Element : JSON::Element {
  explicit EncoderOutputs_Element(Config::Model::Encoder::Outputs& v) : v_{v} {}

  void OnValue(std::string_view name, JSON::Value value) override {
    if (name == "encoder_hidden_states") {
      v_.hidden_states = JSON::Get<std::string_view>(value);
    } else if (name == "cross_present_key_names") {
      v_.cross_present_key_names = JSON::Get<std::string_view>(value);
    } else if (name == "cross_present_value_names") {
      v_.cross_present_value_names = JSON::Get<std::string_view>(value);
    } else {
      throw JSON::unknown_value_error{};
    }
  }

 private:
  Config::Model::Encoder::Outputs& v_;
};

struct DecoderOutputs_Element : JSON::Element {
  explicit DecoderOutputs_Element(Config::Model::Decoder::Outputs& v) : v_{v} {}

  void OnValue(std::string_view name, JSON::Value value) override {
    if (name == "logits") {
      v_.logits = JSON::Get<std::string_view>(value);
    } else if (name == "present_key_names") {
      v_.present_key_names = JSON::Get<std::string_view>(value);
    } else if (name == "present_value_names") {
      v_.present_value_names = JSON::Get<std::string_view>(value);
    } else if (name == "present_names") {
      v_.present_names = JSON::Get<std::string_view>(value);
    } else if (name == "output_cross_qk_names") {
      v_.output_cross_qk_names = JSON::Get<std::string_view>(value);
    } else {
      throw JSON::unknown_value_error{};
    }
  }

 private:
  Config::Model::Decoder::Outputs& v_;
};

struct StringArray_Element : JSON::Element {
  explicit StringArray_Element(std::vector<std::string>& v) : v_{v} {}

  void OnValue(std::string_view name, JSON::Value value) override {
    v_.push_back(std::string{JSON::Get<std::string_view>(value)});
  }

 private:
  std::vector<std::string>& v_;
};

struct StringStringMap_Element : JSON::Element {
  explicit StringStringMap_Element(std::unordered_map<std::string, std::string>& v) : v_{v} {}

  void OnValue(std::string_view name, JSON::Value value) override {
    v_[std::string(name)] = std::string(JSON::Get<std::string_view>(value));
  }

 private:
  std::unordered_map<std::string, std::string>& v_;
};

struct PipelineModel_Element : JSON::Element {
  explicit PipelineModel_Element(Config::Model::Decoder::PipelineModel& v) : v_{v} {}

  void OnValue(std::string_view name, JSON::Value value) override {
    if (name == "filename") {
      v_.filename = JSON::Get<std::string_view>(value);
    } else if (name == "run_on_prompt") {
      v_.run_on_prompt = JSON::Get<bool>(value);
    } else if (name == "run_on_token_gen") {
      v_.run_on_token_gen = JSON::Get<bool>(value);
    } else {
      throw JSON::unknown_value_error{};
    }
  }

  JSON::Element& OnObject(std::string_view name) override {
    if (name == "session_options") {
      v_.session_options = Config::SessionOptions{};
      session_options_ = std::make_unique<SessionOptions_Element>(*v_.session_options);
      return *session_options_;
    } else if (name == "output_names_forwarder") {
      return output_names_forwarder_;
    }
    throw JSON::unknown_value_error{};
  }

  Element& OnArray(std::string_view name) override {
    if (name == "inputs") {
      return inputs_;
    } else if (name == "outputs") {
      return outputs_;
    }
    throw JSON::unknown_value_error{};
  }

 private:
  Config::Model::Decoder::PipelineModel& v_;
  std::unique_ptr<SessionOptions_Element> session_options_;
  StringArray_Element inputs_{v_.inputs};
  StringArray_Element outputs_{v_.outputs};
  StringStringMap_Element output_names_forwarder_{v_.output_names_forwarder};
};

struct PipelineModelObject_Element : JSON::Element {
  explicit PipelineModelObject_Element(std::vector<Config::Model::Decoder::PipelineModel>& v) : v_{v} {}

  Element& OnObject(std::string_view name) override {
    auto& model = v_.emplace_back();
    model.model_id = name;
    pipeline_model_elements_.emplace_back(model);
    return pipeline_model_elements_.back();
  }

 private:
  std::vector<Config::Model::Decoder::PipelineModel>& v_;
  std::vector<PipelineModel_Element> pipeline_model_elements_;
};

struct Pipeline_Element : JSON::Element {
  explicit Pipeline_Element(std::vector<Config::Model::Decoder::PipelineModel>& v) : v_{v} {}

  Element& OnObject(std::string_view name) override {
    return object_;
  }

 private:
  std::vector<Config::Model::Decoder::PipelineModel>& v_;
  PipelineModelObject_Element object_{v_};
};

struct SlidingWindow_Element : JSON::Element {
  explicit SlidingWindow_Element(std::optional<Config::Model::Decoder::SlidingWindow>& v) : v_{v} {}

  void OnValue(std::string_view name, JSON::Value value) override {
    if (name == "window_size") {
      v_->window_size = static_cast<int>(JSON::Get<double>(value));
    } else if (name == "pad_value") {
      v_->pad_value = static_cast<int>(JSON::Get<double>(value));
<<<<<<< HEAD
    } else {
=======
    } else if (name == "alignment") {
      v_->alignment = JSON::Get<std::string_view>(value);
    } else if (name == "slide_key_value_cache") {
      v_->slide_key_value_cache = JSON::Get<bool>(value);
    } else
>>>>>>> 5f4fa86d
      throw JSON::unknown_value_error{};
    }
  }

 private:
  std::optional<Config::Model::Decoder::SlidingWindow>& v_;
};

struct Encoder_Element : JSON::Element {
  explicit Encoder_Element(Config::Model::Encoder& v) : v_{v} {}

  void OnValue(std::string_view name, JSON::Value value) override {
    if (name == "filename") {
      v_.filename = JSON::Get<std::string_view>(value);
    } else if (name == "hidden_size") {
      v_.hidden_size = static_cast<int>(JSON::Get<double>(value));
    } else if (name == "num_attention_heads") {
      v_.num_attention_heads = static_cast<int>(JSON::Get<double>(value));
    } else if (name == "num_hidden_layers") {
      v_.num_hidden_layers = static_cast<int>(JSON::Get<double>(value));
    } else if (name == "head_size") {
      v_.head_size = static_cast<int>(JSON::Get<double>(value));
    } else {
      throw JSON::unknown_value_error{};
    }
  }

  Element& OnObject(std::string_view name) override {
    if (name == "session_options") {
      return session_options_;
    }
    if (name == "inputs") {
      return inputs_;
    }
    if (name == "outputs") {
      return outputs_;
    }
    throw JSON::unknown_value_error{};
  }

 private:
  Config::Model::Encoder& v_;
  SessionOptions_Element session_options_{v_.session_options};
  EncoderInputs_Element inputs_{v_.inputs};
  EncoderOutputs_Element outputs_{v_.outputs};
};

struct Decoder_Element : JSON::Element {
  explicit Decoder_Element(Config::Model::Decoder& v) : v_{v} {}

  void OnValue(std::string_view name, JSON::Value value) override {
    if (name == "filename") {
      v_.filename = JSON::Get<std::string_view>(value);
    } else if (name == "hidden_size") {
      v_.hidden_size = static_cast<int>(JSON::Get<double>(value));
    } else if (name == "num_attention_heads") {
      v_.num_attention_heads = static_cast<int>(JSON::Get<double>(value));
    } else if (name == "num_key_value_heads") {
      v_.num_key_value_heads = static_cast<int>(JSON::Get<double>(value));
    } else if (name == "num_hidden_layers") {
      v_.num_hidden_layers = static_cast<int>(JSON::Get<double>(value));
    } else if (name == "head_size") {
      v_.head_size = static_cast<int>(JSON::Get<double>(value));
    } else {
      throw JSON::unknown_value_error{};
    }
  }

  Element& OnObject(std::string_view name) override {
    if (name == "session_options") {
      return session_options_;
    }
    if (name == "inputs") {
      return inputs_;
    }
    if (name == "outputs") {
      return outputs_;
    }
    if (name == "sliding_window") {
      v_.sliding_window = Config::Model::Decoder::SlidingWindow{};
      return sliding_window_;
    }
    throw JSON::unknown_value_error{};
  }

  Element& OnArray(std::string_view name) override {
    if (name == "pipeline") {
      return pipeline_;
    }
    throw JSON::unknown_value_error{};
  }

 private:
  Config::Model::Decoder& v_;
  SessionOptions_Element session_options_{v_.session_options};
  DecoderInputs_Element inputs_{v_.inputs};
  DecoderOutputs_Element outputs_{v_.outputs};
  Pipeline_Element pipeline_{v_.pipeline};
  SlidingWindow_Element sliding_window_{v_.sliding_window};
};

struct VisionInputs_Element : JSON::Element {
  explicit VisionInputs_Element(Config::Model::Vision::Inputs& v) : v_{v} {}

  void OnValue(std::string_view name, JSON::Value value) override {
    if (name == "pixel_values") {
      v_.pixel_values = JSON::Get<std::string_view>(value);
    } else if (name == "image_sizes") {
      v_.image_sizes = JSON::Get<std::string_view>(value);
<<<<<<< HEAD
    } else {
=======
    } else if (name == "attention_mask") {
      v_.attention_mask = JSON::Get<std::string_view>(value);
    } else
>>>>>>> 5f4fa86d
      throw JSON::unknown_value_error{};
    }
  }

 private:
  Config::Model::Vision::Inputs& v_;
};

struct VisionOutputs_Element : JSON::Element {
  explicit VisionOutputs_Element(Config::Model::Vision::Outputs& v) : v_{v} {}

  void OnValue(std::string_view name, JSON::Value value) override {
    if (name == "image_features") {
      v_.image_features = JSON::Get<std::string_view>(value);
    } else {
      throw JSON::unknown_value_error{};
    }
  }

 private:
  Config::Model::Vision::Outputs& v_;
};

struct Vision_Element : JSON::Element {
  explicit Vision_Element(Config::Model::Vision& v) : v_{v} {}

  void OnValue(std::string_view name, JSON::Value value) override {
    if (name == "filename") {
      v_.filename = JSON::Get<std::string_view>(value);
<<<<<<< HEAD
    } else {
=======
    } else if (name == "config_filename") {
      v_.config_filename = JSON::Get<std::string_view>(value);
    } else if (name == "adapter_filename") {
      v_.adapter_filename = JSON::Get<std::string_view>(value);
    } else
>>>>>>> 5f4fa86d
      throw JSON::unknown_value_error{};
    }
  }

  Element& OnObject(std::string_view name) override {
    if (name == "inputs") {
      return inputs_;
    } else if (name == "outputs") {
      return outputs_;
    } else {
      throw JSON::unknown_value_error{};
    }
  }

 private:
  Config::Model::Vision& v_;
  VisionInputs_Element inputs_{v_.inputs};
  VisionOutputs_Element outputs_{v_.outputs};
};

struct SpeechInputs_Element : JSON::Element {
  explicit SpeechInputs_Element(Config::Model::Speech::Inputs& v) : v_{v} {}

  void OnValue(std::string_view name, JSON::Value value) override {
    if (name == "audio_embeds") {
      v_.audio_embeds = JSON::Get<std::string_view>(value);
    } else if (name == "attention_mask") {
      v_.attention_mask = JSON::Get<std::string_view>(value);
    } else if (name == "audio_sizes") {
      v_.audio_sizes = JSON::Get<std::string_view>(value);
    } else if (name == "audio_projection_mode") {
      v_.audio_projection_mode = JSON::Get<std::string_view>(value);
    } else
      throw JSON::unknown_value_error{};
  }

 private:
  Config::Model::Speech::Inputs& v_;
};

struct SpeechOutputs_Element : JSON::Element {
  explicit SpeechOutputs_Element(Config::Model::Speech::Outputs& v) : v_{v} {}

  void OnValue(std::string_view name, JSON::Value value) override {
    if (name == "audio_features") {
      v_.audio_features = JSON::Get<std::string_view>(value);
    } else
      throw JSON::unknown_value_error{};
  }

 private:
  Config::Model::Speech::Outputs& v_;
};

struct Speech_Element : JSON::Element {
  explicit Speech_Element(Config::Model::Speech& v) : v_{v} {}

  void OnValue(std::string_view name, JSON::Value value) override {
    if (name == "filename") {
      v_.filename = JSON::Get<std::string_view>(value);
    } else if (name == "config_filename") {
      v_.config_filename = JSON::Get<std::string_view>(value);
    } else if (name == "adapter_filename") {
      v_.adapter_filename = JSON::Get<std::string_view>(value);
    } else
      throw JSON::unknown_value_error{};
  }

  Element& OnObject(std::string_view name) override {
    if (name == "inputs") {
      return inputs_;
    } else if (name == "outputs") {
      return outputs_;
    } else
      throw JSON::unknown_value_error{};
  }

 private:
  Config::Model::Speech& v_;
  SpeechInputs_Element inputs_{v_.inputs};
  SpeechOutputs_Element outputs_{v_.outputs};
};

struct Eos_Array_Element : JSON::Element {
  explicit Eos_Array_Element(Config::Model& v) : v_{v} {}

  void OnValue(std::string_view name, JSON::Value value) override {
    v_.eos_token_ids.push_back(static_cast<int>(JSON::Get<double>(value)));
  }

  void OnComplete(bool empty) override {
    if (v_.eos_token_ids.empty()) {
      return;  // Empty array, nothing to do
    }

    // Copy the first eos_token_id into the eos_token_id value, it will be our primary eos token
    v_.eos_token_id = v_.eos_token_ids.front();

    // If the array is just one value, clear the array and just act like a single value was set
    if (v_.eos_token_ids.size() == 1) {
      v_.eos_token_ids.clear();
    }
  }

 private:
  Config::Model& v_;
};

struct EmbeddingInputs_Element : JSON::Element {
  explicit EmbeddingInputs_Element(Config::Model::Embedding::Inputs& v) : v_{v} {}

  void OnValue(std::string_view name, JSON::Value value) override {
    if (name == "input_ids") {
      v_.input_ids = JSON::Get<std::string_view>(value);
    } else if (name == "image_features") {
      v_.image_features = JSON::Get<std::string_view>(value);
<<<<<<< HEAD
    } else {
=======
    } else if (name == "audio_features") {
      v_.audio_features = JSON::Get<std::string_view>(value);
    } else
>>>>>>> 5f4fa86d
      throw JSON::unknown_value_error{};
    }
  }

 private:
  Config::Model::Embedding::Inputs& v_;
};

struct EmbeddingOutputs_Element : JSON::Element {
  explicit EmbeddingOutputs_Element(Config::Model::Embedding::Outputs& v) : v_{v} {}

  void OnValue(std::string_view name, JSON::Value value) override {
    if (name == "inputs_embeds") {
      v_.embeddings = JSON::Get<std::string_view>(value);
    } else {
      throw JSON::unknown_value_error{};
    }
  }

 private:
  Config::Model::Embedding::Outputs& v_;
};

struct Embedding_Element : JSON::Element {
  explicit Embedding_Element(Config::Model::Embedding& v) : v_{v} {}

  void OnValue(std::string_view name, JSON::Value value) override {
    if (name == "filename") {
      v_.filename = JSON::Get<std::string_view>(value);
    } else {
      throw JSON::unknown_value_error{};
    }
  }

  Element& OnObject(std::string_view name) override {
    if (name == "inputs") {
      return inputs_;
    } else if (name == "outputs") {
      return outputs_;
    } else {
      throw JSON::unknown_value_error{};
    }
  }

 private:
  Config::Model::Embedding& v_;
  EmbeddingInputs_Element inputs_{v_.inputs};
  EmbeddingOutputs_Element outputs_{v_.outputs};
};

struct PromptTemplates_Element : JSON::Element {
  explicit PromptTemplates_Element(std::optional<Config::Model::PromptTemplates>& v) : v_{v} {}

  void OnValue(std::string_view name, JSON::Value value) override {
    // if one of templates is given in json, then any non-specified template will be default "{Content}"
    if (name == "assistant") {
      EnsureAvailable();
      v_->assistant = JSON::Get<std::string_view>(value);
    } else if (name == "prompt") {
      EnsureAvailable();
      v_->prompt = JSON::Get<std::string_view>(value);
    } else if (name == "system") {
      EnsureAvailable();
      v_->system = JSON::Get<std::string_view>(value);
    } else if (name == "user") {
      EnsureAvailable();
      v_->user = JSON::Get<std::string_view>(value);
    } else {
      throw JSON::unknown_value_error{};
    }
  }

 private:
  std::optional<Config::Model::PromptTemplates>& v_;

  void EnsureAvailable() {
    if (!v_.has_value()) {
      v_.emplace();
    }
  }
};

struct Model_Element : JSON::Element {
  explicit Model_Element(Config::Model& v) : v_{v} {}

  void OnValue(std::string_view name, JSON::Value value) override {
    if (name == "type") {
      v_.type = JSON::Get<std::string_view>(value);
    } else if (name == "vocab_size") {
      v_.vocab_size = static_cast<int>(JSON::Get<double>(value));
    } else if (name == "context_length") {
      v_.context_length = static_cast<int>(JSON::Get<double>(value));
    } else if (name == "pad_token_id") {
      v_.pad_token_id = static_cast<int>(JSON::Get<double>(value));
    } else if (name == "eos_token_id") {
      v_.eos_token_id = static_cast<int>(JSON::Get<double>(value));
    } else if (name == "bos_token_id") {
      v_.bos_token_id = static_cast<int>(JSON::Get<double>(value));
    } else if (name == "decoder_start_token_id") {
      v_.decoder_start_token_id = static_cast<int>(JSON::Get<double>(value));
    } else if (name == "sep_token_id") {
      v_.sep_token_id = static_cast<int>(JSON::Get<double>(value));
    } else {
      throw JSON::unknown_value_error{};
    }
  }

  Element& OnArray(std::string_view name) override {
    if (name == "eos_token_id") {
      return eos_token_ids_;
    }
    throw JSON::unknown_value_error{};
  }

  Element& OnObject(std::string_view name) override {
    if (name == "encoder") {
      return encoder_;
    }
    if (name == "decoder") {
      return decoder_;
    }
    if (name == "vision") {
      return vision_;
    }
    if (name == "embedding") {
      return embedding_;
    }
    if (name == "prompt_templates") {
      return prompt_templates_;
    }
    if (name == "speech") {
      return speech_;
    }
    throw JSON::unknown_value_error{};
  }

 private:
  Config::Model& v_;
  Encoder_Element encoder_{v_.encoder};
  Decoder_Element decoder_{v_.decoder};
  Eos_Array_Element eos_token_ids_{v_};
  Vision_Element vision_{v_.vision};
  Embedding_Element embedding_{v_.embedding};
  PromptTemplates_Element prompt_templates_{v_.prompt_templates};
  Speech_Element speech_{v_.speech};
};

struct Search_Element : JSON::Element {
  explicit Search_Element(Config::Search& v) : v_{v} {}

  void OnValue(std::string_view name, JSON::Value value) override {
    if (name == "min_length") {
      v_.min_length = static_cast<int>(JSON::Get<double>(value));
    } else if (name == "max_length") {
      v_.max_length = static_cast<int>(JSON::Get<double>(value));
    } else if (name == "batch_size") {
      v_.batch_size = static_cast<int>(JSON::Get<double>(value));
    } else if (name == "num_beams") {
      v_.num_beams = static_cast<int>(JSON::Get<double>(value));
    } else if (name == "num_return_sequences") {
      v_.num_return_sequences = static_cast<int>(JSON::Get<double>(value));
    } else if (name == "top_k") {
      v_.top_k = static_cast<int>(JSON::Get<double>(value));
    } else if (name == "top_p") {
      v_.top_p = static_cast<float>(JSON::Get<double>(value));
    } else if (name == "temperature") {
      v_.temperature = static_cast<float>(JSON::Get<double>(value));
    } else if (name == "repetition_penalty") {
      v_.repetition_penalty = static_cast<float>(JSON::Get<double>(value));
    } else if (name == "length_penalty") {
      v_.length_penalty = static_cast<float>(JSON::Get<double>(value));
    } else if (name == "no_repeat_ngram_size") {
      v_.no_repeat_ngram_size = static_cast<int>(JSON::Get<double>(value));
    } else if (name == "diversity_penalty") {
      v_.diversity_penalty = static_cast<float>(JSON::Get<double>(value));
    } else if (name == "length_penalty") {
      v_.length_penalty = static_cast<float>(JSON::Get<double>(value));
    } else if (name == "random_seed") {
      v_.random_seed = static_cast<int>(JSON::Get<double>(value));
    } else if (name == "do_sample") {
      v_.do_sample = JSON::Get<bool>(value);
    } else if (name == "past_present_share_buffer") {
      v_.past_present_share_buffer = JSON::Get<bool>(value);
    } else if (name == "early_stopping") {
      v_.early_stopping = JSON::Get<bool>(value);
    } else {
      throw JSON::unknown_value_error{};
    }
  }

 private:
  Config::Search& v_;
};

void SetSearchNumber(Config::Search& search, std::string_view name, double value) {
  try {
    Search_Element(search).OnValue(name, value);
  } catch (...) {
    JSON::TranslateException(name);
  }
}

void SetSearchBool(Config::Search& search, std::string_view name, bool value) {
  try {
    Search_Element(search).OnValue(name, value);
  } catch (...) {
    JSON::TranslateException(name);
  }
}

void ClearProviders(Config& config) {
  config.model.decoder.session_options.provider_options.clear();
}

void SetProviderOption(Config& config, std::string_view provider_name, std::string_view option_name, std::string_view option_value) {
  std::ostringstream json;
  json << R"({")" << provider_name << R"(":{)";
  if (!option_name.empty()) {
    json << R"(")" << option_name << R"(":")" << option_value << R"(")";
  }
  json << R"(}})";
  ProviderOptionsArray_Element element{config.model.decoder.session_options.provider_options};
  JSON::Parse(element, json.str());
}

bool IsGraphCaptureEnabled(Config::SessionOptions& session_options) {
  for (const auto& provider_options : session_options.provider_options) {
    if (provider_options.name == "cuda") {
      // Graph Capture is currently broken for CUDA
      for (const auto& value : provider_options.options) {
        if (value.first == "enable_cuda_graph" && value.second == "1") {
          throw std::runtime_error("Graph Capture is currently unsupported for CUDA");
        }
      }
    } else if (provider_options.name == "dml") {
      return true;
    }
  }
  return false;
}

struct Root_Element : JSON::Element {
  explicit Root_Element(Config& config) : config_{config} {}

  void OnValue(std::string_view name, JSON::Value value) override {
  }

  Element& OnObject(std::string_view name) override {
    if (name == "model") {
      return model_element_;
    }
    if (name == "search") {
      return search_element_;
    }
    throw JSON::unknown_value_error{};
  }

  Config& config_;
  Model_Element model_element_{config_.model};
  Search_Element search_element_{config_.search};
};

struct RootObject_Element : JSON::Element {
  explicit RootObject_Element(JSON::Element& t) : t_{t} {}

  Element& OnObject(std::string_view /*name*/) override {
    return t_;
  }

  JSON::Element& t_;
};

void ParseConfig(const fs::path& filename, std::string_view json_overlay, Config& config) {
  std::ifstream file = filename.open(std::ios::binary | std::ios::ate);
  if (!file.is_open()) {
    throw std::runtime_error("Error opening " + filename.string());
  }
  std::streamsize const size = file.tellg();
  file.seekg(0, std::ios::beg);

  std::vector<char> buffer(size);
  if (!file.read(buffer.data(), size)) {
    throw std::runtime_error("Error reading " + filename.string());
  }

  Root_Element root{config};
  RootObject_Element root_object{root};
  try {
    JSON::Parse(root_object, std::string_view(buffer.data(), buffer.size()));
  } catch (const std::exception& message) {
    std::ostringstream oss;
    oss << "Error encountered while parsing '" << filename.string() << "' " << message.what();
    throw std::runtime_error(oss.str());
  }

  if (!json_overlay.empty()) {
    try {
      JSON::Parse(root_object, json_overlay);
    } catch (const std::exception& message) {
      std::ostringstream oss;
      oss << "Error encountered while parsing config overlay: " << message.what();
      throw std::runtime_error(oss.str());
    }
  }
}

void OverlayConfig(Config& config, std::string_view json) {
  Root_Element root{config};
  RootObject_Element element{root};
  JSON::Parse(element, json);
}

Config::Config(const fs::path& path, std::string_view json_overlay) : config_path{path} {
  ParseConfig(path / "genai_config.json", json_overlay, *this);

  if (model.context_length == 0) {
    throw std::runtime_error("model context_length is 0 or was not set. It must be greater than 0");
  }

  if (search.max_length == 0) {
    search.max_length = model.context_length;
  }
}

void Config::AddMapping(const std::string& nominal_name, const std::string& graph_name) {
  auto [it, emplaced] = nominal_names_to_graph_names_.emplace(nominal_name, graph_name);
  if (it->second != graph_name) {
    std::ostringstream oss;
    oss << "Duplicate nominal name: " << nominal_name << " with graph names: "
        << graph_name << " and " << it->second;
    throw std::runtime_error(oss.str());
  }
}

std::pair<std::string, bool> Config::GetGraphName(const std::string& nominal_name) const {
  auto it = nominal_names_to_graph_names_.find(nominal_name);
  if (it == nominal_names_to_graph_names_.end()) {
    return {nominal_name, false};
  }
  return {it->second, true};
}

}  // namespace Generators<|MERGE_RESOLUTION|>--- conflicted
+++ resolved
@@ -106,13 +106,9 @@
       v_.ep_context_enable = JSON::Get<bool>(value);
     } else if (name == "use_env_allocators") {
       v_.use_env_allocators = JSON::Get<bool>(value);
-<<<<<<< HEAD
-    } else {
-=======
-    else if (name == "graph_optimization_level")
+    else if (name == "graph_optimization_level") {
       v_.graph_optimization_level = GetGraphOptimizationLevel(JSON::Get<std::string_view>(value));
-    else
->>>>>>> 5f4fa86d
+    } else {
       throw JSON::unknown_value_error{};
     }
   }
@@ -174,19 +170,15 @@
       v_.cross_past_key_names = JSON::Get<std::string_view>(value);
     } else if (name == "cross_past_value_names") {
       v_.cross_past_value_names = JSON::Get<std::string_view>(value);
+    } else if (name == "past_sequence_length") {
+      v_.past_sequence_length = JSON::Get<std::string_view>(value);
     } else if (name == "current_sequence_length") {
       v_.current_sequence_length = JSON::Get<std::string_view>(value);
-    } else if (name == "past_sequence_length") {
-      v_.past_sequence_length = JSON::Get<std::string_view>(value);
-<<<<<<< HEAD
+    } else if (name == "total_sequence_length") {
+      v_.total_sequence_length = JSON::Get<std::string_view>(value);
     } else if (name == "cache_indirection") {
       v_.cache_indirection = JSON::Get<std::string_view>(value);
     } else {
-=======
-    } else if (name == "total_sequence_length") {
-      v_.total_sequence_length = JSON::Get<std::string_view>(value);
-    } else
->>>>>>> 5f4fa86d
       throw JSON::unknown_value_error{};
     }
   }
@@ -337,15 +329,11 @@
       v_->window_size = static_cast<int>(JSON::Get<double>(value));
     } else if (name == "pad_value") {
       v_->pad_value = static_cast<int>(JSON::Get<double>(value));
-<<<<<<< HEAD
-    } else {
-=======
     } else if (name == "alignment") {
       v_->alignment = JSON::Get<std::string_view>(value);
     } else if (name == "slide_key_value_cache") {
       v_->slide_key_value_cache = JSON::Get<bool>(value);
-    } else
->>>>>>> 5f4fa86d
+    } else {
       throw JSON::unknown_value_error{};
     }
   }
@@ -455,13 +443,9 @@
       v_.pixel_values = JSON::Get<std::string_view>(value);
     } else if (name == "image_sizes") {
       v_.image_sizes = JSON::Get<std::string_view>(value);
-<<<<<<< HEAD
-    } else {
-=======
     } else if (name == "attention_mask") {
       v_.attention_mask = JSON::Get<std::string_view>(value);
-    } else
->>>>>>> 5f4fa86d
+    } else {
       throw JSON::unknown_value_error{};
     }
   }
@@ -491,15 +475,11 @@
   void OnValue(std::string_view name, JSON::Value value) override {
     if (name == "filename") {
       v_.filename = JSON::Get<std::string_view>(value);
-<<<<<<< HEAD
-    } else {
-=======
     } else if (name == "config_filename") {
       v_.config_filename = JSON::Get<std::string_view>(value);
     } else if (name == "adapter_filename") {
       v_.adapter_filename = JSON::Get<std::string_view>(value);
-    } else
->>>>>>> 5f4fa86d
+    } else {
       throw JSON::unknown_value_error{};
     }
   }
@@ -573,6 +553,70 @@
       return inputs_;
     } else if (name == "outputs") {
       return outputs_;
+    } else {
+      throw JSON::unknown_value_error{};
+    }
+  }
+
+ private:
+  Config::Model::Speech& v_;
+  SpeechInputs_Element inputs_{v_.inputs};
+  SpeechOutputs_Element outputs_{v_.outputs};
+};
+
+struct SpeechInputs_Element : JSON::Element {
+  explicit SpeechInputs_Element(Config::Model::Speech::Inputs& v) : v_{v} {}
+
+  void OnValue(std::string_view name, JSON::Value value) override {
+    if (name == "audio_embeds") {
+      v_.audio_embeds = JSON::Get<std::string_view>(value);
+    } else if (name == "attention_mask") {
+      v_.attention_mask = JSON::Get<std::string_view>(value);
+    } else if (name == "audio_sizes") {
+      v_.audio_sizes = JSON::Get<std::string_view>(value);
+    } else if (name == "audio_projection_mode") {
+      v_.audio_projection_mode = JSON::Get<std::string_view>(value);
+    } else
+      throw JSON::unknown_value_error{};
+  }
+
+ private:
+  Config::Model::Speech::Inputs& v_;
+};
+
+struct SpeechOutputs_Element : JSON::Element {
+  explicit SpeechOutputs_Element(Config::Model::Speech::Outputs& v) : v_{v} {}
+
+  void OnValue(std::string_view name, JSON::Value value) override {
+    if (name == "audio_features") {
+      v_.audio_features = JSON::Get<std::string_view>(value);
+    } else
+      throw JSON::unknown_value_error{};
+  }
+
+ private:
+  Config::Model::Speech::Outputs& v_;
+};
+
+struct Speech_Element : JSON::Element {
+  explicit Speech_Element(Config::Model::Speech& v) : v_{v} {}
+
+  void OnValue(std::string_view name, JSON::Value value) override {
+    if (name == "filename") {
+      v_.filename = JSON::Get<std::string_view>(value);
+    } else if (name == "config_filename") {
+      v_.config_filename = JSON::Get<std::string_view>(value);
+    } else if (name == "adapter_filename") {
+      v_.adapter_filename = JSON::Get<std::string_view>(value);
+    } else
+      throw JSON::unknown_value_error{};
+  }
+
+  Element& OnObject(std::string_view name) override {
+    if (name == "inputs") {
+      return inputs_;
+    } else if (name == "outputs") {
+      return outputs_;
     } else
       throw JSON::unknown_value_error{};
   }
@@ -616,13 +660,9 @@
       v_.input_ids = JSON::Get<std::string_view>(value);
     } else if (name == "image_features") {
       v_.image_features = JSON::Get<std::string_view>(value);
-<<<<<<< HEAD
-    } else {
-=======
     } else if (name == "audio_features") {
       v_.audio_features = JSON::Get<std::string_view>(value);
-    } else
->>>>>>> 5f4fa86d
+    } else {
       throw JSON::unknown_value_error{};
     }
   }
