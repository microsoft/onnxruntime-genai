// Copyright (c) Microsoft Corporation. All rights reserved.
// Licensed under the MIT License.
#include "generators.h"
#include "runtime_settings.h"
#include "json.h"
#include <fstream>
#include <sstream>

namespace Generators {

ONNXTensorElementDataType TranslateTensorType(std::string_view value) {
  if (value == "float32") {
    return ONNX_TENSOR_ELEMENT_DATA_TYPE_FLOAT;
  }
  if (value == "float16") {
    return ONNX_TENSOR_ELEMENT_DATA_TYPE_FLOAT16;
  }

  throw std::runtime_error("Invalid tensor type: " + std::string(value));
}

struct ProviderOptions_Element : JSON::Element {
  explicit ProviderOptions_Element(Config::ProviderOptions& v) : v_{v} {}

  void OnValue(std::string_view name, JSON::Value value) override {
    v_.options.emplace_back(name, JSON::Get<std::string_view>(value));
  }

 private:
  Config::ProviderOptions& v_;
};

struct ProviderOptionsObject_Element : JSON::Element {
  explicit ProviderOptionsObject_Element(std::vector<Config::ProviderOptions>& v) : v_{v} {}

  JSON::Element& OnObject(std::string_view name) override {
    for (auto& v : v_) {
      if (v.name == name) {
        options_element_ = std::make_unique<ProviderOptions_Element>(v);
        return *options_element_;
      }
    }

    auto& options = v_.emplace_back();
    options.name = name;
    options_element_ = std::make_unique<ProviderOptions_Element>(options);
    return *options_element_;
  }

 private:
  std::vector<Config::ProviderOptions>& v_;
  std::unique_ptr<ProviderOptions_Element> options_element_;
};

struct ProviderOptionsArray_Element : JSON::Element {
  explicit ProviderOptionsArray_Element(std::vector<Config::ProviderOptions>& v) : v_{v} {}

  JSON::Element& OnObject(std::string_view name) override { return object_; }

 private:
  std::vector<Config::ProviderOptions>& v_;
  ProviderOptionsObject_Element object_{v_};
};

struct SessionOptions_Element : JSON::Element {
  explicit SessionOptions_Element(Config::SessionOptions& v) : v_{v} {}

<<<<<<< HEAD
  void OnString(std::string_view name, std::string_view value) override {
    if (name == "log_id") {
      v_.log_id = value;
    } else if (name == "enable_profiling") {
      v_.enable_profiling = value;
    } else if (name == "ep_context_embed_mode") {
      v_.ep_context_embed_mode = value;
    } else if (name == "ep_context_file_path") {
      v_.ep_context_file_path = value;
    } else {
      throw JSON::unknown_value_error{};
    }
  }

  void OnNumber(std::string_view name, double value) override {
    if (name == "intra_op_num_threads") {
      v_.intra_op_num_threads = static_cast<int>(value);
    } else if (name == "inter_op_num_threads") {
      v_.inter_op_num_threads = static_cast<int>(value);
    } else if (name == "log_severity_level") {
      v_.log_severity_level = static_cast<int>(value);
    } else {
      throw JSON::unknown_value_error{};
    }
  }

  void OnBool(std::string_view name, bool value) override {
    if (name == "enable_cpu_mem_arena") {
      v_.enable_cpu_mem_arena = value;
    } else if (name == "enable_mem_pattern") {
      v_.enable_mem_pattern = value;
    } else if (name == "disable_cpu_ep_fallback") {
      v_.disable_cpu_ep_fallback = value;
    } else if (name == "disable_quant_qdq") {
      v_.disable_quant_qdq = value;
    } else if (name == "enable_quant_qdq_cleanup") {
      v_.enable_quant_qdq_cleanup = value;
    } else if (name == "ep_context_enable") {
      v_.ep_context_enable = value;
    } else if (name == "use_env_allocators") {
      v_.use_env_allocators = value;
    } else {
=======
  void OnValue(std::string_view name, JSON::Value value) override {
    if (name == "log_id")
      v_.log_id = JSON::Get<std::string_view>(value);
    else if (name == "enable_profiling")
      v_.enable_profiling = JSON::Get<std::string_view>(value);
    else if (name == "ep_context_embed_mode")
      v_.ep_context_embed_mode = JSON::Get<std::string_view>(value);
    else if (name == "ep_context_file_path")
      v_.ep_context_file_path = JSON::Get<std::string_view>(value);
    else if (name == "intra_op_num_threads")
      v_.intra_op_num_threads = static_cast<int>(JSON::Get<double>(value));
    else if (name == "inter_op_num_threads")
      v_.inter_op_num_threads = static_cast<int>(JSON::Get<double>(value));
    else if (name == "log_severity_level")
      v_.log_severity_level = static_cast<int>(JSON::Get<double>(value));
    else if (name == "enable_cpu_mem_arena")
      v_.enable_cpu_mem_arena = JSON::Get<bool>(value);
    else if (name == "enable_mem_pattern")
      v_.enable_mem_pattern = JSON::Get<bool>(value);
    else if (name == "disable_cpu_ep_fallback")
      v_.disable_cpu_ep_fallback = JSON::Get<bool>(value);
    else if (name == "disable_quant_qdq")
      v_.disable_quant_qdq = JSON::Get<bool>(value);
    else if (name == "enable_quant_qdq_cleanup")
      v_.enable_quant_qdq_cleanup = JSON::Get<bool>(value);
    else if (name == "ep_context_enable")
      v_.ep_context_enable = JSON::Get<bool>(value);
    else if (name == "use_env_allocators")
      v_.use_env_allocators = JSON::Get<bool>(value);
    else
>>>>>>> daefc4f3
      throw JSON::unknown_value_error{};
    }
  }

  JSON::Element& OnArray(std::string_view name) override {
    if (name == "provider_options")
      return provider_options_;
    throw JSON::unknown_value_error{};
  }

 private:
  Config::SessionOptions& v_;
  ProviderOptionsArray_Element provider_options_{v_.provider_options};
};

struct EncoderInputs_Element : JSON::Element {
  explicit EncoderInputs_Element(Config::Model::Encoder::Inputs& v) : v_{v} {}

<<<<<<< HEAD
  void OnString(std::string_view name, std::string_view value) override {
    if (name == "input_ids") {
      v_.input_ids = value;
    } else if (name == "inputs_embeds") {
      v_.embeddings = value;
    } else if (name == "attention_mask") {
      v_.attention_mask = value;
    } else if (name == "position_ids") {
      v_.position_ids = value;
    } else if (name == "audio_features") {
      v_.position_ids = value;
    } else {
=======
  void OnValue(std::string_view name, JSON::Value value) override {
    if (name == "filename") {
      v_.filename = JSON::Get<std::string_view>(value);
    } else
>>>>>>> daefc4f3
      throw JSON::unknown_value_error{};
    }
  }

 private:
  Config::Model::Encoder::Inputs& v_;
};

struct DecoderInputs_Element : JSON::Element {
  explicit DecoderInputs_Element(Config::Model::Decoder::Inputs& v) : v_{v} {}

  void OnValue(std::string_view name, JSON::Value value) override {
    if (name == "input_ids") {
      v_.input_ids = JSON::Get<std::string_view>(value);
    } else if (name == "inputs_embeds") {
<<<<<<< HEAD
      v_.embeddings = value;
    } else if (name == "attention_mask") {
      v_.attention_mask = value;
    } else if (name == "position_ids") {
      v_.position_ids = value;
=======
      v_.embeddings = JSON::Get<std::string_view>(value);
    } else if (name == "position_ids") {
      v_.position_ids = JSON::Get<std::string_view>(value);
    } else if (name == "attention_mask") {
      v_.attention_mask = JSON::Get<std::string_view>(value);
>>>>>>> daefc4f3
    } else if (name == "past_key_names") {
      v_.past_key_names = JSON::Get<std::string_view>(value);
    } else if (name == "past_value_names") {
      v_.past_value_names = JSON::Get<std::string_view>(value);
    } else if (name == "past_names") {
      v_.past_names = JSON::Get<std::string_view>(value);
    } else if (name == "cross_past_key_names") {
      v_.cross_past_key_names = JSON::Get<std::string_view>(value);
    } else if (name == "cross_past_value_names") {
      v_.cross_past_value_names = JSON::Get<std::string_view>(value);
    } else if (name == "current_sequence_length") {
      v_.current_sequence_length = JSON::Get<std::string_view>(value);
    } else if (name == "past_sequence_length") {
<<<<<<< HEAD
      v_.past_sequence_length = value;
    } else if (name == "cache_indirection") {
      v_.cache_indirection = value;
    } else {
=======
      v_.past_sequence_length = JSON::Get<std::string_view>(value);
    } else
>>>>>>> daefc4f3
      throw JSON::unknown_value_error{};
    }
  }

 private:
  Config::Model::Decoder::Inputs& v_;
};

struct EncoderOutputs_Element : JSON::Element {
  explicit EncoderOutputs_Element(Config::Model::Encoder::Outputs& v) : v_{v} {}

  void OnString(std::string_view name, std::string_view value) override {
    if (name == "encoder_hidden_states") {
      v_.hidden_states = value;
    } else if (name == "cross_present_key_names") {
      v_.cross_present_key_names = value;
    } else if (name == "cross_present_value_names") {
      v_.cross_present_value_names = value;
    } else {
      throw JSON::unknown_value_error{};
    }
  }

 private:
  Config::Model::Encoder::Outputs& v_;
};

struct DecoderOutputs_Element : JSON::Element {
  explicit DecoderOutputs_Element(Config::Model::Decoder::Outputs& v) : v_{v} {}

  void OnValue(std::string_view name, JSON::Value value) override {
    if (name == "logits") {
      v_.logits = JSON::Get<std::string_view>(value);
    } else if (name == "present_key_names") {
      v_.present_key_names = JSON::Get<std::string_view>(value);
    } else if (name == "present_value_names") {
      v_.present_value_names = JSON::Get<std::string_view>(value);
    } else if (name == "present_names") {
<<<<<<< HEAD
      v_.present_names = value;
    } else if (name == "output_cross_qk_names") {
      v_.output_cross_qk_names = value;
    } else {
=======
      v_.present_names = JSON::Get<std::string_view>(value);
    } else if (name == "cross_present_key_names") {
      v_.cross_present_key_names = JSON::Get<std::string_view>(value);
    } else if (name == "cross_present_value_names") {
      v_.cross_present_value_names = JSON::Get<std::string_view>(value);
    } else
>>>>>>> daefc4f3
      throw JSON::unknown_value_error{};
    }
  }

 private:
  Config::Model::Decoder::Outputs& v_;
};

struct StringArray_Element : JSON::Element {
  explicit StringArray_Element(std::vector<std::string>& v) : v_{v} {}

  void OnValue(std::string_view name, JSON::Value value) override {
    v_.push_back(std::string{JSON::Get<std::string_view>(value)});
  }

 private:
  std::vector<std::string>& v_;
};

struct StringStringMap_Element : JSON::Element {
  explicit StringStringMap_Element(std::unordered_map<std::string, std::string>& v) : v_{v} {}

  void OnValue(std::string_view name, JSON::Value value) override {
    v_[std::string(name)] = std::string(JSON::Get<std::string_view>(value));
  }

 private:
  std::unordered_map<std::string, std::string>& v_;
};

struct PipelineModel_Element : JSON::Element {
  explicit PipelineModel_Element(Config::Model::Decoder::PipelineModel& v) : v_{v} {}

  void OnValue(std::string_view name, JSON::Value value) override {
    if (name == "filename") {
<<<<<<< HEAD
      v_.filename = value;
    } else {
      throw JSON::unknown_value_error{};
    }
  }

  void OnBool(std::string_view name, bool value) override {
    if (name == "run_on_prompt") {
      v_.run_on_prompt = value;
    } else if (name == "run_on_token_gen") {
      v_.run_on_token_gen = value;
    } else {
=======
      v_.filename = JSON::Get<std::string_view>(value);
    } else if (name == "run_on_prompt") {
      v_.run_on_prompt = JSON::Get<bool>(value);
    } else if (name == "run_on_token_gen") {
      v_.run_on_token_gen = JSON::Get<bool>(value);
    } else
>>>>>>> daefc4f3
      throw JSON::unknown_value_error{};
    }
  }

  JSON::Element& OnObject(std::string_view name) override {
    if (name == "session_options") {
      v_.session_options = Config::SessionOptions{};
      session_options_ = std::make_unique<SessionOptions_Element>(*v_.session_options);
      return *session_options_;
    } else if (name == "output_names_forwarder") {
      return output_names_forwarder_;
    }
    throw JSON::unknown_value_error{};
  }

  Element& OnArray(std::string_view name) override {
    if (name == "inputs") {
      return inputs_;
    } else if (name == "outputs") {
      return outputs_;
    }
    throw JSON::unknown_value_error{};
  }

 private:
  Config::Model::Decoder::PipelineModel& v_;
  std::unique_ptr<SessionOptions_Element> session_options_;
  StringArray_Element inputs_{v_.inputs};
  StringArray_Element outputs_{v_.outputs};
  StringStringMap_Element output_names_forwarder_{v_.output_names_forwarder};
};

struct PipelineModelObject_Element : JSON::Element {
  explicit PipelineModelObject_Element(std::vector<Config::Model::Decoder::PipelineModel>& v) : v_{v} {}

  Element& OnObject(std::string_view name) override {
    auto& model = v_.emplace_back();
    model.model_id = name;
    pipeline_model_elements_.emplace_back(model);
    return pipeline_model_elements_.back();
  }

 private:
  std::vector<Config::Model::Decoder::PipelineModel>& v_;
  std::vector<PipelineModel_Element> pipeline_model_elements_;
};

struct Pipeline_Element : JSON::Element {
  explicit Pipeline_Element(std::vector<Config::Model::Decoder::PipelineModel>& v) : v_{v} {}

  Element& OnObject(std::string_view name) override {
    return object_;
  }

 private:
  std::vector<Config::Model::Decoder::PipelineModel>& v_;
  PipelineModelObject_Element object_{v_};
};

<<<<<<< HEAD
struct Encoder_Element : JSON::Element {
  explicit Encoder_Element(Config::Model::Encoder& v) : v_{v} {}

  void OnString(std::string_view name, std::string_view value) override {
    if (name == "filename") {
      v_.filename = value;
    } else {
      throw JSON::unknown_value_error{};
    }
  }

  void OnNumber(std::string_view name, double value) override {
    if (name == "hidden_size") {
      v_.hidden_size = static_cast<int>(value);
    } else if (name == "num_attention_heads") {
      v_.num_attention_heads = static_cast<int>(value);
    } else if (name == "num_hidden_layers") {
      v_.num_hidden_layers = static_cast<int>(value);
    } else if (name == "head_size") {
      v_.head_size = static_cast<int>(value);
    } else {
      throw JSON::unknown_value_error{};
    }
  }

  Element& OnObject(std::string_view name) override {
    if (name == "session_options") {
      return session_options_;
    }
    if (name == "inputs") {
      return inputs_;
    }
    if (name == "outputs") {
      return outputs_;
    }
    throw JSON::unknown_value_error{};
  }

 private:
  Config::Model::Encoder& v_;
  SessionOptions_Element session_options_{v_.session_options};
  EncoderInputs_Element inputs_{v_.inputs};
  EncoderOutputs_Element outputs_{v_.outputs};
};

struct Decoder_Element : JSON::Element {
  explicit Decoder_Element(Config::Model::Decoder& v) : v_{v} {}

  void OnString(std::string_view name, std::string_view value) override {
    if (name == "filename") {
      v_.filename = value;
    } else {
=======
struct SlidingWindow_Element : JSON::Element {
  explicit SlidingWindow_Element(std::optional<Config::Model::Decoder::SlidingWindow>& v) : v_{v} {}

  void OnValue(std::string_view name, JSON::Value value) override {
    if (name == "window_size") {
      v_->window_size = static_cast<int>(JSON::Get<double>(value));
    } else if (name == "pad_value") {
      v_->pad_value = static_cast<int>(JSON::Get<double>(value));
    } else
>>>>>>> daefc4f3
      throw JSON::unknown_value_error{};
    }
  }

 private:
  std::optional<Config::Model::Decoder::SlidingWindow>& v_;
};

struct Decoder_Element : JSON::Element {
  explicit Decoder_Element(Config::Model::Decoder& v) : v_{v} {}

  void OnValue(std::string_view name, JSON::Value value) override {
    if (name == "filename") {
      v_.filename = JSON::Get<std::string_view>(value);
    } else if (name == "hidden_size") {
      v_.hidden_size = static_cast<int>(JSON::Get<double>(value));
    } else if (name == "num_attention_heads") {
      v_.num_attention_heads = static_cast<int>(JSON::Get<double>(value));
    } else if (name == "num_key_value_heads") {
      v_.num_key_value_heads = static_cast<int>(JSON::Get<double>(value));
    } else if (name == "num_hidden_layers") {
      v_.num_hidden_layers = static_cast<int>(JSON::Get<double>(value));
    } else if (name == "head_size") {
<<<<<<< HEAD
      v_.head_size = static_cast<int>(value);
    } else {
=======
      v_.head_size = static_cast<int>(JSON::Get<double>(value));
    } else
>>>>>>> daefc4f3
      throw JSON::unknown_value_error{};
    }
  }

  Element& OnObject(std::string_view name) override {
    if (name == "session_options") {
      return session_options_;
    }
    if (name == "inputs") {
      return inputs_;
    }
    if (name == "outputs") {
      return outputs_;
    }
    if (name == "sliding_window") {
      v_.sliding_window = Config::Model::Decoder::SlidingWindow{};
      return sliding_window_;
    }
    throw JSON::unknown_value_error{};
  }

  Element& OnArray(std::string_view name) override {
    if (name == "pipeline")
      return pipeline_;
    throw JSON::unknown_value_error{};
  }

 private:
  Config::Model::Decoder& v_;
  SessionOptions_Element session_options_{v_.session_options};
  DecoderInputs_Element inputs_{v_.inputs};
  DecoderOutputs_Element outputs_{v_.outputs};
  Pipeline_Element pipeline_{v_.pipeline};
  SlidingWindow_Element sliding_window_{v_.sliding_window};
};

struct VisionInputs_Element : JSON::Element {
  explicit VisionInputs_Element(Config::Model::Vision::Inputs& v) : v_{v} {}

  void OnValue(std::string_view name, JSON::Value value) override {
    if (name == "pixel_values") {
      v_.pixel_values = JSON::Get<std::string_view>(value);
    } else if (name == "image_sizes") {
<<<<<<< HEAD
      v_.image_sizes = value;
    } else {
=======
      v_.image_sizes = JSON::Get<std::string_view>(value);
    } else
>>>>>>> daefc4f3
      throw JSON::unknown_value_error{};
    }
  }

 private:
  Config::Model::Vision::Inputs& v_;
};

struct VisionOutputs_Element : JSON::Element {
  explicit VisionOutputs_Element(Config::Model::Vision::Outputs& v) : v_{v} {}

  void OnValue(std::string_view name, JSON::Value value) override {
    if (name == "image_features") {
<<<<<<< HEAD
      v_.image_features = value;
    } else {
=======
      v_.image_features = JSON::Get<std::string_view>(value);
    } else
>>>>>>> daefc4f3
      throw JSON::unknown_value_error{};
    }
  }

 private:
  Config::Model::Vision::Outputs& v_;
};

struct Vision_Element : JSON::Element {
  explicit Vision_Element(Config::Model::Vision& v) : v_{v} {}

  void OnValue(std::string_view name, JSON::Value value) override {
    if (name == "filename") {
<<<<<<< HEAD
      v_.filename = value;
    } else {
=======
      v_.filename = JSON::Get<std::string_view>(value);
    } else
>>>>>>> daefc4f3
      throw JSON::unknown_value_error{};
    }
  }

  Element& OnObject(std::string_view name) override {
    if (name == "inputs") {
      return inputs_;
    } else if (name == "outputs") {
      return outputs_;
    } else {
      throw JSON::unknown_value_error{};
    }
  }

 private:
  Config::Model::Vision& v_;
  VisionInputs_Element inputs_{v_.inputs};
  VisionOutputs_Element outputs_{v_.outputs};
};

struct Eos_Array_Element : JSON::Element {
  explicit Eos_Array_Element(Config::Model& v) : v_{v} {}

  void OnValue(std::string_view name, JSON::Value value) override {
    v_.eos_token_ids.push_back(static_cast<int>(JSON::Get<double>(value)));
  }

  void OnComplete(bool empty) override {
    if (v_.eos_token_ids.empty())
      return;  // Empty array, nothign to do

    // Copy the first eos_token_id into the eos_token_id value, it will be our primary eos token
    v_.eos_token_id = v_.eos_token_ids.front();

    // If the array is just one value, clear the array and just act like a single value was set
    if (v_.eos_token_ids.size() == 1)
      v_.eos_token_ids.clear();
  }

 private:
  Config::Model& v_;
};

struct EmbeddingInputs_Element : JSON::Element {
  explicit EmbeddingInputs_Element(Config::Model::Embedding::Inputs& v) : v_{v} {}

  void OnValue(std::string_view name, JSON::Value value) override {
    if (name == "input_ids") {
      v_.input_ids = JSON::Get<std::string_view>(value);
    } else if (name == "image_features") {
<<<<<<< HEAD
      v_.image_features = value;
    } else {
=======
      v_.image_features = JSON::Get<std::string_view>(value);
    } else
>>>>>>> daefc4f3
      throw JSON::unknown_value_error{};
    }
  }

 private:
  Config::Model::Embedding::Inputs& v_;
};

struct EmbeddingOutputs_Element : JSON::Element {
  explicit EmbeddingOutputs_Element(Config::Model::Embedding::Outputs& v) : v_{v} {}

  void OnValue(std::string_view name, JSON::Value value) override {
    if (name == "inputs_embeds") {
<<<<<<< HEAD
      v_.embeddings = value;
    } else {
=======
      v_.embeddings = JSON::Get<std::string_view>(value);
    } else
>>>>>>> daefc4f3
      throw JSON::unknown_value_error{};
    }
  }

 private:
  Config::Model::Embedding::Outputs& v_;
};

struct Embedding_Element : JSON::Element {
  explicit Embedding_Element(Config::Model::Embedding& v) : v_{v} {}

  void OnValue(std::string_view name, JSON::Value value) override {
    if (name == "filename") {
<<<<<<< HEAD
      v_.filename = value;
    } else {
=======
      v_.filename = JSON::Get<std::string_view>(value);
    } else
>>>>>>> daefc4f3
      throw JSON::unknown_value_error{};
    }
  }

  Element& OnObject(std::string_view name) override {
    if (name == "inputs") {
      return inputs_;
    } else if (name == "outputs") {
      return outputs_;
    } else {
      throw JSON::unknown_value_error{};
    }
  }

 private:
  Config::Model::Embedding& v_;
  EmbeddingInputs_Element inputs_{v_.inputs};
  EmbeddingOutputs_Element outputs_{v_.outputs};
};

struct PromptTemplates_Element : JSON::Element {
  explicit PromptTemplates_Element(std::optional<Config::Model::PromptTemplates>& v) : v_{v} {}

  void OnValue(std::string_view name, JSON::Value value) override {
    // if one of templates is given in json, then any non-specified template will be default "{Content}"
    if (name == "assistant") {
      EnsureAvailable();
      v_->assistant = JSON::Get<std::string_view>(value);
    } else if (name == "prompt") {
      EnsureAvailable();
      v_->prompt = JSON::Get<std::string_view>(value);
    } else if (name == "system") {
      EnsureAvailable();
      v_->system = JSON::Get<std::string_view>(value);
    } else if (name == "user") {
      EnsureAvailable();
      v_->user = JSON::Get<std::string_view>(value);
    } else {
      throw JSON::unknown_value_error{};
    }
  }

 private:
  std::optional<Config::Model::PromptTemplates>& v_;

  void EnsureAvailable() {
    if (!v_.has_value()) {
      v_.emplace();
    }
  }
};

struct Model_Element : JSON::Element {
  explicit Model_Element(Config::Model& v) : v_{v} {}

  void OnValue(std::string_view name, JSON::Value value) override {
    if (name == "type") {
<<<<<<< HEAD
      v_.type = value;
    } else {
      throw JSON::unknown_value_error{};
    }
  }

  void OnNumber(std::string_view name, double value) override {
    if (name == "vocab_size") {
      v_.vocab_size = static_cast<int>(value);
=======
      v_.type = JSON::Get<std::string_view>(value);
    } else if (name == "vocab_size") {
      v_.vocab_size = static_cast<int>(JSON::Get<double>(value));
>>>>>>> daefc4f3
    } else if (name == "context_length") {
      v_.context_length = static_cast<int>(JSON::Get<double>(value));
    } else if (name == "pad_token_id") {
      v_.pad_token_id = static_cast<int>(JSON::Get<double>(value));
    } else if (name == "eos_token_id") {
      v_.eos_token_id = static_cast<int>(JSON::Get<double>(value));
    } else if (name == "bos_token_id") {
      v_.bos_token_id = static_cast<int>(JSON::Get<double>(value));
    } else if (name == "decoder_start_token_id") {
      v_.decoder_start_token_id = static_cast<int>(JSON::Get<double>(value));
    } else if (name == "sep_token_id") {
<<<<<<< HEAD
      v_.sep_token_id = static_cast<int>(value);
    } else {
=======
      v_.sep_token_id = static_cast<int>(JSON::Get<double>(value));
    } else
>>>>>>> daefc4f3
      throw JSON::unknown_value_error{};
    }
  }

  Element& OnArray(std::string_view name) override {
    if (name == "eos_token_id")
      return eos_token_ids_;
    throw JSON::unknown_value_error{};
  }

  Element& OnObject(std::string_view name) override {
    if (name == "encoder") {
      return encoder_;
    }
    if (name == "decoder") {
      return decoder_;
    }
    if (name == "vision") {
      return vision_;
    }
    if (name == "embedding") {
      return embedding_;
    }
    if (name == "prompt_templates") {
      return prompt_templates_;
    }
    throw JSON::unknown_value_error{};
  }

 private:
  Config::Model& v_;
  Encoder_Element encoder_{v_.encoder};
  Decoder_Element decoder_{v_.decoder};
  Eos_Array_Element eos_token_ids_{v_};
  Vision_Element vision_{v_.vision};
  Embedding_Element embedding_{v_.embedding};
  PromptTemplates_Element prompt_templates_{v_.prompt_templates};
};

struct Search_Element : JSON::Element {
  explicit Search_Element(Config::Search& v) : v_{v} {}

  void OnValue(std::string_view name, JSON::Value value) override {
    if (name == "min_length") {
      v_.min_length = static_cast<int>(JSON::Get<double>(value));
    } else if (name == "max_length") {
      v_.max_length = static_cast<int>(JSON::Get<double>(value));
    } else if (name == "batch_size") {
      v_.batch_size = static_cast<int>(JSON::Get<double>(value));
    } else if (name == "num_beams") {
      v_.num_beams = static_cast<int>(JSON::Get<double>(value));
    } else if (name == "num_return_sequences") {
      v_.num_return_sequences = static_cast<int>(JSON::Get<double>(value));
    } else if (name == "top_k") {
      v_.top_k = static_cast<int>(JSON::Get<double>(value));
    } else if (name == "top_p") {
      v_.top_p = static_cast<float>(JSON::Get<double>(value));
    } else if (name == "temperature") {
      v_.temperature = static_cast<float>(JSON::Get<double>(value));
    } else if (name == "repetition_penalty") {
      v_.repetition_penalty = static_cast<float>(JSON::Get<double>(value));
    } else if (name == "length_penalty") {
      v_.length_penalty = static_cast<float>(JSON::Get<double>(value));
    } else if (name == "no_repeat_ngram_size") {
      v_.no_repeat_ngram_size = static_cast<int>(JSON::Get<double>(value));
    } else if (name == "diversity_penalty") {
      v_.diversity_penalty = static_cast<float>(JSON::Get<double>(value));
    } else if (name == "length_penalty") {
      v_.length_penalty = static_cast<float>(JSON::Get<double>(value));
    } else if (name == "random_seed") {
<<<<<<< HEAD
      v_.random_seed = static_cast<int>(value);
    } else {
      throw JSON::unknown_value_error{};
    }
  }

  void OnBool(std::string_view name, bool value) override {
    if (name == "do_sample") {
      v_.do_sample = value;
=======
      v_.random_seed = static_cast<int>(JSON::Get<double>(value));
    } else if (name == "do_sample") {
      v_.do_sample = JSON::Get<bool>(value);
>>>>>>> daefc4f3
    } else if (name == "past_present_share_buffer") {
      v_.past_present_share_buffer = JSON::Get<bool>(value);
    } else if (name == "early_stopping") {
<<<<<<< HEAD
      v_.early_stopping = value;
    } else {
=======
      v_.early_stopping = JSON::Get<bool>(value);
    } else
>>>>>>> daefc4f3
      throw JSON::unknown_value_error{};
    }
  }

 private:
  Config::Search& v_;
};

void SetSearchNumber(Config::Search& search, std::string_view name, double value) {
  Search_Element(search).OnValue(name, value);
}

void SetSearchBool(Config::Search& search, std::string_view name, bool value) {
  Search_Element(search).OnValue(name, value);
}

void ClearProviders(Config& config) {
  config.model.decoder.session_options.provider_options.clear();
}

void SetProviderOption(Config& config, std::string_view provider_name, std::string_view option_name, std::string_view option_value) {
  std::ostringstream json;
  json << R"({")" << provider_name << R"(":{)";
  if (!option_name.empty()) {
    json << R"(")" << option_name << R"(":")" << option_value << R"(")";
  }
  json << R"(}})";
  ProviderOptionsArray_Element element{config.model.decoder.session_options.provider_options};
  JSON::Parse(element, json.str());
}

bool IsCudaGraphEnabled(Config::SessionOptions& session_options) {
  for (const auto& provider_options : session_options.provider_options) {
    if (provider_options.name == "cuda") {
      for (const auto& value : provider_options.options) {
        if (value.first == "enable_cuda_graph") {
          return value.second == "1";
        }
      }
    } else if (provider_options.name == "dml") {
      return true;
    }
  }
  return false;
}

struct Root_Element : JSON::Element {
  explicit Root_Element(Config& config) : config_{config} {}

  void OnValue(std::string_view name, JSON::Value value) override {
  }

  Element& OnObject(std::string_view name) override {
    if (name == "model") {
      return model_element_;
    }
    if (name == "search") {
      return search_element_;
    }
    throw JSON::unknown_value_error{};
  }

  Config& config_;
  Model_Element model_element_{config_.model};
  Search_Element search_element_{config_.search};
};

struct RootObject_Element : JSON::Element {
  explicit RootObject_Element(JSON::Element& t) : t_{t} {}

  Element& OnObject(std::string_view /*name*/) override {
    return t_;
  }

  JSON::Element& t_;
};

void ParseConfig(const fs::path& filename, std::string_view json_overlay, Config& config) {
  std::ifstream file = filename.open(std::ios::binary | std::ios::ate);
  if (!file.is_open()) {
    throw std::runtime_error("Error opening " + filename.string());
  }
  std::streamsize const size = file.tellg();
  file.seekg(0, std::ios::beg);

  std::vector<char> buffer(size);
  if (!file.read(buffer.data(), size)) {
    throw std::runtime_error("Error reading " + filename.string());
  }

  Root_Element root{config};
  RootObject_Element root_object{root};
  try {
    JSON::Parse(root_object, std::string_view(buffer.data(), buffer.size()));
  } catch (const std::exception& message) {
    std::ostringstream oss;
    oss << "Error encountered while parsing '" << filename.string() << "' " << message.what();
    throw std::runtime_error(oss.str());
  }

  if (!json_overlay.empty()) {
    try {
      JSON::Parse(root_object, json_overlay);
    } catch (const std::exception& message) {
      std::ostringstream oss;
      oss << "Error encountered while parsing config overlay: " << message.what();
      throw std::runtime_error(oss.str());
    }
  }
}

Config::Config(const fs::path& path, std::string_view json_overlay) : config_path{path} {
  ParseConfig(path / "genai_config.json", json_overlay, *this);

  if (model.context_length == 0)
    throw std::runtime_error("model context_length is 0 or was not set. It must be greater than 0");

  if (search.max_length == 0)
    search.max_length = model.context_length;
}

void Config::AddMapping(const std::string& nominal_name, const std::string& graph_name) {
  auto [it, emplaced] = nominal_names_to_graph_names_.emplace(nominal_name, graph_name);
  if (it->second != graph_name) {
    std::ostringstream oss;
    oss << "Duplicate nominal name: " << nominal_name << " with graph names: "
        << graph_name << " and " << it->second;
    throw std::runtime_error(oss.str());
  }
}

std::pair<std::string, bool> Config::GetGraphName(const std::string& nominal_name) const {
  auto it = nominal_names_to_graph_names_.find(nominal_name);
  if (it == nominal_names_to_graph_names_.end()) {
    return {nominal_name, false};
  }
  return {it->second, true};
}

}  // namespace Generators<|MERGE_RESOLUTION|>--- conflicted
+++ resolved
@@ -15,7 +15,6 @@
   if (value == "float16") {
     return ONNX_TENSOR_ELEMENT_DATA_TYPE_FLOAT16;
   }
-
   throw std::runtime_error("Invalid tensor type: " + std::string(value));
 }
 
@@ -65,88 +64,44 @@
 struct SessionOptions_Element : JSON::Element {
   explicit SessionOptions_Element(Config::SessionOptions& v) : v_{v} {}
 
-<<<<<<< HEAD
-  void OnString(std::string_view name, std::string_view value) override {
+  void OnValue(std::string_view name, JSON::Value value) override {
     if (name == "log_id") {
-      v_.log_id = value;
+      v_.log_id = JSON::Get<std::string_view>(value);
     } else if (name == "enable_profiling") {
-      v_.enable_profiling = value;
+      v_.enable_profiling = JSON::Get<std::string_view>(value);
     } else if (name == "ep_context_embed_mode") {
-      v_.ep_context_embed_mode = value;
+      v_.ep_context_embed_mode = JSON::Get<std::string_view>(value);
     } else if (name == "ep_context_file_path") {
-      v_.ep_context_file_path = value;
-    } else {
-      throw JSON::unknown_value_error{};
-    }
-  }
-
-  void OnNumber(std::string_view name, double value) override {
-    if (name == "intra_op_num_threads") {
-      v_.intra_op_num_threads = static_cast<int>(value);
+      v_.ep_context_file_path = JSON::Get<std::string_view>(value);
+    } else if (name == "intra_op_num_threads") {
+      v_.intra_op_num_threads = static_cast<int>(JSON::Get<double>(value));
     } else if (name == "inter_op_num_threads") {
-      v_.inter_op_num_threads = static_cast<int>(value);
+      v_.inter_op_num_threads = static_cast<int>(JSON::Get<double>(value));
     } else if (name == "log_severity_level") {
-      v_.log_severity_level = static_cast<int>(value);
-    } else {
-      throw JSON::unknown_value_error{};
-    }
-  }
-
-  void OnBool(std::string_view name, bool value) override {
-    if (name == "enable_cpu_mem_arena") {
-      v_.enable_cpu_mem_arena = value;
+      v_.log_severity_level = static_cast<int>(JSON::Get<double>(value));
+    } else if (name == "enable_cpu_mem_arena") {
+      v_.enable_cpu_mem_arena = JSON::Get<bool>(value);
     } else if (name == "enable_mem_pattern") {
-      v_.enable_mem_pattern = value;
+      v_.enable_mem_pattern = JSON::Get<bool>(value);
     } else if (name == "disable_cpu_ep_fallback") {
-      v_.disable_cpu_ep_fallback = value;
+      v_.disable_cpu_ep_fallback = JSON::Get<bool>(value);
     } else if (name == "disable_quant_qdq") {
-      v_.disable_quant_qdq = value;
+      v_.disable_quant_qdq = JSON::Get<bool>(value);
     } else if (name == "enable_quant_qdq_cleanup") {
-      v_.enable_quant_qdq_cleanup = value;
+      v_.enable_quant_qdq_cleanup = JSON::Get<bool>(value);
     } else if (name == "ep_context_enable") {
-      v_.ep_context_enable = value;
+      v_.ep_context_enable = JSON::Get<bool>(value);
     } else if (name == "use_env_allocators") {
-      v_.use_env_allocators = value;
-    } else {
-=======
-  void OnValue(std::string_view name, JSON::Value value) override {
-    if (name == "log_id")
-      v_.log_id = JSON::Get<std::string_view>(value);
-    else if (name == "enable_profiling")
-      v_.enable_profiling = JSON::Get<std::string_view>(value);
-    else if (name == "ep_context_embed_mode")
-      v_.ep_context_embed_mode = JSON::Get<std::string_view>(value);
-    else if (name == "ep_context_file_path")
-      v_.ep_context_file_path = JSON::Get<std::string_view>(value);
-    else if (name == "intra_op_num_threads")
-      v_.intra_op_num_threads = static_cast<int>(JSON::Get<double>(value));
-    else if (name == "inter_op_num_threads")
-      v_.inter_op_num_threads = static_cast<int>(JSON::Get<double>(value));
-    else if (name == "log_severity_level")
-      v_.log_severity_level = static_cast<int>(JSON::Get<double>(value));
-    else if (name == "enable_cpu_mem_arena")
-      v_.enable_cpu_mem_arena = JSON::Get<bool>(value);
-    else if (name == "enable_mem_pattern")
-      v_.enable_mem_pattern = JSON::Get<bool>(value);
-    else if (name == "disable_cpu_ep_fallback")
-      v_.disable_cpu_ep_fallback = JSON::Get<bool>(value);
-    else if (name == "disable_quant_qdq")
-      v_.disable_quant_qdq = JSON::Get<bool>(value);
-    else if (name == "enable_quant_qdq_cleanup")
-      v_.enable_quant_qdq_cleanup = JSON::Get<bool>(value);
-    else if (name == "ep_context_enable")
-      v_.ep_context_enable = JSON::Get<bool>(value);
-    else if (name == "use_env_allocators")
       v_.use_env_allocators = JSON::Get<bool>(value);
-    else
->>>>>>> daefc4f3
+    } else {
       throw JSON::unknown_value_error{};
     }
   }
 
   JSON::Element& OnArray(std::string_view name) override {
-    if (name == "provider_options")
+    if (name == "provider_options") {
       return provider_options_;
+    }
     throw JSON::unknown_value_error{};
   }
 
@@ -157,54 +112,39 @@
 
 struct EncoderInputs_Element : JSON::Element {
   explicit EncoderInputs_Element(Config::Model::Encoder::Inputs& v) : v_{v} {}
-
-<<<<<<< HEAD
-  void OnString(std::string_view name, std::string_view value) override {
-    if (name == "input_ids") {
-      v_.input_ids = value;
-    } else if (name == "inputs_embeds") {
-      v_.embeddings = value;
-    } else if (name == "attention_mask") {
-      v_.attention_mask = value;
-    } else if (name == "position_ids") {
-      v_.position_ids = value;
-    } else if (name == "audio_features") {
-      v_.position_ids = value;
-    } else {
-=======
-  void OnValue(std::string_view name, JSON::Value value) override {
-    if (name == "filename") {
-      v_.filename = JSON::Get<std::string_view>(value);
-    } else
->>>>>>> daefc4f3
-      throw JSON::unknown_value_error{};
-    }
-  }
-
- private:
-  Config::Model::Encoder::Inputs& v_;
-};
-
-struct DecoderInputs_Element : JSON::Element {
-  explicit DecoderInputs_Element(Config::Model::Decoder::Inputs& v) : v_{v} {}
 
   void OnValue(std::string_view name, JSON::Value value) override {
     if (name == "input_ids") {
       v_.input_ids = JSON::Get<std::string_view>(value);
     } else if (name == "inputs_embeds") {
-<<<<<<< HEAD
-      v_.embeddings = value;
+      v_.embeddings = JSON::Get<std::string_view>(value);
     } else if (name == "attention_mask") {
-      v_.attention_mask = value;
-    } else if (name == "position_ids") {
-      v_.position_ids = value;
-=======
-      v_.embeddings = JSON::Get<std::string_view>(value);
+      v_.attention_mask = JSON::Get<std::string_view>(value);
     } else if (name == "position_ids") {
       v_.position_ids = JSON::Get<std::string_view>(value);
+    } else if (name == "audio_features") {
+      v_.audio_features = JSON::Get<std::string_view>(value);
+    } else {
+      throw JSON::unknown_value_error{};
+    }
+  }
+
+ private:
+  Config::Model::Encoder::Inputs& v_;
+};
+
+struct DecoderInputs_Element : JSON::Element {
+  explicit DecoderInputs_Element(Config::Model::Decoder::Inputs& v) : v_{v} {}
+
+  void OnValue(std::string_view name, JSON::Value value) override {
+    if (name == "input_ids") {
+      v_.input_ids = JSON::Get<std::string_view>(value);
+    } else if (name == "inputs_embeds") {
+      v_.embeddings = JSON::Get<std::string_view>(value);
     } else if (name == "attention_mask") {
       v_.attention_mask = JSON::Get<std::string_view>(value);
->>>>>>> daefc4f3
+    } else if (name == "position_ids") {
+      v_.position_ids = JSON::Get<std::string_view>(value);
     } else if (name == "past_key_names") {
       v_.past_key_names = JSON::Get<std::string_view>(value);
     } else if (name == "past_value_names") {
@@ -218,15 +158,10 @@
     } else if (name == "current_sequence_length") {
       v_.current_sequence_length = JSON::Get<std::string_view>(value);
     } else if (name == "past_sequence_length") {
-<<<<<<< HEAD
-      v_.past_sequence_length = value;
+      v_.past_sequence_length = JSON::Get<std::string_view>(value);
     } else if (name == "cache_indirection") {
-      v_.cache_indirection = value;
-    } else {
-=======
-      v_.past_sequence_length = JSON::Get<std::string_view>(value);
-    } else
->>>>>>> daefc4f3
+      v_.cache_indirection = JSON::Get<std::string_view>(value);
+    } else {
       throw JSON::unknown_value_error{};
     }
   }
@@ -238,13 +173,13 @@
 struct EncoderOutputs_Element : JSON::Element {
   explicit EncoderOutputs_Element(Config::Model::Encoder::Outputs& v) : v_{v} {}
 
-  void OnString(std::string_view name, std::string_view value) override {
+  void OnValue(std::string_view name, JSON::Value value) override {
     if (name == "encoder_hidden_states") {
-      v_.hidden_states = value;
+      v_.hidden_states = JSON::Get<std::string_view>(value);
     } else if (name == "cross_present_key_names") {
-      v_.cross_present_key_names = value;
+      v_.cross_present_key_names = JSON::Get<std::string_view>(value);
     } else if (name == "cross_present_value_names") {
-      v_.cross_present_value_names = value;
+      v_.cross_present_value_names = JSON::Get<std::string_view>(value);
     } else {
       throw JSON::unknown_value_error{};
     }
@@ -265,19 +200,10 @@
     } else if (name == "present_value_names") {
       v_.present_value_names = JSON::Get<std::string_view>(value);
     } else if (name == "present_names") {
-<<<<<<< HEAD
-      v_.present_names = value;
+      v_.present_names = JSON::Get<std::string_view>(value);
     } else if (name == "output_cross_qk_names") {
-      v_.output_cross_qk_names = value;
-    } else {
-=======
-      v_.present_names = JSON::Get<std::string_view>(value);
-    } else if (name == "cross_present_key_names") {
-      v_.cross_present_key_names = JSON::Get<std::string_view>(value);
-    } else if (name == "cross_present_value_names") {
-      v_.cross_present_value_names = JSON::Get<std::string_view>(value);
-    } else
->>>>>>> daefc4f3
+      v_.output_cross_qk_names = JSON::Get<std::string_view>(value);
+    } else {
       throw JSON::unknown_value_error{};
     }
   }
@@ -313,27 +239,12 @@
 
   void OnValue(std::string_view name, JSON::Value value) override {
     if (name == "filename") {
-<<<<<<< HEAD
-      v_.filename = value;
-    } else {
-      throw JSON::unknown_value_error{};
-    }
-  }
-
-  void OnBool(std::string_view name, bool value) override {
-    if (name == "run_on_prompt") {
-      v_.run_on_prompt = value;
-    } else if (name == "run_on_token_gen") {
-      v_.run_on_token_gen = value;
-    } else {
-=======
       v_.filename = JSON::Get<std::string_view>(value);
     } else if (name == "run_on_prompt") {
       v_.run_on_prompt = JSON::Get<bool>(value);
     } else if (name == "run_on_token_gen") {
       v_.run_on_token_gen = JSON::Get<bool>(value);
-    } else
->>>>>>> daefc4f3
+    } else {
       throw JSON::unknown_value_error{};
     }
   }
@@ -393,27 +304,37 @@
   PipelineModelObject_Element object_{v_};
 };
 
-<<<<<<< HEAD
+struct SlidingWindow_Element : JSON::Element {
+  explicit SlidingWindow_Element(std::optional<Config::Model::Decoder::SlidingWindow>& v) : v_{v} {}
+
+  void OnValue(std::string_view name, JSON::Value value) override {
+    if (name == "window_size") {
+      v_->window_size = static_cast<int>(JSON::Get<double>(value));
+    } else if (name == "pad_value") {
+      v_->pad_value = static_cast<int>(JSON::Get<double>(value));
+    } else {
+      throw JSON::unknown_value_error{};
+    }
+  }
+
+ private:
+  std::optional<Config::Model::Decoder::SlidingWindow>& v_;
+};
+
 struct Encoder_Element : JSON::Element {
   explicit Encoder_Element(Config::Model::Encoder& v) : v_{v} {}
 
-  void OnString(std::string_view name, std::string_view value) override {
+  void OnValue(std::string_view name, JSON::Value value) override {
     if (name == "filename") {
-      v_.filename = value;
-    } else {
-      throw JSON::unknown_value_error{};
-    }
-  }
-
-  void OnNumber(std::string_view name, double value) override {
-    if (name == "hidden_size") {
-      v_.hidden_size = static_cast<int>(value);
+      v_.filename = JSON::Get<std::string_view>(value);
+    } else if (name == "hidden_size") {
+      v_.hidden_size = static_cast<int>(JSON::Get<double>(value));
     } else if (name == "num_attention_heads") {
-      v_.num_attention_heads = static_cast<int>(value);
+      v_.num_attention_heads = static_cast<int>(JSON::Get<double>(value));
     } else if (name == "num_hidden_layers") {
-      v_.num_hidden_layers = static_cast<int>(value);
+      v_.num_hidden_layers = static_cast<int>(JSON::Get<double>(value));
     } else if (name == "head_size") {
-      v_.head_size = static_cast<int>(value);
+      v_.head_size = static_cast<int>(JSON::Get<double>(value));
     } else {
       throw JSON::unknown_value_error{};
     }
@@ -437,32 +358,6 @@
   SessionOptions_Element session_options_{v_.session_options};
   EncoderInputs_Element inputs_{v_.inputs};
   EncoderOutputs_Element outputs_{v_.outputs};
-};
-
-struct Decoder_Element : JSON::Element {
-  explicit Decoder_Element(Config::Model::Decoder& v) : v_{v} {}
-
-  void OnString(std::string_view name, std::string_view value) override {
-    if (name == "filename") {
-      v_.filename = value;
-    } else {
-=======
-struct SlidingWindow_Element : JSON::Element {
-  explicit SlidingWindow_Element(std::optional<Config::Model::Decoder::SlidingWindow>& v) : v_{v} {}
-
-  void OnValue(std::string_view name, JSON::Value value) override {
-    if (name == "window_size") {
-      v_->window_size = static_cast<int>(JSON::Get<double>(value));
-    } else if (name == "pad_value") {
-      v_->pad_value = static_cast<int>(JSON::Get<double>(value));
-    } else
->>>>>>> daefc4f3
-      throw JSON::unknown_value_error{};
-    }
-  }
-
- private:
-  std::optional<Config::Model::Decoder::SlidingWindow>& v_;
 };
 
 struct Decoder_Element : JSON::Element {
@@ -480,13 +375,8 @@
     } else if (name == "num_hidden_layers") {
       v_.num_hidden_layers = static_cast<int>(JSON::Get<double>(value));
     } else if (name == "head_size") {
-<<<<<<< HEAD
-      v_.head_size = static_cast<int>(value);
-    } else {
-=======
       v_.head_size = static_cast<int>(JSON::Get<double>(value));
-    } else
->>>>>>> daefc4f3
+    } else {
       throw JSON::unknown_value_error{};
     }
   }
@@ -509,8 +399,9 @@
   }
 
   Element& OnArray(std::string_view name) override {
-    if (name == "pipeline")
+    if (name == "pipeline") {
       return pipeline_;
+    }
     throw JSON::unknown_value_error{};
   }
 
@@ -530,13 +421,8 @@
     if (name == "pixel_values") {
       v_.pixel_values = JSON::Get<std::string_view>(value);
     } else if (name == "image_sizes") {
-<<<<<<< HEAD
-      v_.image_sizes = value;
-    } else {
-=======
       v_.image_sizes = JSON::Get<std::string_view>(value);
-    } else
->>>>>>> daefc4f3
+    } else {
       throw JSON::unknown_value_error{};
     }
   }
@@ -550,13 +436,8 @@
 
   void OnValue(std::string_view name, JSON::Value value) override {
     if (name == "image_features") {
-<<<<<<< HEAD
-      v_.image_features = value;
-    } else {
-=======
       v_.image_features = JSON::Get<std::string_view>(value);
-    } else
->>>>>>> daefc4f3
+    } else {
       throw JSON::unknown_value_error{};
     }
   }
@@ -570,13 +451,8 @@
 
   void OnValue(std::string_view name, JSON::Value value) override {
     if (name == "filename") {
-<<<<<<< HEAD
-      v_.filename = value;
-    } else {
-=======
       v_.filename = JSON::Get<std::string_view>(value);
-    } else
->>>>>>> daefc4f3
+    } else {
       throw JSON::unknown_value_error{};
     }
   }
@@ -605,15 +481,17 @@
   }
 
   void OnComplete(bool empty) override {
-    if (v_.eos_token_ids.empty())
-      return;  // Empty array, nothign to do
+    if (v_.eos_token_ids.empty()) {
+      return;  // Empty array, nothing to do
+    }
 
     // Copy the first eos_token_id into the eos_token_id value, it will be our primary eos token
     v_.eos_token_id = v_.eos_token_ids.front();
 
     // If the array is just one value, clear the array and just act like a single value was set
-    if (v_.eos_token_ids.size() == 1)
+    if (v_.eos_token_ids.size() == 1) {
       v_.eos_token_ids.clear();
+    }
   }
 
  private:
@@ -627,13 +505,8 @@
     if (name == "input_ids") {
       v_.input_ids = JSON::Get<std::string_view>(value);
     } else if (name == "image_features") {
-<<<<<<< HEAD
-      v_.image_features = value;
-    } else {
-=======
       v_.image_features = JSON::Get<std::string_view>(value);
-    } else
->>>>>>> daefc4f3
+    } else {
       throw JSON::unknown_value_error{};
     }
   }
@@ -647,13 +520,8 @@
 
   void OnValue(std::string_view name, JSON::Value value) override {
     if (name == "inputs_embeds") {
-<<<<<<< HEAD
-      v_.embeddings = value;
-    } else {
-=======
       v_.embeddings = JSON::Get<std::string_view>(value);
-    } else
->>>>>>> daefc4f3
+    } else {
       throw JSON::unknown_value_error{};
     }
   }
@@ -667,13 +535,8 @@
 
   void OnValue(std::string_view name, JSON::Value value) override {
     if (name == "filename") {
-<<<<<<< HEAD
-      v_.filename = value;
-    } else {
-=======
       v_.filename = JSON::Get<std::string_view>(value);
-    } else
->>>>>>> daefc4f3
+    } else {
       throw JSON::unknown_value_error{};
     }
   }
@@ -731,21 +594,9 @@
 
   void OnValue(std::string_view name, JSON::Value value) override {
     if (name == "type") {
-<<<<<<< HEAD
-      v_.type = value;
-    } else {
-      throw JSON::unknown_value_error{};
-    }
-  }
-
-  void OnNumber(std::string_view name, double value) override {
-    if (name == "vocab_size") {
-      v_.vocab_size = static_cast<int>(value);
-=======
       v_.type = JSON::Get<std::string_view>(value);
     } else if (name == "vocab_size") {
       v_.vocab_size = static_cast<int>(JSON::Get<double>(value));
->>>>>>> daefc4f3
     } else if (name == "context_length") {
       v_.context_length = static_cast<int>(JSON::Get<double>(value));
     } else if (name == "pad_token_id") {
@@ -757,20 +608,16 @@
     } else if (name == "decoder_start_token_id") {
       v_.decoder_start_token_id = static_cast<int>(JSON::Get<double>(value));
     } else if (name == "sep_token_id") {
-<<<<<<< HEAD
-      v_.sep_token_id = static_cast<int>(value);
-    } else {
-=======
       v_.sep_token_id = static_cast<int>(JSON::Get<double>(value));
-    } else
->>>>>>> daefc4f3
+    } else {
       throw JSON::unknown_value_error{};
     }
   }
 
   Element& OnArray(std::string_view name) override {
-    if (name == "eos_token_id")
+    if (name == "eos_token_id") {
       return eos_token_ids_;
+    }
     throw JSON::unknown_value_error{};
   }
 
@@ -834,31 +681,14 @@
     } else if (name == "length_penalty") {
       v_.length_penalty = static_cast<float>(JSON::Get<double>(value));
     } else if (name == "random_seed") {
-<<<<<<< HEAD
-      v_.random_seed = static_cast<int>(value);
-    } else {
-      throw JSON::unknown_value_error{};
-    }
-  }
-
-  void OnBool(std::string_view name, bool value) override {
-    if (name == "do_sample") {
-      v_.do_sample = value;
-=======
       v_.random_seed = static_cast<int>(JSON::Get<double>(value));
     } else if (name == "do_sample") {
       v_.do_sample = JSON::Get<bool>(value);
->>>>>>> daefc4f3
     } else if (name == "past_present_share_buffer") {
       v_.past_present_share_buffer = JSON::Get<bool>(value);
     } else if (name == "early_stopping") {
-<<<<<<< HEAD
-      v_.early_stopping = value;
-    } else {
-=======
       v_.early_stopping = JSON::Get<bool>(value);
-    } else
->>>>>>> daefc4f3
+    } else {
       throw JSON::unknown_value_error{};
     }
   }
@@ -973,11 +803,13 @@
 Config::Config(const fs::path& path, std::string_view json_overlay) : config_path{path} {
   ParseConfig(path / "genai_config.json", json_overlay, *this);
 
-  if (model.context_length == 0)
+  if (model.context_length == 0) {
     throw std::runtime_error("model context_length is 0 or was not set. It must be greater than 0");
-
-  if (search.max_length == 0)
+  }
+
+  if (search.max_length == 0) {
     search.max_length = model.context_length;
+  }
 }
 
 void Config::AddMapping(const std::string& nominal_name, const std::string& graph_name) {
