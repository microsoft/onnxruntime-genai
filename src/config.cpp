--- conflicted
+++ resolved
@@ -165,18 +165,12 @@
   NamedStrings_Element config_entries_{v_.config_entries};
 };
 
-<<<<<<< HEAD
 struct EncoderInputs_Element : JSON::Element {
   explicit EncoderInputs_Element(Config::Model::Encoder::Inputs& v) : v_{v} {}
-=======
-struct Encoder_Inputs_Element : JSON::Element {
-  explicit Encoder_Inputs_Element(Config::Model::Encoder::Inputs& v) : v_{v} {}
->>>>>>> bfc8027c
 
   void OnValue(std::string_view name, JSON::Value value) override {
     if (name == "input_ids") {
       v_.input_ids = JSON::Get<std::string_view>(value);
-<<<<<<< HEAD
     } else if (name == "inputs_embeds") {
       v_.embeddings = JSON::Get<std::string_view>(value);
     } else if (name == "attention_mask") {
@@ -186,35 +180,12 @@
     } else if (name == "audio_features") {
       v_.audio_features = JSON::Get<std::string_view>(value);
     } else {
-=======
-    } else if (name == "attention_mask") {
-      v_.attention_mask = JSON::Get<std::string_view>(value);
-    } else
-      throw JSON::unknown_value_error{};
+      throw JSON::unknown_value_error{};
+    }
   }
 
  private:
   Config::Model::Encoder::Inputs& v_;
-};
-
-struct Encoder_Outputs_Element : JSON::Element {
-  explicit Encoder_Outputs_Element(Config::Model::Encoder::Outputs& v) : v_{v} {}
-
-  void OnValue(std::string_view name, JSON::Value value) override {
-    if (name == "encoder_outputs") {
-      v_.encoder_outputs = JSON::Get<std::string_view>(value);
-    } else
->>>>>>> bfc8027c
-      throw JSON::unknown_value_error{};
-    }
-  }
-
- private:
-<<<<<<< HEAD
-  Config::Model::Encoder::Inputs& v_;
-=======
-  Config::Model::Encoder::Outputs& v_;
->>>>>>> bfc8027c
 };
 
 struct DecoderInputs_Element : JSON::Element {
@@ -245,11 +216,6 @@
       v_.current_sequence_length = JSON::Get<std::string_view>(value);
     } else if (name == "total_sequence_length") {
       v_.total_sequence_length = JSON::Get<std::string_view>(value);
-<<<<<<< HEAD
-    } else if (name == "cache_indirection") {
-      v_.cache_indirection = JSON::Get<std::string_view>(value);
-    } else {
-=======
     } else if (name == "encoder_hidden_states") {
       v_.encoder_hidden_states = JSON::Get<std::string_view>(value);
     } else if (name == "encoder_attention_mask") {
@@ -258,8 +224,9 @@
       v_.rnn_prev_states = JSON::Get<std::string_view>(value);
     } else if (name == "past_key_values_length") {
       v_.past_key_values_length = JSON::Get<std::string_view>(value);
-    } else
->>>>>>> bfc8027c
+    } else if (name == "cache_indirection") {
+      v_.cache_indirection = JSON::Get<std::string_view>(value);
+    } else {
       throw JSON::unknown_value_error{};
     }
   }
@@ -299,19 +266,11 @@
       v_.present_value_names = JSON::Get<std::string_view>(value);
     } else if (name == "present_names") {
       v_.present_names = JSON::Get<std::string_view>(value);
-<<<<<<< HEAD
     } else if (name == "output_cross_qk_names") {
       v_.output_cross_qk_names = JSON::Get<std::string_view>(value);
-    } else {
-=======
-    } else if (name == "cross_present_key_names") {
-      v_.cross_present_key_names = JSON::Get<std::string_view>(value);
-    } else if (name == "cross_present_value_names") {
-      v_.cross_present_value_names = JSON::Get<std::string_view>(value);
     } else if (name == "rnn_states") {
       v_.rnn_states = JSON::Get<std::string_view>(value);
     } else
->>>>>>> bfc8027c
       throw JSON::unknown_value_error{};
     }
   }
@@ -443,18 +402,14 @@
       v_.filename = JSON::Get<std::string_view>(value);
     } else if (name == "hidden_size") {
       v_.hidden_size = static_cast<int>(JSON::Get<double>(value));
-<<<<<<< HEAD
     } else if (name == "num_attention_heads") {
       v_.num_attention_heads = static_cast<int>(JSON::Get<double>(value));
-=======
+    } else if (name == "num_hidden_layers") {
+      v_.num_hidden_layers = static_cast<int>(JSON::Get<double>(value));
     } else if (name == "num_key_value_heads") {
       v_.num_key_value_heads = static_cast<int>(JSON::Get<double>(value));
->>>>>>> bfc8027c
-    } else if (name == "num_hidden_layers") {
-      v_.num_hidden_layers = static_cast<int>(JSON::Get<double>(value));
     } else if (name == "head_size") {
       v_.head_size = static_cast<int>(JSON::Get<double>(value));
-<<<<<<< HEAD
     } else {
       throw JSON::unknown_value_error{};
     }
@@ -464,13 +419,6 @@
     if (name == "session_options") {
       return session_options_;
     }
-=======
-    } else
-      throw JSON::unknown_value_error{};
-  }
-
-  Element& OnObject(std::string_view name) override {
->>>>>>> bfc8027c
     if (name == "inputs") {
       return inputs_;
     }
@@ -482,14 +430,9 @@
 
  private:
   Config::Model::Encoder& v_;
-<<<<<<< HEAD
   SessionOptions_Element session_options_{v_.session_options};
   EncoderInputs_Element inputs_{v_.inputs};
   EncoderOutputs_Element outputs_{v_.outputs};
-=======
-  Encoder_Inputs_Element inputs_{v_.inputs};
-  Encoder_Outputs_Element outputs_{v_.outputs};
->>>>>>> bfc8027c
 };
 
 struct Decoder_Element : JSON::Element {
@@ -678,34 +621,6 @@
   SpeechOutputs_Element outputs_{v_.outputs};
 };
 
-<<<<<<< HEAD
-struct Eos_Array_Element : JSON::Element {
-  explicit Eos_Array_Element(Config::Model& v) : v_{v} {}
-
-  void OnValue(std::string_view name, JSON::Value value) override {
-    v_.eos_token_ids.push_back(static_cast<int>(JSON::Get<double>(value)));
-  }
-
-  void OnComplete(bool empty) override {
-    if (v_.eos_token_ids.empty()) {
-      return;  // Empty array, nothing to do
-    }
-
-    // Copy the first eos_token_id into the eos_token_id value, it will be our primary eos token
-    v_.eos_token_id = v_.eos_token_ids.front();
-
-    // If the array is just one value, clear the array and just act like a single value was set
-    if (v_.eos_token_ids.size() == 1) {
-      v_.eos_token_ids.clear();
-    }
-  }
-
- private:
-  Config::Model& v_;
-};
-
-=======
->>>>>>> bfc8027c
 struct EmbeddingInputs_Element : JSON::Element {
   explicit EmbeddingInputs_Element(Config::Model::Embedding::Inputs& v) : v_{v} {}
 
@@ -793,14 +708,8 @@
   }
 
   Element& OnArray(std::string_view name) override {
-<<<<<<< HEAD
-    if (name == "eos_token_id") {
-      return eos_token_ids_;
-    }
-=======
     if (name == "eos_token_id")
       return eos_token_id_;
->>>>>>> bfc8027c
     throw JSON::unknown_value_error{};
   }
 
@@ -1041,8 +950,6 @@
 
   if (search.max_length == 0) {
     search.max_length = model.context_length;
-<<<<<<< HEAD
-=======
 
   // If no eos_token_id was set, set it to the pad token id
   if (model.eos_token_id.empty())
@@ -1050,7 +957,6 @@
 
   for (const auto& provider_option : model.decoder.session_options.provider_options) {
     model.decoder.session_options.providers.push_back(provider_option.name);
->>>>>>> bfc8027c
   }
 }
 
