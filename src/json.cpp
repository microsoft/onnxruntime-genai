--- conflicted
+++ resolved
@@ -209,21 +209,12 @@
   }
   current_ = result.ptr;
 #else
-<<<<<<< HEAD
-  auto end = const_cast<char*>(end_);
-  value = std::strtod(current_, &end);
-  if (current_ == end) {
-    throw std::runtime_error("Expecting number");
-  }
-  current_ = end;
-=======
 auto end = const_cast<char*>(end_);
 value = std::strtod(current_, &end);
 if (current_ == end) {
   throw std::runtime_error("Expecting number");
 }
 current_ = end;
->>>>>>> 0658930c
 #endif
   return value;
 }
