﻿// Copyright (c) Microsoft Corporation. All rights reserved.
// Licensed under the MIT License.
#pragma once

#include <algorithm>
#include <array>
#include <assert.h>
#include <atomic>
#include <cmath>
#include <cstring>
#include "filesystem.h"
#include <functional>
#include <iostream>
#include "span.h"
#include <memory>
#include <numeric>
#include <optional>
#include <queue>
#include <set>
#include <stdexcept>
#include <string_view>
#include <unordered_map>
#include <unordered_set>
#include <variant>
#include <vector>
#if USE_CUDA
#include <cuda_runtime.h>
#include "cuda_common.h"
#else
// If we don't include cuda_runtime.h, we define this to avoid lots of extra #ifdefs
using cudaStream_t = void*;
#endif

#if USE_DML
#include "dml/dml_allocator.h"
#endif

#include "leakcheck.h"
#include "smartptrs.h"
#include "models/onnxruntime_api.h"
#include "models/debugging.h"
#include "config.h"
#include "logging.h"
#include "tensor.h"

namespace Generators {
struct Model;
struct State;
struct Search;
struct Tokenizer;

// OgaSequences are a vector of int32 vectors
using TokenSequences = std::vector<std::vector<int32_t>>;

enum struct DeviceType {
  CPU,
  CUDA,
  DML,
};

std::string to_string(DeviceType device_type);

struct GeneratorParams : std::enable_shared_from_this<GeneratorParams>, LeakChecked<GeneratorParams> {
  GeneratorParams(const Config& config);  // This constructor is only used for internal generator benchmarks
  GeneratorParams(const Model& model);

<<<<<<< HEAD
  std::shared_ptr<GeneratorParams> Clone() const {
    auto other = std::make_shared<GeneratorParams>();
    other->search = search;
    other->pad_token_id = pad_token_id;
    other->eos_token_id = eos_token_id;
    other->vocab_size = vocab_size;
    other->context_length = context_length;
    other->batch_size = batch_size;
    other->max_batch_size = max_batch_size;
    other->use_cuda_graph = use_cuda_graph;
    other->sequence_length = sequence_length;
    other->hidden_size = hidden_size;
    other->device_type = device_type;
    other->cuda_stream = cuda_stream;
    other->input_ids = input_ids;
    other->inputs = inputs;
    other->input_ids_owner = input_ids_owner;
    other->external_owner_ = external_owner_;
    other->extra_inputs = extra_inputs;
    other->is_cuda_graph_enabled_ = is_cuda_graph_enabled_;
    other->config_ = config_;

    return other;
  }

  Config::Search search;

  // Read only values copied from model
  int pad_token_id{};
  int eos_token_id{};
  int vocab_size{};
  int context_length{};
=======
  const Config& config;                  // The model outlives the GeneratorParams
  Config::Search search{config.search};  // Copy of the search parameters from the config
>>>>>>> b3dfed65

  int batch_size{1};
  int max_batch_size{0};
  bool use_cuda_graph{};
  int sequence_length{};
  int BatchBeamSize() const { return search.num_beams * batch_size; }

  DeviceType device_type{DeviceType::CPU};
  cudaStream_t cuda_stream{};

  // TODO: Move this to a separate GPT struct
  std::span<const int32_t> input_ids;  // Array of [batchsize][sequence_length]

  struct Whisper {
    std::shared_ptr<Tensor> input_features;   // float32 [batch_size, number_of_mels, number_of_frames]
    std::shared_ptr<Tensor> alignment_heads;  // int32 [num_alignment_heads, 2]
  };

  std::variant<Whisper> inputs;

  std::vector<int32_t> input_ids_owner;  // Backing memory of input_ids in some cases

  std::shared_ptr<GeneratorParams> external_owner_;  // Set to 'this' when created by the C API to preserve lifetime

  struct Input {
    std::string name;
    std::shared_ptr<Tensor> tensor;
  };

  // A list of extra model inputs that will be matched at runtime based on name
  std::vector<Input> extra_inputs;

  void TryGraphCapture(int max_bs);

  void SetInputs(const NamedTensors& inputs);

 private:
  bool is_cuda_graph_enabled_{};
};

struct Generator : LeakChecked<Generator> {
  Generator(const Model& model, const GeneratorParams& params);

  bool IsDone() const;
  void ComputeLogits();
  void GenerateNextToken();

  RoamingArray<int32_t> GetSequence(size_t index) const;

  std::shared_ptr<const Model> model_;
  std::unique_ptr<State> state_;
  std::unique_ptr<Search> search_;
  bool computed_logits_{};  // Set to true in ComputeLogits() and false after appending a token to ensure a 1 to 1 call ratio
};

struct OrtGlobals {
  OrtGlobals();

  std::unique_ptr<OrtEnv> env_;
#if USE_CUDA
  std::unique_ptr<OrtMemoryInfo> memory_info_cuda_;
  std::unique_ptr<Ort::Allocator> allocator_cuda_;
#endif

#if USE_DML
  std::unique_ptr<OrtMemoryInfo> memory_info_dml_;
  Microsoft::WRL::ComPtr<ID3D12Device> d3d12_device_;
  std::unique_ptr<DmlAllocator> allocator_dml_;
#endif

 private:
  OrtGlobals(const OrtGlobals&) = delete;
  void operator=(const OrtGlobals&) = delete;
};

std::unique_ptr<OrtGlobals>& GetOrtGlobals();
void Shutdown();  // Do this once at exit, Ort code will fail after this call
OrtEnv& GetOrtEnv();

std::shared_ptr<Model> CreateModel(OrtEnv& ort_env, const char* config_path);
std::shared_ptr<GeneratorParams> CreateGeneratorParams(const Model& model);
std::shared_ptr<GeneratorParams> CreateGeneratorParams(const Config& config);  // For benchmarking purposes only
std::unique_ptr<Generator> CreateGenerator(const Model& model, const GeneratorParams& params);
std::vector<std::vector<int32_t>> Generate(const Model& model, const GeneratorParams& params);  // Uses CreateGenerator and a simple loop to return the entire sequence

float Float16ToFloat32(uint16_t v);  // v is a IEEE 752-2008 binary16 format, 1 sign bit, 5 bit exponent, 10 bit fraction
void top_k_indices(std::span<int32_t> top_k, std::span<const float> inputs);

}  // namespace Generators<|MERGE_RESOLUTION|>--- conflicted
+++ resolved
@@ -64,43 +64,8 @@
   GeneratorParams(const Config& config);  // This constructor is only used for internal generator benchmarks
   GeneratorParams(const Model& model);
 
-<<<<<<< HEAD
-  std::shared_ptr<GeneratorParams> Clone() const {
-    auto other = std::make_shared<GeneratorParams>();
-    other->search = search;
-    other->pad_token_id = pad_token_id;
-    other->eos_token_id = eos_token_id;
-    other->vocab_size = vocab_size;
-    other->context_length = context_length;
-    other->batch_size = batch_size;
-    other->max_batch_size = max_batch_size;
-    other->use_cuda_graph = use_cuda_graph;
-    other->sequence_length = sequence_length;
-    other->hidden_size = hidden_size;
-    other->device_type = device_type;
-    other->cuda_stream = cuda_stream;
-    other->input_ids = input_ids;
-    other->inputs = inputs;
-    other->input_ids_owner = input_ids_owner;
-    other->external_owner_ = external_owner_;
-    other->extra_inputs = extra_inputs;
-    other->is_cuda_graph_enabled_ = is_cuda_graph_enabled_;
-    other->config_ = config_;
-
-    return other;
-  }
-
-  Config::Search search;
-
-  // Read only values copied from model
-  int pad_token_id{};
-  int eos_token_id{};
-  int vocab_size{};
-  int context_length{};
-=======
   const Config& config;                  // The model outlives the GeneratorParams
   Config::Search search{config.search};  // Copy of the search parameters from the config
->>>>>>> b3dfed65
 
   int batch_size{1};
   int max_batch_size{0};
