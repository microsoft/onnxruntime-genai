--- conflicted
+++ resolved
@@ -111,18 +111,13 @@
   Generator(const Model& model, const GeneratorParams& params);
 
   bool IsDone() const;
-<<<<<<< HEAD
-  virtual void AddTokens(const cpu_span<int32_t>& input_ids);
-  virtual void GenerateNextToken();
-  virtual void RewindToLength(size_t new_length);  // Rewind state to new_length
-  RoamingArray<float> GetLogits();
-  void SetLogits(RoamingArray<float> logits);
-=======
+  void AddTokens(const cpu_span<int32_t>& input_ids);
+  void GenerateNextToken();
+  void RewindToLength(size_t new_length);  // Rewind state to new_length
+  DeviceSpan<float> GetLogits();
+  void SetLogits(DeviceSpan<float> logits);
   void SetRuntimeOption(const char* key, const char* value);
-  void ComputeLogits();
   bool IsSessionTerminated() const;
-  void GenerateNextToken();
->>>>>>> dc9bc02c
 
   DeviceSpan<int32_t> GetSequence(size_t index) const;
 
@@ -132,7 +127,7 @@
   bool computed_logits_{};  // Set to true in ComputeLogits() and false after appending a token to ensure a 1 to 1 call ratio
 
  private:
-  void ComputeLogits(const RoamingArray<int32_t>& next_tokens);
+  void ComputeLogits(const DeviceSpan<int32_t>& next_tokens);
   bool just_rewinded_{false};
 };
 
