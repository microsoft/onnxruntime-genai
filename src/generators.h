--- conflicted
+++ resolved
@@ -128,12 +128,8 @@
   bool computed_logits_{};  // Set to true in ComputeLogits() and false after appending a token to ensure a 1 to 1 call ratio
 
  private:
-<<<<<<< HEAD
   DeviceSpan<int32_t> AllocateInputIdsOnDevice(cpu_span<const int32_t> input_ids);
-=======
-  DeviceSpan<int32_t> AllocateInputIdsOnDevice(const cpu_span<int32_t> input_ids);
   void AuxAppendTokens(const cpu_span<int32_t> input_ids);
->>>>>>> 12999f3d
   void ComputeLogits(DeviceSpan<int32_t> next_tokens);
   enum Action { standard,   // Default, set in any other case
                 generated,  // Set after GenerateNextToken
