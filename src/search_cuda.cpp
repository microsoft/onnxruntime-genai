#include "generators.h"
#include "search.h"
#include "search_cuda.h"
#include "beam_search_scorer_cuda.cuh"
#include "beam_search_scorer_cuda.h"
#include "beam_search_topk.h"
#include <queue>
#include <random>

namespace Generators {

void OnCudaError(cudaError_t error) {
  printf("Cuda Error: %s\n", cudaGetErrorString(error));
  assert(false);
  throw std::exception();
}

Search_Cuda::Search_Cuda(const GeneratorParams& params)
    : Search{params},
      sequences_{params.batch_size, params.search.num_beams, params_->search.max_length, params_->cuda_stream} {
  auto batch_beam_size = params.BatchBeamSize();
  sequence_lengths_buffer_ = std::make_unique<int32_t[]>(batch_beam_size);
  sequence_lengths_ = cpu_span<int32_t>(sequence_lengths_buffer_.get(), batch_beam_size);

  eos_meet_buffer_ = CudaMallocArray<bool>(batch_beam_size, &eos_meet_);
  cudaMemsetAsync(eos_meet_.data(), 0, eos_meet_.size_bytes(), params_->cuda_stream);

  done_cpu_ = CudaMallocHostArray<bool>(1);
  *done_cpu_ = false;
}

GreedySearch_Cuda::GreedySearch_Cuda(const GeneratorParams& params)
    : Search_Cuda{params} {
  next_tokens_buffer_ = CudaMallocArray<int32_t>(params.batch_size, &next_tokens_);
  cudaMemsetAsync(next_tokens_.data(), 0, next_tokens_.size_bytes(), params_->cuda_stream);

  unsigned long long random_seed;
  if (params_->search.random_seed != -1)
    random_seed = params_->search.random_seed;
  else
    random_seed = std::random_device{}();
  samplingdata_ = std::make_unique<cuda::SamplingData>(random_seed, params_->batch_size, params_->config.model.vocab_size, params_->cuda_stream);
}

BeamSearch_Cuda::BeamSearch_Cuda(const GeneratorParams& params)
    : Search_Cuda{params} {
  assert(params_->search.num_beams > 1);  // If 1, use GreedySearch
  auto batch_beam_size = params_->BatchBeamSize();
  beam_scorer_ = std::make_unique<BeamSearchScorer_Cuda>(*params_);

  topk_next_tokens_ = CudaMallocArray<int32_t>(2 * batch_beam_size);
  topk_next_indices_ = CudaMallocArray<int32_t>(2 * batch_beam_size);
  topk_next_scores_ = CudaMallocArray<float>(2 * batch_beam_size);
  softmax_buffer_ = CudaMallocArray<float>(batch_beam_size * params_->config.model.vocab_size);

  constexpr size_t max_parts_of_vocab = 128;
  size_t topk_buffer_size = batch_beam_size * (max_parts_of_vocab + 1) * params_->search.num_beams * 2 * 2;
  topk_buffer_ = CudaMallocArray<float>(topk_buffer_size);
  static_assert(sizeof(float) == sizeof(int32_t));  // The topk_buffer assumes these match, fix for float16

  cudaMemsetAsync(topk_buffer_.get(), 0, topk_buffer_size * sizeof(float), params_->cuda_stream);
}

BeamSearch_Cuda::~BeamSearch_Cuda() = default;

void Search_Cuda::SetLogits(RoamingArray<float> logits_unk) {
  next_token_scores_ = logits_unk.GetGPU();
}

RoamingArray<int32_t> GreedySearch_Cuda::GetNextTokens() {
  return next_tokens_;
}

RoamingArray<int32_t> BeamSearch_Cuda::GetNextTokens() {
  return beam_scorer_->GetNextTokens();
}

RoamingArray<int32_t> BeamSearch_Cuda::GetNextIndices() {
  return beam_scorer_->GetNextIndicesCPU();
}

int Search_Cuda::GetSequenceLength() const {
  return sequences_.GetSequenceLength();
}

void BeamSearch_Cuda::SelectTop() {
  cuda::DispatchBlockwiseSoftmaxForward<true>(const_cast<cudaStream_t*>(&params_->cuda_stream), softmax_buffer_.get(), next_token_scores_.data(), params_->config.model.vocab_size,
                                              params_->config.model.vocab_size, params_->config.model.vocab_size, params_->BatchBeamSize());

  // Copy next_token_scores to CPU
  auto next_token_scores_cpu = CudaMallocHostArray<float>(params_->BatchBeamSize() * params_->config.model.vocab_size);
  cudaMemcpyAsync(next_token_scores_cpu.get(), softmax_buffer_.get(), params_->BatchBeamSize() * params_->config.model.vocab_size * sizeof(float), cudaMemcpyDeviceToHost, params_->cuda_stream);
  CudaCheck() == cudaStreamSynchronize(params_->cuda_stream);

  auto beam_scores = beam_scorer_->GetNextScores();

  // Add beam score to next token scores. Corresponding python code is like:
  //    next_token_scores = next_token_scores + beam_scores[:, None].expand_as(next_token_scores)
  cuda::LaunchAddProbsKernel(softmax_buffer_.get(), beam_scores.data(),
                             params_->batch_size, params_->search.num_beams, params_->config.model.vocab_size, params_->cuda_stream);

  if (params_->search.num_beams <= 32) {
    constexpr size_t max_parts_of_vocab = 128;
    size_t candidate_count = params_->BatchBeamSize() * 2 * params_->search.num_beams;
    float* topk_tmp_buffer = topk_buffer_.get();
    float* topk_scores_1st_stage = topk_tmp_buffer;
    int32_t* topk_tokens_1st_stage = reinterpret_cast<int32_t*>(topk_scores_1st_stage + candidate_count * max_parts_of_vocab);
    float* topk_scores_2nd_stage = reinterpret_cast<float*>(topk_tokens_1st_stage + candidate_count * max_parts_of_vocab);
    int32_t* topk_tokens_2nd_stage = reinterpret_cast<int32_t*>(topk_scores_2nd_stage + candidate_count);

    cuda::BeamSearchTopK(softmax_buffer_.get(),
                         params_->batch_size,
                         params_->search.num_beams,
                         params_->config.model.vocab_size,
                         2 * params_->search.num_beams,
                         topk_scores_1st_stage,
                         topk_tokens_1st_stage,
                         topk_scores_2nd_stage,
                         topk_tokens_2nd_stage,
                         topk_next_scores_.get(),
                         topk_next_tokens_.get(),
                         topk_next_indices_.get(),
                         params_->cuda_stream);
  } else
    assert(false);

  CudaCheck() == cudaStreamSynchronize(params_->cuda_stream);

  size_t size = params_->BatchBeamSize() * 2;
  std::span<float> next_scores{topk_next_scores_.get(), size};
  std::span<int32_t> next_tokens{topk_next_tokens_.get(), size};
  std::span<int32_t> next_indices{topk_next_indices_.get(), size};

#if 0
  DumpCudaSpan(std::cout, next_scores);
  DumpCudaSpan(std::cout, next_tokens);
  DumpCudaSpan(std::cout, next_indices);
#endif

  beam_scorer_->Process(sequences_, next_scores, next_tokens, next_indices);
  next_tokens_ = beam_scorer_->GetNextTokens();

  // TODO(aciddelgado): do we need to keep track of sequences both here and in beam hypotheses?
  AppendNextTokensToSequences();
}

void GreedySearch_Cuda::SelectTop() {
  std::span<float> scores = next_token_scores_.subspan(0, params_->batch_size * params_->config.model.vocab_size);
  cuda::GetSample(samplingdata_.get(), params_->cuda_stream, next_tokens_.data(), scores.data(), int(scores.size() / params_->batch_size),
                  params_->batch_size, 1, 0.0, 1.0);
  CheckForEOS();
  AppendNextTokensToSequences();
}

void GreedySearch_Cuda::SampleTopP(float p, float temperature) {
  std::span<float> scores = next_token_scores_.subspan(0, params_->batch_size * params_->config.model.vocab_size);
  cuda::GetSample(samplingdata_.get(), params_->cuda_stream, next_tokens_.data(), scores.data(), int(scores.size() / params_->batch_size),
                  params_->batch_size, -1, p, temperature);
  CheckForEOS();
  AppendNextTokensToSequences();
}

void GreedySearch_Cuda::SampleTopK(int k, float temperature) {
  std::span<float> scores = next_token_scores_.subspan(0, params_->batch_size * params_->config.model.vocab_size);
  cuda::GetSample(samplingdata_.get(), params_->cuda_stream, next_tokens_.data(), scores.data(), int(scores.size() / params_->batch_size),
                  params_->batch_size, k, 0.0, temperature);
  CheckForEOS();
  AppendNextTokensToSequences();
}

void GreedySearch_Cuda::SampleTopKTopP(int k, float p, float temperature) {
  std::span<float> scores = next_token_scores_.subspan(0, params_->batch_size * params_->config.model.vocab_size);
  cuda::GetSample(samplingdata_.get(), params_->cuda_stream, next_tokens_.data(), scores.data(), int(scores.size() / params_->batch_size),
                  params_->batch_size, k, p, temperature);
  CheckForEOS();
  AppendNextTokensToSequences();
}

void GreedySearch_Cuda::CheckForEOS() {
  assert(next_tokens_.size() == eos_meet_.size());
<<<<<<< HEAD
  // Don't replace EOS with pad for batch_size == 1 for continuous decoding mode
  cuda::Launch_CheckForEOSAndPad(next_tokens_.data(), static_cast<int>(next_tokens_.size()), eos_meet_.data(), params_->eos_token_id, params_->batch_size > 1 ? params_->pad_token_id : params_->eos_token_id, done_cpu_.get(), params_->cuda_stream);
=======
  cuda::Launch_CheckForEOS(next_tokens_.data(), static_cast<int>(next_tokens_.size()), eos_meet_.data(), params_->config.model.eos_token_id, params_->config.model.pad_token_id, done_cpu_.get(), params_->cuda_stream);
>>>>>>> bcf55a6d
}

void GreedySearch_Cuda::AppendNextTokensToSequences() {
  sequences_.AppendNextTokenToSequences(next_tokens_);

  if (sequences_.GetSequenceLength() == params_->search.max_length) {
    if (g_log.enabled && g_log.hit_max_length)
      Log("hit_max_length", "greedy cuda hit");
    *done_cpu_ = true;
  }
}

bool BeamSearch_Cuda::IsDone() const {
  if (beam_scorer_->IsDoneLater())
    return true;

  if (sequences_.GetSequenceLength() == params_->search.max_length) {
    if (g_log.enabled && g_log.hit_max_length)
      Log("hit_max_length", "beam cuda hit");
    return true;
  }
  return false;
}

void BeamSearch_Cuda::AppendNextTokensToSequences() {
  sequences_.AfterDeviceAppendedNextToken();
}

void BeamSearch_Cuda::Finalize(size_t num_return_sequences) {
  if (finalized_)
    return;
  beam_scorer_->Finalize(sequences_, num_return_sequences);
  finalized_ = true;
}

RoamingArray<int32_t> BeamSearch_Cuda::GetSequence(size_t index) {
  Finalize(params_->search.num_return_sequences);
  const size_t batch_id = index / params_->search.num_return_sequences;
  const size_t beam_id = index % params_->search.num_return_sequences;
  return beam_scorer_->GetBeamHypothesis(batch_id, beam_id);
}

RoamingArray<int32_t> BeamSearch_Cuda::GetSequence(size_t batch_id, size_t beam_id) {
  Finalize(params_->search.num_return_sequences);
  return beam_scorer_->GetBeamHypothesis(batch_id, beam_id);
}

#if 0
// Not needed, for greedy can just grab the output sequence directly?
void GreedySearch::Finalize(size_t num_return_sequences, std::span<int32_t> output, std::span<float> sequence_scores) {
  auto shape=output_sequences_->GetTensorTypeAndShapeInfo()->GetShape();
  size_t shape_count = std::accumulate(shape.begin(), shape.end(), 1LL, std::multiplies<int64_t>());

  // Copy the sequences to output
  std::span<int32_t> output{ output_sequences_->GetTensorMutableData<int32_t>(), shape_count};
  for (int batch_id = 0; batch_id < params_->batch_size; ++batch_id) {
    auto batch_output = output.subspan(
        static_cast<size_t>(batch_id) * params_->max_length,
        params_->max_length);
    std::span<const int32_t> sequence_source = sequences_.GetSequence(batch_id);
    std::copy(sequence_source, batch_output);
  }
}
#endif

std::span<float> Search_Cuda::GetScores(int batch_beam_index) {
  assert(batch_beam_index >= 0 && batch_beam_index < params_->BatchBeamSize());
  return next_token_scores_.subspan(batch_beam_index * params_->config.model.vocab_size, params_->config.model.vocab_size);
}

std::span<float> Search_Cuda::GetScores() {
  return next_token_scores_;
}

// Set user input tokens (batch_beam_size, sequence_length)
void GreedySearch_Cuda::SetUserTokens(RoamingArray<int32_t> next_tokens) {
  cudaMemsetAsync(eos_meet_.data(), 0, eos_meet_.size_bytes(), params_->cuda_stream);
  *done_cpu_ = false;

  auto next_tokens_gpu = next_tokens.GetGPU();
  auto batch_size = params_->batch_size;
  auto tokens_count_per_batch = next_tokens_gpu.size() / batch_size;
  sequences_.AppendUserTokensToSequences(next_tokens_gpu);
  
  if (sequences_.GetSequenceLength() == params_->search.max_length) {
    if (g_log.enabled && g_log.hit_max_length)
      Log("hit_max_length", "greedy cuda hit");
    *done_cpu_ = true;
  }
}

void GreedySearch_Cuda::RewindTo(size_t index) {
  sequences_.RewindTo(index);
  cudaMemsetAsync(eos_meet_.data(), 0, eos_meet_.size_bytes(), params_->cuda_stream);
  *done_cpu_ = false;
  if (index > 0) {
    sequences_.GetLastTokens(next_tokens_);
  }
  else
    cudaMemsetAsync(next_tokens_.data(), 0, params_->batch_size * sizeof(int32_t), params_->cuda_stream);
}

void Search_Cuda::ApplyMinLength(int min_length) {
  if (sequences_.GetSequenceLength() >= min_length)
    return;

  cuda::LaunchSetScoreProcessor(GetScores().data(), params_->BatchBeamSize(), params_->config.model.vocab_size, params_->config.model.eos_token_id, std::numeric_limits<float>::lowest(), params_->cuda_stream);
}

void Search_Cuda::ApplyRepetitionPenalty(float penalty) {
  if (penalty == 1.0f)
    return;

  cuda::LaunchRepetitionPenaltyProcessor(sequences_.GetSequences().data(),
                                         GetScores().data(), params_->batch_size, params_->search.num_beams, params_->config.model.vocab_size,
                                         params_->search.max_length, GetSequenceLength(), penalty, params_->cuda_stream);
}

}  // namespace Generators<|MERGE_RESOLUTION|>--- conflicted
+++ resolved
@@ -17,7 +17,7 @@
 
 Search_Cuda::Search_Cuda(const GeneratorParams& params)
     : Search{params},
-      sequences_{params.batch_size, params.search.num_beams, params_->search.max_length, params_->cuda_stream} {
+      sequences_{params.search.batch_size, params.search.num_beams, params_->search.max_length, params_->cuda_stream} {
   auto batch_beam_size = params.BatchBeamSize();
   sequence_lengths_buffer_ = std::make_unique<int32_t[]>(batch_beam_size);
   sequence_lengths_ = cpu_span<int32_t>(sequence_lengths_buffer_.get(), batch_beam_size);
@@ -31,7 +31,7 @@
 
 GreedySearch_Cuda::GreedySearch_Cuda(const GeneratorParams& params)
     : Search_Cuda{params} {
-  next_tokens_buffer_ = CudaMallocArray<int32_t>(params.batch_size, &next_tokens_);
+  next_tokens_buffer_ = CudaMallocArray<int32_t>(params.search.batch_size, &next_tokens_);
   cudaMemsetAsync(next_tokens_.data(), 0, next_tokens_.size_bytes(), params_->cuda_stream);
 
   unsigned long long random_seed;
@@ -39,7 +39,7 @@
     random_seed = params_->search.random_seed;
   else
     random_seed = std::random_device{}();
-  samplingdata_ = std::make_unique<cuda::SamplingData>(random_seed, params_->batch_size, params_->config.model.vocab_size, params_->cuda_stream);
+  samplingdata_ = std::make_unique<cuda::SamplingData>(random_seed, params_->search.batch_size, params_->config.model.vocab_size, params_->cuda_stream);
 }
 
 BeamSearch_Cuda::BeamSearch_Cuda(const GeneratorParams& params)
@@ -97,7 +97,7 @@
   // Add beam score to next token scores. Corresponding python code is like:
   //    next_token_scores = next_token_scores + beam_scores[:, None].expand_as(next_token_scores)
   cuda::LaunchAddProbsKernel(softmax_buffer_.get(), beam_scores.data(),
-                             params_->batch_size, params_->search.num_beams, params_->config.model.vocab_size, params_->cuda_stream);
+                             params_->search.batch_size, params_->search.num_beams, params_->config.model.vocab_size, params_->cuda_stream);
 
   if (params_->search.num_beams <= 32) {
     constexpr size_t max_parts_of_vocab = 128;
@@ -109,7 +109,7 @@
     int32_t* topk_tokens_2nd_stage = reinterpret_cast<int32_t*>(topk_scores_2nd_stage + candidate_count);
 
     cuda::BeamSearchTopK(softmax_buffer_.get(),
-                         params_->batch_size,
+                         params_->search.batch_size,
                          params_->search.num_beams,
                          params_->config.model.vocab_size,
                          2 * params_->search.num_beams,
@@ -145,45 +145,41 @@
 }
 
 void GreedySearch_Cuda::SelectTop() {
-  std::span<float> scores = next_token_scores_.subspan(0, params_->batch_size * params_->config.model.vocab_size);
-  cuda::GetSample(samplingdata_.get(), params_->cuda_stream, next_tokens_.data(), scores.data(), int(scores.size() / params_->batch_size),
-                  params_->batch_size, 1, 0.0, 1.0);
+  std::span<float> scores = next_token_scores_.subspan(0, params_->search.batch_size * params_->config.model.vocab_size);
+  cuda::GetSample(samplingdata_.get(), params_->cuda_stream, next_tokens_.data(), scores.data(), int(scores.size() / params_->search.batch_size),
+                  params_->search.batch_size, 1, 0.0, 1.0);
   CheckForEOS();
   AppendNextTokensToSequences();
 }
 
 void GreedySearch_Cuda::SampleTopP(float p, float temperature) {
-  std::span<float> scores = next_token_scores_.subspan(0, params_->batch_size * params_->config.model.vocab_size);
-  cuda::GetSample(samplingdata_.get(), params_->cuda_stream, next_tokens_.data(), scores.data(), int(scores.size() / params_->batch_size),
-                  params_->batch_size, -1, p, temperature);
+  std::span<float> scores = next_token_scores_.subspan(0, params_->search.batch_size * params_->config.model.vocab_size);
+  cuda::GetSample(samplingdata_.get(), params_->cuda_stream, next_tokens_.data(), scores.data(), int(scores.size() / params_->search.batch_size),
+                  params_->search.batch_size, -1, p, temperature);
   CheckForEOS();
   AppendNextTokensToSequences();
 }
 
 void GreedySearch_Cuda::SampleTopK(int k, float temperature) {
-  std::span<float> scores = next_token_scores_.subspan(0, params_->batch_size * params_->config.model.vocab_size);
-  cuda::GetSample(samplingdata_.get(), params_->cuda_stream, next_tokens_.data(), scores.data(), int(scores.size() / params_->batch_size),
-                  params_->batch_size, k, 0.0, temperature);
+  std::span<float> scores = next_token_scores_.subspan(0, params_->search.batch_size * params_->config.model.vocab_size);
+  cuda::GetSample(samplingdata_.get(), params_->cuda_stream, next_tokens_.data(), scores.data(), int(scores.size() / params_->search.batch_size),
+                  params_->search.batch_size, k, 0.0, temperature);
   CheckForEOS();
   AppendNextTokensToSequences();
 }
 
 void GreedySearch_Cuda::SampleTopKTopP(int k, float p, float temperature) {
-  std::span<float> scores = next_token_scores_.subspan(0, params_->batch_size * params_->config.model.vocab_size);
-  cuda::GetSample(samplingdata_.get(), params_->cuda_stream, next_tokens_.data(), scores.data(), int(scores.size() / params_->batch_size),
-                  params_->batch_size, k, p, temperature);
+  std::span<float> scores = next_token_scores_.subspan(0, params_->search.batch_size * params_->config.model.vocab_size);
+  cuda::GetSample(samplingdata_.get(), params_->cuda_stream, next_tokens_.data(), scores.data(), int(scores.size() / params_->search.batch_size),
+                  params_->search.batch_size, k, p, temperature);
   CheckForEOS();
   AppendNextTokensToSequences();
 }
 
 void GreedySearch_Cuda::CheckForEOS() {
   assert(next_tokens_.size() == eos_meet_.size());
-<<<<<<< HEAD
   // Don't replace EOS with pad for batch_size == 1 for continuous decoding mode
-  cuda::Launch_CheckForEOSAndPad(next_tokens_.data(), static_cast<int>(next_tokens_.size()), eos_meet_.data(), params_->eos_token_id, params_->batch_size > 1 ? params_->pad_token_id : params_->eos_token_id, done_cpu_.get(), params_->cuda_stream);
-=======
-  cuda::Launch_CheckForEOS(next_tokens_.data(), static_cast<int>(next_tokens_.size()), eos_meet_.data(), params_->config.model.eos_token_id, params_->config.model.pad_token_id, done_cpu_.get(), params_->cuda_stream);
->>>>>>> bcf55a6d
+  cuda::Launch_CheckForEOSAndPad(next_tokens_.data(), static_cast<int>(next_tokens_.size()), eos_meet_.data(), params_->config.model.eos_token_id, params_->search.batch_size > 1 ? params_->config.model.pad_token_id : params_->config.model.eos_token_id, done_cpu_.get(), params_->cuda_stream);
 }
 
 void GreedySearch_Cuda::AppendNextTokensToSequences() {
@@ -239,7 +235,7 @@
 
   // Copy the sequences to output
   std::span<int32_t> output{ output_sequences_->GetTensorMutableData<int32_t>(), shape_count};
-  for (int batch_id = 0; batch_id < params_->batch_size; ++batch_id) {
+  for (int batch_id = 0; batch_id < params_->search.batch_size; ++batch_id) {
     auto batch_output = output.subspan(
         static_cast<size_t>(batch_id) * params_->max_length,
         params_->max_length);
@@ -264,7 +260,7 @@
   *done_cpu_ = false;
 
   auto next_tokens_gpu = next_tokens.GetGPU();
-  auto batch_size = params_->batch_size;
+  auto batch_size = params_->search.batch_size;
   auto tokens_count_per_batch = next_tokens_gpu.size() / batch_size;
   sequences_.AppendUserTokensToSequences(next_tokens_gpu);
   
@@ -283,7 +279,7 @@
     sequences_.GetLastTokens(next_tokens_);
   }
   else
-    cudaMemsetAsync(next_tokens_.data(), 0, params_->batch_size * sizeof(int32_t), params_->cuda_stream);
+    cudaMemsetAsync(next_tokens_.data(), 0, params_->search.batch_size * sizeof(int32_t), params_->cuda_stream);
 }
 
 void Search_Cuda::ApplyMinLength(int min_length) {
@@ -298,7 +294,7 @@
     return;
 
   cuda::LaunchRepetitionPenaltyProcessor(sequences_.GetSequences().data(),
-                                         GetScores().data(), params_->batch_size, params_->search.num_beams, params_->config.model.vocab_size,
+                                         GetScores().data(), params_->search.batch_size, params_->search.num_beams, params_->config.model.vocab_size,
                                          params_->search.max_length, GetSequenceLength(), penalty, params_->cuda_stream);
 }
 
