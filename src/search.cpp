--- conflicted
+++ resolved
@@ -9,7 +9,7 @@
 
 Search_Cpu::Search_Cpu(const GeneratorParams& params)
     : Search{params},
-      sequences_{params.batch_size, params.search.num_beams, params_->search.max_length} {
+      sequences_{params.search.batch_size, params.search.num_beams, params_->search.max_length} {
   auto batch_beam_size = params.BatchBeamSize();
   sequence_lengths_buffer_ = AllocateArray<int32_t>(batch_beam_size, &sequence_lengths_);
 }
@@ -26,10 +26,10 @@
     gen_.seed(seq);
   }
 
-  next_tokens_buffer_ = AllocateArray<int32_t>(params.batch_size, &next_tokens_);
+  next_tokens_buffer_ = AllocateArray<int32_t>(params.search.batch_size, &next_tokens_);
   memset(next_tokens_.data(), 0, next_tokens_.size_bytes());
 
-  eos_seen_buffer_ = AllocateArray<bool>(params.batch_size, &eos_seen_);
+  eos_seen_buffer_ = AllocateArray<bool>(params.search.batch_size, &eos_seen_);
   memset(eos_seen_.data(), 0, eos_seen_.size_bytes());
 }
 
@@ -75,7 +75,7 @@
   // TODO(aciddelgado): use thread pool to parallel
   int offset = 0;
   int batch_beam_index = 0;
-  for (int i = 0; i < params_->batch_size; i++) {
+  for (int i = 0; i < params_->search.batch_size; i++) {
     for (int j = 0; j < params_->search.num_beams; j++, batch_beam_index++) {
       for (int k = 0; k < params_->config.model.vocab_size; k++, offset++) {
         next_token_scores_[offset] += beam_scores[batch_beam_index];
@@ -92,16 +92,16 @@
     bool operator<(const ScoreIndex& s) const { return score < s.score; }
   };
 
-  auto scores = std::make_unique<float[]>(top_k * params_->batch_size);     // Score of top_k tokens
-  auto indices = std::make_unique<int32_t[]>(top_k * params_->batch_size);  // beam index of top_k tokens
-  auto tokens = std::make_unique<int32_t[]>(top_k * params_->batch_size);   // token id of top_k tokens
-
-  auto next_scores = std::span<float>(scores.get(), top_k * params_->batch_size);
-  auto next_indices = std::span<int32_t>(indices.get(), top_k * params_->batch_size);
-  auto next_tokens = std::span<int32_t>(tokens.get(), top_k * params_->batch_size);
+  auto scores = std::make_unique<float[]>(top_k * params_->search.batch_size);     // Score of top_k tokens
+  auto indices = std::make_unique<int32_t[]>(top_k * params_->search.batch_size);  // beam index of top_k tokens
+  auto tokens = std::make_unique<int32_t[]>(top_k * params_->search.batch_size);   // token id of top_k tokens
+
+  auto next_scores = std::span<float>(scores.get(), top_k * params_->search.batch_size);
+  auto next_indices = std::span<int32_t>(indices.get(), top_k * params_->search.batch_size);
+  auto next_tokens = std::span<int32_t>(tokens.get(), top_k * params_->search.batch_size);
 
   // TODO(aciddelgado): Optimize this top k with partial sort
-  for (size_t batch_index = 0; batch_index < static_cast<size_t>(params_->batch_size); batch_index++) {
+  for (size_t batch_index = 0; batch_index < static_cast<size_t>(params_->search.batch_size); batch_index++) {
     std::priority_queue<ScoreIndex, std::vector<ScoreIndex>> queue;
     auto token_scores_sub = next_token_scores_.subspan(batch_index * params_->search.num_beams * params_->config.model.vocab_size, static_cast<size_t>(params_->search.num_beams) * params_->config.model.vocab_size);
     for (int i = 0; i < token_scores_sub.size(); i++) {
@@ -134,7 +134,7 @@
 
 void GreedySearch_Cpu::SelectTop() {
   // next_tokens = torch.argmax(scores, dim=-1)
-  for (size_t batch_id = 0; batch_id < params_->batch_size; batch_id++) {
+  for (size_t batch_id = 0; batch_id < params_->search.batch_size; batch_id++) {
     if (PadIfAlreadyEOS(batch_id)) {
       continue;
     }
@@ -148,7 +148,7 @@
 }
 
 void GreedySearch_Cpu::SampleTopK(int k, float temperature) {
-  for (size_t batch_id = 0; batch_id < params_->batch_size; batch_id++) {
+  for (size_t batch_id = 0; batch_id < params_->search.batch_size; batch_id++) {
     std::span<float> const scores = next_token_scores_.subspan(batch_id * params_->config.model.vocab_size, params_->config.model.vocab_size);
     SoftMax(scores, temperature);
     // Find the top K scores
@@ -164,7 +164,7 @@
 
 void GreedySearch_Cpu::SampleTopP(float p, float temperature) {
   std::uniform_real_distribution<float> dis(0, p);
-  for (size_t batch_id = 0; batch_id < params_->batch_size; batch_id++) {
+  for (size_t batch_id = 0; batch_id < params_->search.batch_size; batch_id++) {
     if (PadIfAlreadyEOS(batch_id)) {
       continue;
     }
@@ -193,7 +193,7 @@
 
 void GreedySearch_Cpu::SampleTopKTopP(int k, float p, float temperature) {
   std::uniform_real_distribution<float> dis(0, p);
-  for (size_t batch_id = 0; batch_id < params_->batch_size; batch_id++) {
+  for (size_t batch_id = 0; batch_id < params_->search.batch_size; batch_id++) {
     if (PadIfAlreadyEOS(batch_id)) {
       continue;
     }
@@ -232,11 +232,7 @@
 
 void GreedySearch_Cpu::SetNextToken(size_t batch_id, int32_t token, bool check_eos) {
   next_tokens_[batch_id] = token;
-<<<<<<< HEAD
-  if (check_eos && token == params_->eos_token_id) {
-=======
-  if (token == params_->config.model.eos_token_id) {
->>>>>>> bcf55a6d
+  if (check_eos && token == params_->config.model.eos_token_id) {
     eos_seen_[batch_id] = true;
     if (g_log.enabled && g_log.hit_eos)
       Log("hit_eos", "EOS seen on batch " + std::to_string(batch_id));
@@ -259,12 +255,12 @@
 void GreedySearch_Cpu::SetUserTokens(RoamingArray<int32_t> next_tokens) {
   // Reset done count/state
   done_ = false;
-  not_done_count_ = params_->batch_size;
+  not_done_count_ = params_->search.batch_size;
   memset(eos_seen_.data(), 0, eos_seen_.size_bytes());
 
   // Set user-defined next tokens
   auto next_tokens_cpu = next_tokens.GetCPU();
-  auto batch_size = params_->batch_size;
+  auto batch_size = params_->search.batch_size;
   auto tokens_count_per_batch = next_tokens_cpu.size() / batch_size;
   for (size_t j = 0; j < tokens_count_per_batch; j++) {
     for (size_t i = 0; i < batch_size; i++) {
@@ -277,7 +273,7 @@
 void GreedySearch_Cpu::RewindTo(size_t index) {
   sequences_.RewindTo(index);
   done_ = false;
-  not_done_count_ = params_->batch_size;
+  not_done_count_ = params_->search.batch_size;
   memset(eos_seen_.data(), 0, eos_seen_.size_bytes());
   // Set next tokens to the last tokens in the sequence
   if (index > 0) {
@@ -290,12 +286,12 @@
 void GreedySearch_Cpu::DropLastTokens(size_t num_tokens) {
   auto sequences_cpu = sequences_.GetSequences();
   auto new_sequence_length = sequences_.GetSequenceLength() - num_tokens;
-  for (size_t i = 0; i < params_->batch_size; ++i) {
+  for (size_t i = 0; i < params_->search.batch_size; ++i) {
     if (!eos_seen_[i])
       continue;
     auto sequence_cpu = sequences_cpu.subspan(i * params_->search.max_length + new_sequence_length, num_tokens);
     for (size_t j = 0; j < num_tokens; ++j) {
-      if (sequence_cpu[j] == params_->eos_token_id) {
+      if (sequence_cpu[j] == params_->config.model.eos_token_id) {
         not_done_count_++;
         done_ = false;
         eos_seen_[i] = false;
