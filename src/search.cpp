#include "generators.h"
#include "softmax.h"
#include "search.h"
#include "beam_search_scorer.h"
#include <queue>
#include <algorithm>

namespace Generators {

Search_Cpu::Search_Cpu(const GeneratorParams& params)
    : Search{params} {
  auto batch_beam_size = params.BatchBeamSize();

  sequence_lengths_ = params.p_device->Allocate<int32_t>(batch_beam_size);
}

GreedySearch_Cpu::GreedySearch_Cpu(const GeneratorParams& params)
    : Search_Cpu(params) {
  if (params_->search.random_seed != -1)
    gen_.seed(params_->search.random_seed);
  else {
    std::random_device rd;
    std::array<uint32_t, decltype(gen_)::state_size> data;
    std::generate(std::begin(data), std::end(data), std::ref(rd));
    std::seed_seq seq(data.begin(), data.end());
    gen_.seed(seq);
  }

  next_tokens_ptr_ = params.p_device->Allocate<int32_t>(params.search.batch_size);
  next_tokens_ = cpu_span<int32_t>(next_tokens_ptr_.Span());
  memset(next_tokens_.data(), 0, next_tokens_.size_bytes());

  eos_seen_buffer_ = AllocateArray<bool>(params.search.batch_size, &eos_seen_);
  memset(eos_seen_.data(), 0, eos_seen_.size_bytes());
}

BeamSearch_Cpu::BeamSearch_Cpu(const GeneratorParams& params)
    : Search_Cpu(params) {
  assert(params_->search.num_beams > 1);  // If 1, use GreedySearch
  beam_scorer_ = std::make_unique<BeamSearchScorer>(*params_);

  next_tokens_buffer_ = AllocateArray<int32_t>(params.BatchBeamSize(), &next_tokens_);
  memset(next_tokens_buffer_.get(), 0, next_tokens_.size_bytes());
}

BeamSearch_Cpu::~BeamSearch_Cpu() = default;

<<<<<<< HEAD
RoamingArray<float> Search_Cpu::GetLogits() const {
  return next_token_scores_;
}

void Search_Cpu::SetLogits(RoamingArray<float> logits_unk) {
  next_token_scores_ = logits_unk.GetCPU();
=======
DeviceSpan<float> Search_Cpu::GetLogits() const {
  return next_token_scores_;
>>>>>>> daefc4f3
}

void Search_Cpu::SetLogits(DeviceSpan<float> logits) {
  next_token_scores_ = logits;
}

DeviceSpan<int32_t> GreedySearch_Cpu::GetNextTokens() {
  return next_tokens_ptr_;
}

DeviceSpan<int32_t> BeamSearch_Cpu::GetNextTokens() {
  return beam_scorer_->GetNextTokens();
}

DeviceSpan<int32_t> BeamSearch_Cpu::GetNextIndices() {
  return beam_scorer_->GetNextIndices();
}

void BeamSearch_Cpu::SelectTop() {
  auto next_token_scores = next_token_scores_.Span();

  // Normalize next token scores
  for (size_t i = 0; i < params_->BatchBeamSize(); i++) {
    std::span<float> const scores = next_token_scores.subspan(i * static_cast<size_t>(params_->config.model.vocab_size), params_->config.model.vocab_size);
    LogSoftMax(scores, 1.0);
  }

  auto beam_scores = beam_scorer_->GetNextScores().Span();

  // Add beam score to next token scores. Corresponding python code is like:
  //    next_token_scores = next_token_scores + beam_scores[:, None].expand_as(next_token_scores)
  // TODO(aciddelgado): use thread pool to parallel
  int offset = 0;
  int batch_beam_index = 0;
  for (int i = 0; i < params_->search.batch_size; i++) {
    for (int j = 0; j < params_->search.num_beams; j++, batch_beam_index++) {
      for (int k = 0; k < params_->config.model.vocab_size; k++, offset++) {
        next_token_scores[offset] += beam_scores[batch_beam_index];
      }
    }
  }

  const size_t top_k = 2 * params_->search.num_beams;

  struct ScoreIndex {
    float score;
    int32_t index;

    bool operator<(const ScoreIndex& s) const { return score < s.score; }
  };

  auto scores = std::make_unique<float[]>(top_k * params_->search.batch_size);     // Score of top_k tokens
  auto indices = std::make_unique<int32_t[]>(top_k * params_->search.batch_size);  // beam index of top_k tokens
  auto tokens = std::make_unique<int32_t[]>(top_k * params_->search.batch_size);   // token id of top_k tokens

  auto next_scores = std::span<float>(scores.get(), top_k * params_->search.batch_size);
  auto next_indices = std::span<int32_t>(indices.get(), top_k * params_->search.batch_size);
  auto next_tokens = std::span<int32_t>(tokens.get(), top_k * params_->search.batch_size);

  // TODO(aciddelgado): Optimize this top k with partial sort
  for (size_t batch_index = 0; batch_index < static_cast<size_t>(params_->search.batch_size); batch_index++) {
    std::priority_queue<ScoreIndex, std::vector<ScoreIndex>> queue;
    auto token_scores_sub = next_token_scores.subspan(batch_index * params_->search.num_beams * params_->config.model.vocab_size, static_cast<size_t>(params_->search.num_beams) * params_->config.model.vocab_size);
    for (int i = 0; i < token_scores_sub.size(); i++) {
      queue.push({token_scores_sub[i], i});
    }

    auto next_indices_sub = next_indices.subspan(top_k * batch_index, top_k);
    auto next_tokens_sub = next_tokens.subspan(top_k * batch_index, top_k);
    auto next_scores_sub = next_scores.subspan(top_k * batch_index, top_k);
    for (unsigned i = 0; i < top_k; i++) {
      auto v = queue.top();
      next_indices_sub[i] = v.index / params_->config.model.vocab_size;
      next_tokens_sub[i] = v.index % params_->config.model.vocab_size;
      next_scores_sub[i] = v.score;
      queue.pop();
    }
  }

#if 0  // TODO(ryanhill): Use logging option
  DumpSpan(std::cout, next_tokens);
  DumpSpan(std::cout, next_indices_);
  DumpSpan(std::cout, next_scores_);
#endif

  beam_scorer_->Process(sequences_, next_scores, next_tokens, next_indices);
  next_tokens_ = cpu_span<int32_t>(beam_scorer_->GetNextTokens().Span());

  AppendNextTokensToSequences();
}

void GreedySearch_Cpu::SelectTop() {
  // next_tokens = torch.argmax(scores, dim=-1)
  for (size_t batch_id = 0; batch_id < params_->search.batch_size; batch_id++) {
    if (PadIfAlreadyEOS(batch_id)) {
      continue;
    }

    std::span<float> const scores = next_token_scores_.Span().subspan(batch_id * params_->config.model.vocab_size, params_->config.model.vocab_size);
    auto const token = static_cast<int32_t>(std::distance(scores.begin(), std::max_element(scores.begin(), scores.end())));
    SetNextToken(batch_id, token);
  }

  AppendNextTokensToSequences();
}

void GreedySearch_Cpu::SampleTopK(int k, float temperature) {
  for (size_t batch_id = 0; batch_id < params_->search.batch_size; batch_id++) {
    std::span<float> const scores = next_token_scores_.Span().subspan(batch_id * params_->config.model.vocab_size, params_->config.model.vocab_size);
    SoftMax(scores, temperature);
    // Find the top K scores
    std::vector<int> indices(scores.size());
    std::iota(indices.begin(), indices.end(), 0);
    std::partial_sort(indices.begin(), indices.begin() + k, indices.end(), [scores = scores.data()](int i, int j) { return scores[i] > scores[j]; });
    // Sample a token from the top K
    std::discrete_distribution<> dis(scores.begin(), scores.begin() + k);
    SetNextToken(batch_id, indices[dis(gen_)]);
  }
  AppendNextTokensToSequences();
}

void GreedySearch_Cpu::SampleTopP(float p, float temperature) {
  std::uniform_real_distribution<float> dis(0, p);
  for (size_t batch_id = 0; batch_id < params_->search.batch_size; batch_id++) {
    if (PadIfAlreadyEOS(batch_id)) {
      continue;
    }
    std::span<float> const scores = next_token_scores_.Span().subspan(batch_id * params_->config.model.vocab_size, params_->config.model.vocab_size);
    SoftMax(scores, temperature);
    // Sort an array of indices into the scores
    std::vector<int32_t> indices(scores.size());
    std::iota(indices.begin(), indices.end(), 0);
    std::sort(indices.begin(), indices.end(), [scores = scores.data()](int32_t i, int32_t j) { return scores[i] > scores[j]; });
    // Sample a probability threshold
    float threshold = dis(gen_);
    int32_t token = 0;
    // Find the first token where the cumulative probability exceeds the threshold
    for (int i = 0; i < scores.size(); i++) {
      threshold -= scores[indices[i]];
      if (threshold > 0) {
        continue;
      }
      token = indices[i];
      break;
    }
    SetNextToken(batch_id, token);
  }
  AppendNextTokensToSequences();
}

void GreedySearch_Cpu::SampleTopKTopP(int k, float p, float temperature) {
  std::uniform_real_distribution<float> dis(0, p);
  for (size_t batch_id = 0; batch_id < params_->search.batch_size; batch_id++) {
    if (PadIfAlreadyEOS(batch_id)) {
      continue;
    }
    std::span<float> const scores = next_token_scores_.Span().subspan(batch_id * params_->config.model.vocab_size, params_->config.model.vocab_size);
    SoftMax(scores, temperature);
    // Find the top K scores
    std::vector<int> indices(scores.size());
    std::iota(indices.begin(), indices.end(), 0);
    std::partial_sort(indices.begin(), indices.begin() + k, indices.end(), [scores = scores.data()](int i, int j) { return scores[i] > scores[j]; });
    // Sample a probability threshold
    float threshold = dis(gen_);
    int32_t token = indices[k - 1];
    // Find the first token where the cumulative probability exceeds the threshold
    for (int i = 0; i < k; i++) {
      threshold -= scores[indices[i]];
      if (threshold > 0) {
        continue;
      }
      token = indices[i];
      break;
    }
    SetNextToken(batch_id, token);
  }
  AppendNextTokensToSequences();
}

bool GreedySearch_Cpu::PadIfAlreadyEOS(size_t batch_id) {
  // If this batch entry has already seen the EOS token, append the pad token
  if (!eos_seen_[batch_id]) {
    return false;
  }

  next_tokens_[batch_id] = params_->config.model.pad_token_id;
  return true;
}

void GreedySearch_Cpu::SetNextToken(size_t batch_id, int32_t token) {
  next_tokens_[batch_id] = token;
  if (token == params_->config.model.eos_token_id) {
    eos_seen_[batch_id] = true;
    if (g_log.enabled && g_log.hit_eos)
      Log("hit_eos", "EOS seen on batch " + std::to_string(batch_id));
    if (--not_done_count_ == 0) {
      done_ = true;
    }
  }
}

void GreedySearch_Cpu::AppendNextTokensToSequences() {
  // Append next token to each sequence.
  auto sequences_span = sequences_.GetSequences().Span();
  auto current_length = sequences_.GetSequenceLength();
  auto next_tokens = next_tokens_ptr_.Span();
  auto batch_beam_size = params_->BatchBeamSize();
  for (int i = 0; i < batch_beam_size; i++) {
    sequences_span[i * sequences_.max_length_ + current_length] = next_tokens[i];
  }

  sequences_.AfterAppendNextTokens(next_tokens_ptr_, batch_beam_size);

  if (sequences_.GetSequenceLength() == params_->search.max_length) {
    if (g_log.enabled && g_log.hit_max_length)
      Log("hit_max_length", "greedy cpu hit");
    done_ = true;
  }
}

void GreedySearch_Cpu::AppendTokens(DeviceSpan<int32_t>& next_tokens) {
  // Set user-defined next tokens
  auto next_tokens_cpu = next_tokens.Span();
  auto batch_size = params_->search.batch_size;
  auto tokens_count_per_batch = next_tokens_cpu.size() / batch_size;
  for (size_t j = 0; j < tokens_count_per_batch; j++) {
    for (size_t i = 0; i < batch_size; i++) {
      SetNextToken(i, next_tokens_cpu[i * tokens_count_per_batch + j]);
    }
    AppendNextTokensToSequences();
  }
  // Reset done count/state
  done_ = false;
  not_done_count_ = params_->search.batch_size;
  memset(eos_seen_.data(), 0, eos_seen_.size_bytes());
}

void GreedySearch_Cpu::RewindTo(size_t index) {
  done_ = false;
  not_done_count_ = params_->search.batch_size;
  memset(eos_seen_.data(), 0, eos_seen_.size_bytes());
  // Set next tokens to the last tokens in the sequence
  if (index > 0) {
    for (int i = 0; i < params_->BatchBeamSize(); i++) {
      next_tokens_[i] = sequences_.GetSequences().Span()[(i * sequences_.max_length_) + index];
    }
  } else
    memset(next_tokens_.data(), 0, next_tokens_.size_bytes());
  sequences_.RewindTo(index);
}

void BeamSearch_Cpu::AppendTokens(DeviceSpan<int32_t>& next_tokens) {
  // Set user-defined next tokens
  auto next_tokens_cpu = next_tokens.Span();
  auto batch_beam_size = params_->BatchBeamSize();
  auto tokens_count_per_batch = next_tokens_cpu.size() / params_->search.batch_size;
  if (tokens_count_per_batch > sequences_.max_length_) {
    throw std::runtime_error("User-defined tokens exceed max_length.");
  }

  auto next_sequences_span = sequences_.GetNextSequences().Span();
  // Copy the user-defined tokens to the sequences
  for (ptrdiff_t i = 0; i < batch_beam_size; i++) {
    std::span<int32_t> target = next_sequences_span.subspan(i * sequences_.max_length_, tokens_count_per_batch);
    std::span<const int32_t> source = next_tokens_cpu.subspan((i / params_->search.num_beams) * tokens_count_per_batch, tokens_count_per_batch);
    copy(source, target);
  }
  sequences_.AfterAppendNextTokens(next_tokens, params_->search.batch_size);  // next_tokens is not expanded
}

bool BeamSearch_Cpu::IsDone() const {
  if (beam_scorer_->IsDone()) {
    return true;
  } else if (sequences_.GetSequenceLength() == params_->search.max_length) {
    return true;
  }
  return false;
}

void BeamSearch_Cpu::AppendNextTokensToSequences() {
  auto sequences_span = sequences_.GetSequences().Span();
  auto sequences_next_span = sequences_.GetNextSequences().Span();
  auto max_length = sequences_.max_length_;
  auto current_length = sequences_.GetSequenceLength();
  auto batch_beam_next_tokens = beam_scorer_->GetNextTokens().Span();
  auto batch_beam_indices = beam_scorer_->GetNextIndices().Span();
  auto batch_beam_size = params_->BatchBeamSize();

  for (ptrdiff_t i = 0; i < batch_beam_size; i++) {
    int batch_beam_index = batch_beam_indices[i];
    std::span<const int32_t> source = sequences_span.subspan(static_cast<size_t>(batch_beam_index) * max_length, current_length);
    std::span<int32_t> target = sequences_next_span.subspan(i * max_length, current_length);
    copy(source, target);

    // Append next token to each beam.
    sequences_next_span[i * max_length + current_length] = batch_beam_next_tokens[i];
  }
  auto next_tokens_device = beam_scorer_->GetNextTokens();
  sequences_.AfterAppendNextTokens(next_tokens_device, params_->BatchBeamSize());

  if (sequences_.GetSequenceLength() == params_->search.max_length) {
    if (g_log.enabled && g_log.hit_max_length)
      Log("hit_max_length", "beam cpu hit");
    done_ = true;
  }
}

void BeamSearch_Cpu::Finalize(size_t num_return_sequences) {
  if (finalized_)
    return;
  beam_scorer_->Finalize(sequences_, num_return_sequences);
  finalized_ = true;
}

DeviceSpan<int32_t> BeamSearch_Cpu::GetSequence(size_t index) {
  size_t batch_id = index / params_->search.num_return_sequences;
  size_t beam_id = index % params_->search.num_return_sequences;
  Finalize(params_->search.num_return_sequences);
  return beam_scorer_->GetBeamHypotheses(batch_id, beam_id);
}

// TODO(aciddelgado): my question is, should this return copy or reference? A: A copy, as with DeviceSpan it's like a span
DeviceSpan<int32_t> BeamSearch_Cpu::GetSequence(size_t batch_id, size_t beam_id) {
  Finalize(params_->search.num_return_sequences);
  return beam_scorer_->GetBeamHypotheses(batch_id, beam_id);
}

std::span<float> Search_Cpu::GetScores(int batch_beam_index) {
  assert(batch_beam_index >= 0 && batch_beam_index < params_->BatchBeamSize());
  return next_token_scores_.Span().subspan(static_cast<size_t>(batch_beam_index) * params_->config.model.vocab_size, params_->config.model.vocab_size);
}

void Search_Cpu::ApplyMinLength(int min_length) {
  if (sequences_.GetSequenceLength() >= min_length) {
    return;
  }

  const int batch_beam_size = params_->BatchBeamSize();
  for (int i = 0; i < batch_beam_size; i++) {
    std::span<float> const beam_token_scores = GetScores(i);
    beam_token_scores[params_->config.model.eos_token_id] = std::numeric_limits<float>::lowest();
  }
}

void Search_Cpu::ApplyRepetitionPenalty(float penalty) {
  if (penalty == 1.0f)
    return;

  const int batch_beam_size = params_->BatchBeamSize();
  for (int i = 0; i < batch_beam_size; i++) {
    std::span<float> const beam_token_scores = GetScores(i);
    std::span<const int32_t> const sequence = sequences_.GetSequence(i).CopyDeviceToCpu();

    // Find unique word IDs in sequence.
    std::unordered_set<int32_t> unique_word_ids;
    for (const auto& word_id : sequence) {
      unique_word_ids.insert(word_id);
    }

    for (const int32_t word_id : unique_word_ids) {
      float const score = beam_token_scores[word_id];

      // If score < 0, then repetition penalty > 1.0 has to multiplied to reduce the previous token probability,
      // This assumes that scores are either positive (like ctrl) or negative (like GPT-2), but not a mixture.
      beam_token_scores[word_id] = (score < 0 ? score * penalty : score / penalty);
    }
  }
}

}  // namespace Generators<|MERGE_RESOLUTION|>--- conflicted
+++ resolved
@@ -45,17 +45,8 @@
 
 BeamSearch_Cpu::~BeamSearch_Cpu() = default;
 
-<<<<<<< HEAD
-RoamingArray<float> Search_Cpu::GetLogits() const {
-  return next_token_scores_;
-}
-
-void Search_Cpu::SetLogits(RoamingArray<float> logits_unk) {
-  next_token_scores_ = logits_unk.GetCPU();
-=======
 DeviceSpan<float> Search_Cpu::GetLogits() const {
   return next_token_scores_;
->>>>>>> daefc4f3
 }
 
 void Search_Cpu::SetLogits(DeviceSpan<float> logits) {
