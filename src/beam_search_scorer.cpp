--- conflicted
+++ resolved
@@ -50,14 +50,8 @@
       pad_token_id_{parameters.config.model.pad_token_id},
       eos_token_id_{parameters.config.model.eos_token_id},
       early_stopping_{parameters.search.early_stopping},
-<<<<<<< HEAD
       not_done_count_{parameters.search.batch_size} {
-  auto& device = GetCpuDeviceInterface();
-=======
-      not_done_count_{parameters.batch_size} {
   auto& device = *parameters.p_device;
-
->>>>>>> dc9bc02c
   size_t const batch_beam_size = static_cast<size_t>(batch_size_) * num_beams_;
 
   std::span<HypothesisScore> beams;
@@ -72,27 +66,15 @@
   next_beam_indices_ = parameters.p_device->Allocate<int32_t>(batch_beam_size);
 
   // Space to store intermediate sequence with length sequence_length, sequence_length + 1, ..., max_sequence_length.
-<<<<<<< HEAD
   size_t const per_beam = (max_length_ * (max_length_ + 1)) / 2;
-
-  hypothesis_buffer_ptr_ = device.Allocate<int32_t>(batch_beam_size * per_beam, true);
-  hypothesis_buffer_ = hypothesis_buffer_ptr_->CpuSpan();
-=======
-  size_t const per_beam = (max_length_ * (max_length_ + 1) - (parameters.sequence_length - 1) * parameters.sequence_length) / 2;
   hypothesis_buffer_ = device.Allocate<int32_t>(batch_beam_size * per_beam, true);
->>>>>>> dc9bc02c
 
   memset(next_beam_scores_.Span().data(), 0, next_beam_scores_.Span().size_bytes());
 
   // Initialize score of first beam of each group with 0 and the rest with -1e9.
   // This ensures that the beams in the same group don't produce same tokens every time.
-<<<<<<< HEAD
-  std::span<float> const beam_scores = next_beam_scores_;
+  std::span<float> const beam_scores = next_beam_scores_.Span();
   for (int i = 0; i < parameters.search.batch_size; i++) {
-=======
-  std::span<float> const beam_scores = next_beam_scores_.Span();
-  for (int i = 0; i < parameters.batch_size; i++) {
->>>>>>> dc9bc02c
     for (int j = 1; j < parameters.search.num_beams; j++) {
       beam_scores[i * parameters.search.num_beams + j] = -1e9;
     }
