// Copyright (c) Microsoft Corporation. All rights reserved.
// Licensed under the MIT License.

#pragma once
namespace Generators {

namespace cuda {

template <typename T>
void Launch_UpdatePositionIds(T* positions, int batch_beam_size, int total_length, int new_kv_length, cudaStream_t stream);
template <typename T>
void Launch_UpdateAttentionMask(T* mask_data, T* old_data, int batch_beam_size, int new_kv_length, int total_length, int max_length, bool update_only, cudaStream_t stream);

<<<<<<< HEAD
void LaunchHandleEOSArray(float* batch_logits, int batch_beam_size, int vocab_size, const int32_t* eos_token_ids, int eos_token_ids_count, cudaStream_t stream);
void LaunchAddLogitsMask(float* batch_logits, int batch_beam_size, int vocab_size, const uint32_t* logits_mask, cudaStream_t stream);

=======
>>>>>>> 119dfc7e
void LaunchFp16ToFp32(const uint16_t* fp16, float* fp32, int count, cudaStream_t stream);
void LaunchFp32ToFp16(const float* fp32, uint16_t* fp16, int count, cudaStream_t stream);
void LaunchInt32ToInt64(const int32_t* src, int64_t* dst, int count, cudaStream_t stream);

template <typename T>
void BufferExpansionKernelLauncher(const T* input, T* output, int batch_size, int beam_width, int chunk_size, cudaStream_t stream);

void ReorderPastStatesKernelLauncher(void* out_buffer, const void* in_buffer, int batch_size, int num_heads,
                                     int max_length, int head_size, int chunk_size, cudaStream_t stream);

void UpdateCacheIndirectionKernelLauncher(int32_t* tgt_indir_cache,
                                          const int32_t* src_indir_cache,
                                          const int32_t* beam_ids,
                                          int batch_size,
                                          int beam_width,
                                          int input_seq_length,
                                          int max_seq_length,
                                          int current_length,
                                          cudaStream_t stream);

template <typename T>
void LaunchCopyCrossQKSingleDecodeStep(cudaStream_t stream,
                                       T* cross_qk_buffer_data,
                                       T** qk_layer_pointers,
                                       int token_index,
                                       int batch_beam_size,
                                       int num_layers,
                                       int num_heads,
                                       int num_alignment_heads,
                                       const int* alignment_heads,
                                       int frames,
                                       int max_length);

template <typename T>
void LaunchFinalizeCrossQK(cudaStream_t stream,
                           int iteration_number,
                           int context_decoding_len,
                           int batch_size,
                           int num_beams,
                           int max_length,
                           int num_alignment_heads,
                           int frames_of_k,
                           const T* cross_qk_buffer_data,
                           T* cross_qk_output,
                           int num_return_sequences,
                           const int* cache_indir_data);

}  // namespace cuda
}  // namespace Generators<|MERGE_RESOLUTION|>--- conflicted
+++ resolved
@@ -11,12 +11,7 @@
 template <typename T>
 void Launch_UpdateAttentionMask(T* mask_data, T* old_data, int batch_beam_size, int new_kv_length, int total_length, int max_length, bool update_only, cudaStream_t stream);
 
-<<<<<<< HEAD
-void LaunchHandleEOSArray(float* batch_logits, int batch_beam_size, int vocab_size, const int32_t* eos_token_ids, int eos_token_ids_count, cudaStream_t stream);
 void LaunchAddLogitsMask(float* batch_logits, int batch_beam_size, int vocab_size, const uint32_t* logits_mask, cudaStream_t stream);
-
-=======
->>>>>>> 119dfc7e
 void LaunchFp16ToFp32(const uint16_t* fp16, float* fp32, int count, cudaStream_t stream);
 void LaunchFp32ToFp16(const float* fp32, uint16_t* fp16, int count, cudaStream_t stream);
 void LaunchInt32ToInt64(const int32_t* src, int64_t* dst, int count, cudaStream_t stream);
