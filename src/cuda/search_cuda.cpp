#include "generators.h"
#include "interface.h"
#include "search.h"
#include "search_cuda.h"
#include "beam_search_scorer_cuda.cuh"
#include "beam_search_scorer_cuda.h"
#include "beam_search_topk.h"
#include <queue>
#include <random>

namespace Generators {

void OnCudaError(cudaError_t error) {
  printf("Cuda Error: %s\n", cudaGetErrorString(error));
  assert(false);
  throw std::exception();
}

Search_Cuda::Search_Cuda(const GeneratorParams& params)
<<<<<<< HEAD
    : Search{params},
      sequences_{params.search.batch_size, params.search.num_beams, params_->search.max_length, params_->cuda_stream} {
=======
    : Search{params} {
  // The original inputs are not expanded, this expands them in place into the sequences
  {
    auto input_sequences = params.input_ids;
    auto current_length = sequences_.GetSequenceLength();

    auto input_sequences_temp = params.p_device->Allocate<int32_t>(input_sequences.size());
    auto input_sequences_gpu = input_sequences_temp.Span();
    cudaMemcpyAsync(input_sequences_gpu.data(), input_sequences.data(), input_sequences.size_bytes(), cudaMemcpyHostToDevice, GetStream());

    cuda::Launch_ExpandInputSequences(input_sequences_gpu, sequences_.GetSequences().Span(), params.batch_size, params.search.num_beams, current_length, sequences_.max_length_, GetStream());
    cudaStreamSynchronize(GetStream());  // Until we remove the todo above, wait for this to complete as input_sequences_gpu is on the stack
  }

>>>>>>> dc9bc02c
  auto batch_beam_size = params.BatchBeamSize();
  sequence_lengths_ = params.p_device->Allocate<int32_t>(batch_beam_size);

  eos_meet_buffer_ = CudaMallocArray<bool>(batch_beam_size, &eos_meet_);
  cudaMemsetAsync(eos_meet_.data(), 0, eos_meet_.size_bytes(), params_->cuda_stream);

  done_cpu_ = CudaMallocHostArray<bool>(1);
  *done_cpu_ = false;
}

GreedySearch_Cuda::GreedySearch_Cuda(const GeneratorParams& params)
    : Search_Cuda{params} {
<<<<<<< HEAD
  next_tokens_buffer_ = CudaMallocArray<int32_t>(params.search.batch_size, &next_tokens_);
=======
  next_tokens_buffer_ = params.p_device->Allocate<int32_t>(params.batch_size);
  next_tokens_ = gpu_span<int32_t>(next_tokens_buffer_.Span());
>>>>>>> dc9bc02c
  cudaMemsetAsync(next_tokens_.data(), 0, next_tokens_.size_bytes(), params_->cuda_stream);

  unsigned long long random_seed;
  if (params_->search.random_seed != -1)
    random_seed = params_->search.random_seed;
  else
    random_seed = std::random_device{}();
  samplingdata_ = std::make_unique<cuda::SamplingData>(random_seed, params_->search.batch_size, params_->config.model.vocab_size, params_->cuda_stream);
}

BeamSearch_Cuda::BeamSearch_Cuda(const GeneratorParams& params)
    : Search_Cuda{params} {
  assert(params_->search.num_beams > 1);  // If 1, use GreedySearch
  auto batch_beam_size = params_->BatchBeamSize();
  beam_scorer_ = std::make_unique<BeamSearchScorer_Cuda>(*params_);

  topk_next_tokens_ = CudaMallocArray<int32_t>(2 * batch_beam_size);
  topk_next_indices_ = CudaMallocArray<int32_t>(2 * batch_beam_size);
  topk_next_scores_ = CudaMallocArray<float>(2 * batch_beam_size);
  softmax_buffer_ = CudaMallocArray<float>(batch_beam_size * params_->config.model.vocab_size);

  constexpr size_t max_parts_of_vocab = 128;
  size_t topk_buffer_size = batch_beam_size * (max_parts_of_vocab + 1) * params_->search.num_beams * 2 * 2;
  topk_buffer_ = CudaMallocArray<float>(topk_buffer_size);
  static_assert(sizeof(float) == sizeof(int32_t));  // The topk_buffer assumes these match, fix for float16

  cudaMemsetAsync(topk_buffer_.get(), 0, topk_buffer_size * sizeof(float), params_->cuda_stream);

  auto next_tokens_buffer = CudaMallocArray<int32_t>(params.BatchBeamSize(), &next_tokens_);
  cudaMemsetAsync(next_tokens_.data(), 0, next_tokens_.size_bytes(), params_->cuda_stream);
}

BeamSearch_Cuda::~BeamSearch_Cuda() = default;

DeviceSpan<float> Search_Cuda::GetLogits() const {
  return next_token_scores_;
}

void Search_Cuda::SetLogits(DeviceSpan<float> logits) {
  next_token_scores_ = logits;
}

DeviceSpan<int32_t> GreedySearch_Cuda::GetNextTokens() {
  return next_tokens_buffer_;
}

DeviceSpan<int32_t> BeamSearch_Cuda::GetNextTokens() {
  return beam_scorer_->GetNextTokens();
}

DeviceSpan<int32_t> BeamSearch_Cuda::GetNextIndices() {
  return beam_scorer_->GetNextIndices();
}

void BeamSearch_Cuda::SelectTop() {
  cuda::DispatchBlockwiseSoftmaxForward<true>(const_cast<cudaStream_t*>(&params_->cuda_stream), softmax_buffer_.get(), next_token_scores_.Span().data(), params_->config.model.vocab_size,
                                              params_->config.model.vocab_size, params_->config.model.vocab_size, params_->BatchBeamSize());

  // Copy next_token_scores to CPU
  auto next_token_scores_cpu = CudaMallocHostArray<float>(params_->BatchBeamSize() * params_->config.model.vocab_size);
  cudaMemcpyAsync(next_token_scores_cpu.get(), softmax_buffer_.get(), params_->BatchBeamSize() * params_->config.model.vocab_size * sizeof(float), cudaMemcpyDeviceToHost, params_->cuda_stream);
  CudaCheck() == cudaStreamSynchronize(params_->cuda_stream);

  auto beam_scores = beam_scorer_->GetNextScores();

  // Add beam score to next token scores. Corresponding python code is like:
  //    next_token_scores = next_token_scores + beam_scores[:, None].expand_as(next_token_scores)
<<<<<<< HEAD
  cuda::LaunchAddProbsKernel(softmax_buffer_.get(), beam_scores.data(),
                             params_->search.batch_size, params_->search.num_beams, params_->config.model.vocab_size, params_->cuda_stream);
=======
  cuda::LaunchAddProbsKernel(softmax_buffer_.get(), beam_scores.Span().data(),
                             params_->batch_size, params_->search.num_beams, params_->config.model.vocab_size, params_->cuda_stream);
>>>>>>> dc9bc02c

  if (params_->search.num_beams <= 32) {
    constexpr size_t max_parts_of_vocab = 128;
    size_t candidate_count = params_->BatchBeamSize() * 2 * params_->search.num_beams;
    float* topk_tmp_buffer = topk_buffer_.get();
    float* topk_scores_1st_stage = topk_tmp_buffer;
    int32_t* topk_tokens_1st_stage = reinterpret_cast<int32_t*>(topk_scores_1st_stage + candidate_count * max_parts_of_vocab);
    float* topk_scores_2nd_stage = reinterpret_cast<float*>(topk_tokens_1st_stage + candidate_count * max_parts_of_vocab);
    int32_t* topk_tokens_2nd_stage = reinterpret_cast<int32_t*>(topk_scores_2nd_stage + candidate_count);

    cuda::BeamSearchTopK(softmax_buffer_.get(),
                         params_->search.batch_size,
                         params_->search.num_beams,
                         params_->config.model.vocab_size,
                         2 * params_->search.num_beams,
                         topk_scores_1st_stage,
                         topk_tokens_1st_stage,
                         topk_scores_2nd_stage,
                         topk_tokens_2nd_stage,
                         topk_next_scores_.get(),
                         topk_next_tokens_.get(),
                         topk_next_indices_.get(),
                         params_->cuda_stream);
  } else
    assert(false);

  CudaCheck() == cudaStreamSynchronize(params_->cuda_stream);

  size_t size = params_->BatchBeamSize() * 2;
  std::span<float> next_scores{topk_next_scores_.get(), size};
  std::span<int32_t> next_tokens{topk_next_tokens_.get(), size};
  std::span<int32_t> next_indices{topk_next_indices_.get(), size};

#if 0  // TODO(ryanhill): Use logging option
  DumpCudaSpan(std::cout, next_scores);
  DumpCudaSpan(std::cout, next_tokens);
  DumpCudaSpan(std::cout, next_indices);
#endif

  beam_scorer_->Process(sequences_, next_scores, next_tokens, next_indices);
<<<<<<< HEAD
  next_tokens_ = beam_scorer_->GetNextTokens();

  // TODO(aciddelgado): do we need to keep track of sequences both here and in beam hypotheses?
  AppendNextTokensToSequences();
}

void GreedySearch_Cuda::SelectTop() {
  std::span<float> scores = next_token_scores_.subspan(0, params_->search.batch_size * params_->config.model.vocab_size);
  cuda::GetSample(samplingdata_.get(), params_->cuda_stream, next_tokens_.data(), scores.data(), int(scores.size() / params_->search.batch_size),
                  params_->search.batch_size, 1, 0.0, 1.0);
  CheckForEOS();
  AppendNextTokensToSequences();
}

void GreedySearch_Cuda::SampleTopP(float p, float temperature) {
  std::span<float> scores = next_token_scores_.subspan(0, params_->search.batch_size * params_->config.model.vocab_size);
  cuda::GetSample(samplingdata_.get(), params_->cuda_stream, next_tokens_.data(), scores.data(), int(scores.size() / params_->search.batch_size),
                  params_->search.batch_size, -1, p, temperature);
  CheckForEOS();
  AppendNextTokensToSequences();
}

void GreedySearch_Cuda::SampleTopK(int k, float temperature) {
  std::span<float> scores = next_token_scores_.subspan(0, params_->search.batch_size * params_->config.model.vocab_size);
  cuda::GetSample(samplingdata_.get(), params_->cuda_stream, next_tokens_.data(), scores.data(), int(scores.size() / params_->search.batch_size),
                  params_->search.batch_size, k, 0.0, temperature);
  CheckForEOS();
  AppendNextTokensToSequences();
}

void GreedySearch_Cuda::SampleTopKTopP(int k, float p, float temperature) {
  std::span<float> scores = next_token_scores_.subspan(0, params_->search.batch_size * params_->config.model.vocab_size);
  cuda::GetSample(samplingdata_.get(), params_->cuda_stream, next_tokens_.data(), scores.data(), int(scores.size() / params_->search.batch_size),
                  params_->search.batch_size, k, p, temperature);
  CheckForEOS();
  AppendNextTokensToSequences();
}
=======
  next_tokens_ = gpu_span<int32_t>(beam_scorer_->GetNextTokens().Span());
  sequences_.AfterAppendNextTokens(beam_scorer_->GetNextTokens());
}

void GreedySearch_Cuda::SampleTopKTopP(int k, float p, float temperature) {
  std::span<float> scores = next_token_scores_.Span();
  assert(scores.size() == params_->batch_size * params_->config.model.vocab_size);
  cuda::GetSample(samplingdata_.get(), params_->cuda_stream, next_tokens_.data(), scores.data(), int(scores.size() / params_->batch_size),
                  params_->batch_size, k, p, temperature);
>>>>>>> dc9bc02c

  // Check for EOS
  assert(next_tokens_.size() == eos_meet_.size());
<<<<<<< HEAD
  // Don't replace EOS with pad for batch_size == 1 for continuous decoding mode
  cuda::Launch_CheckForEOSAndPad(next_tokens_.data(), static_cast<int>(next_tokens_.size()), eos_meet_.data(), params_->config.model.eos_token_id, params_->search.batch_size > 1 ? params_->config.model.pad_token_id : params_->config.model.eos_token_id, done_cpu_.get(), params_->cuda_stream);
}
=======
  cuda::Launch_CheckForEOS(next_tokens_.data(), static_cast<int>(next_tokens_.size()), eos_meet_.data(), params_->config.model.eos_token_id, params_->config.model.pad_token_id, done_cpu_.get(), params_->cuda_stream);
>>>>>>> dc9bc02c

  // Append tokens
  cuda::Launch_AppendNextTokenToSequences(next_tokens_buffer_.Span(), sequences_.GetSequences().Span(), params_->BatchBeamSize(), sequences_.GetSequenceLength(), sequences_.max_length_, GetStream());
  sequences_.AfterAppendNextTokens(next_tokens_buffer_);

  if (sequences_.GetSequenceLength() == params_->search.max_length) {
    if (GetLogItems().enabled && GetLogItems().hit_max_length)
      Log("hit_max_length", "greedy cuda hit");
    *done_cpu_ = true;
  }
}

bool BeamSearch_Cuda::IsDone() const {
  if (beam_scorer_->IsDoneLater())
    return true;

  if (sequences_.GetSequenceLength() == params_->search.max_length) {
    if (GetLogItems().enabled && GetLogItems().hit_max_length)
      Log("hit_max_length", "beam cuda hit");
    return true;
  }
  return false;
}

void BeamSearch_Cuda::Finalize(size_t num_return_sequences) {
  if (finalized_)
    return;
  beam_scorer_->Finalize(sequences_, num_return_sequences);
  finalized_ = true;
}

DeviceSpan<int32_t> BeamSearch_Cuda::GetSequence(size_t index) {
  Finalize(params_->search.num_return_sequences);
  const size_t batch_id = index / params_->search.num_return_sequences;
  const size_t beam_id = index % params_->search.num_return_sequences;
  return beam_scorer_->GetBeamHypothesis(batch_id, beam_id);
}

DeviceSpan<int32_t> BeamSearch_Cuda::GetSequence(size_t batch_id, size_t beam_id) {
  Finalize(params_->search.num_return_sequences);
  return beam_scorer_->GetBeamHypothesis(batch_id, beam_id);
}

<<<<<<< HEAD
#if 0
// Not needed, for greedy can just grab the output sequence directly?
void GreedySearch::Finalize(size_t num_return_sequences, std::span<int32_t> output, std::span<float> sequence_scores) {
  auto shape=output_sequences_->GetTensorTypeAndShapeInfo()->GetShape();
  size_t shape_count = std::accumulate(shape.begin(), shape.end(), 1LL, std::multiplies<int64_t>());

  // Copy the sequences to output
  std::span<int32_t> output{ output_sequences_->GetTensorMutableData<int32_t>(), shape_count};
  for (int batch_id = 0; batch_id < params_->search.batch_size; ++batch_id) {
    auto batch_output = output.subspan(
        static_cast<size_t>(batch_id) * params_->max_length,
        params_->max_length);
    std::span<const int32_t> sequence_source = sequences_.GetSequence(batch_id);
    std::copy(sequence_source, batch_output);
  }
}
#endif

=======
>>>>>>> dc9bc02c
std::span<float> Search_Cuda::GetScores(int batch_beam_index) {
  assert(batch_beam_index >= 0 && batch_beam_index < params_->BatchBeamSize());
  return next_token_scores_.subspan(batch_beam_index * params_->config.model.vocab_size, params_->config.model.vocab_size).Span();
}

std::span<float> Search_Cuda::GetScores() {
  return next_token_scores_.Span();
}

// Set user input tokens (batch_beam_size, sequence_length)
void GreedySearch_Cuda::SetUserTokens(const RoamingArray<int32_t>& next_tokens) {
  cudaMemsetAsync(eos_meet_.data(), 0, eos_meet_.size_bytes(), params_->cuda_stream);
  *done_cpu_ = false;

  auto next_tokens_gpu = const_cast<RoamingArray<int32_t>&>(next_tokens).GetGPU();
  sequences_.AppendUserTokensToSequences(next_tokens_gpu, 1);

  if (sequences_.GetSequenceLength() == params_->search.max_length) {
    if (GetLogItems().enabled && GetLogItems().hit_max_length)
      Log("hit_max_length", "greedy cuda hit");
    *done_cpu_ = true;
    return;
  }

  cudaMemsetAsync(eos_meet_.data(), 0, eos_meet_.size_bytes(), params_->cuda_stream);
  *done_cpu_ = false;
}

void BeamSearch_Cuda::SetUserTokens(const RoamingArray<int32_t>& next_tokens) {
  auto next_tokens_gpu = const_cast<RoamingArray<int32_t>&>(next_tokens).GetGPU();
  sequences_.AppendUserTokensToSequences(next_tokens_gpu, params_->search.num_beams);
}

void GreedySearch_Cuda::RewindTo(size_t index) {
  sequences_.RewindTo(index+1);
  cudaMemsetAsync(eos_meet_.data(), 0, eos_meet_.size_bytes(), params_->cuda_stream);
  *done_cpu_ = false;
  if (index > 0) {
    sequences_.GetLastTokens(next_tokens_);
  } else
    cudaMemsetAsync(next_tokens_.data(), 0, params_->search.batch_size * sizeof(int32_t), params_->cuda_stream);
  sequences_.RewindTo(index);
}

void Search_Cuda::ApplyMinLength(int min_length) {
  if (sequences_.GetSequenceLength() >= min_length)
    return;

  cuda::LaunchSetScoreProcessor(GetScores().data(), params_->BatchBeamSize(), params_->config.model.vocab_size, params_->config.model.eos_token_id, std::numeric_limits<float>::lowest(), params_->cuda_stream);
}

void Search_Cuda::ApplyRepetitionPenalty(float penalty) {
  if (penalty == 1.0f)
    return;

<<<<<<< HEAD
  cuda::LaunchRepetitionPenaltyProcessor(sequences_.GetSequences().DeviceSpan().data(),
                                         GetScores().data(), params_->search.batch_size, params_->search.num_beams, params_->config.model.vocab_size,
=======
  cuda::LaunchRepetitionPenaltyProcessor(sequences_.GetSequences().Span().data(),
                                         GetScores().data(), params_->batch_size, params_->search.num_beams, params_->config.model.vocab_size,
>>>>>>> dc9bc02c
                                         params_->search.max_length, GetSequenceLength(), penalty, params_->cuda_stream);
}

}  // namespace Generators<|MERGE_RESOLUTION|>--- conflicted
+++ resolved
@@ -17,25 +17,20 @@
 }
 
 Search_Cuda::Search_Cuda(const GeneratorParams& params)
-<<<<<<< HEAD
-    : Search{params},
-      sequences_{params.search.batch_size, params.search.num_beams, params_->search.max_length, params_->cuda_stream} {
-=======
     : Search{params} {
-  // The original inputs are not expanded, this expands them in place into the sequences
-  {
-    auto input_sequences = params.input_ids;
-    auto current_length = sequences_.GetSequenceLength();
-
-    auto input_sequences_temp = params.p_device->Allocate<int32_t>(input_sequences.size());
-    auto input_sequences_gpu = input_sequences_temp.Span();
-    cudaMemcpyAsync(input_sequences_gpu.data(), input_sequences.data(), input_sequences.size_bytes(), cudaMemcpyHostToDevice, GetStream());
-
-    cuda::Launch_ExpandInputSequences(input_sequences_gpu, sequences_.GetSequences().Span(), params.batch_size, params.search.num_beams, current_length, sequences_.max_length_, GetStream());
-    cudaStreamSynchronize(GetStream());  // Until we remove the todo above, wait for this to complete as input_sequences_gpu is on the stack
-  }
-
->>>>>>> dc9bc02c
+  // // The original inputs are not expanded, this expands them in place into the sequences
+  // {
+  //   auto input_sequences = params.input_ids;
+  //   auto current_length = sequences_.GetSequenceLength();
+
+  //   auto input_sequences_temp = params.p_device->Allocate<int32_t>(input_sequences.size());
+  //   auto input_sequences_gpu = input_sequences_temp.Span();
+  //   cudaMemcpyAsync(input_sequences_gpu.data(), input_sequences.data(), input_sequences.size_bytes(), cudaMemcpyHostToDevice, GetStream());
+
+  //   cuda::Launch_ExpandInputSequences(input_sequences_gpu, sequences_.GetSequences().Span(), params.batch_size, params.search.num_beams, current_length, sequences_.max_length_, GetStream());
+  //   cudaStreamSynchronize(GetStream());  // Until we remove the todo above, wait for this to complete as input_sequences_gpu is on the stack
+  // }
+
   auto batch_beam_size = params.BatchBeamSize();
   sequence_lengths_ = params.p_device->Allocate<int32_t>(batch_beam_size);
 
@@ -48,12 +43,8 @@
 
 GreedySearch_Cuda::GreedySearch_Cuda(const GeneratorParams& params)
     : Search_Cuda{params} {
-<<<<<<< HEAD
-  next_tokens_buffer_ = CudaMallocArray<int32_t>(params.search.batch_size, &next_tokens_);
-=======
-  next_tokens_buffer_ = params.p_device->Allocate<int32_t>(params.batch_size);
+  next_tokens_buffer_ = params.p_device->Allocate<int32_t>(params.search.batch_size);
   next_tokens_ = gpu_span<int32_t>(next_tokens_buffer_.Span());
->>>>>>> dc9bc02c
   cudaMemsetAsync(next_tokens_.data(), 0, next_tokens_.size_bytes(), params_->cuda_stream);
 
   unsigned long long random_seed;
@@ -121,13 +112,8 @@
 
   // Add beam score to next token scores. Corresponding python code is like:
   //    next_token_scores = next_token_scores + beam_scores[:, None].expand_as(next_token_scores)
-<<<<<<< HEAD
-  cuda::LaunchAddProbsKernel(softmax_buffer_.get(), beam_scores.data(),
+  cuda::LaunchAddProbsKernel(softmax_buffer_.get(), beam_scores.Span().data(),
                              params_->search.batch_size, params_->search.num_beams, params_->config.model.vocab_size, params_->cuda_stream);
-=======
-  cuda::LaunchAddProbsKernel(softmax_buffer_.get(), beam_scores.Span().data(),
-                             params_->batch_size, params_->search.num_beams, params_->config.model.vocab_size, params_->cuda_stream);
->>>>>>> dc9bc02c
 
   if (params_->search.num_beams <= 32) {
     constexpr size_t max_parts_of_vocab = 128;
@@ -168,65 +154,21 @@
 #endif
 
   beam_scorer_->Process(sequences_, next_scores, next_tokens, next_indices);
-<<<<<<< HEAD
-  next_tokens_ = beam_scorer_->GetNextTokens();
-
-  // TODO(aciddelgado): do we need to keep track of sequences both here and in beam hypotheses?
-  AppendNextTokensToSequences();
-}
-
-void GreedySearch_Cuda::SelectTop() {
-  std::span<float> scores = next_token_scores_.subspan(0, params_->search.batch_size * params_->config.model.vocab_size);
-  cuda::GetSample(samplingdata_.get(), params_->cuda_stream, next_tokens_.data(), scores.data(), int(scores.size() / params_->search.batch_size),
-                  params_->search.batch_size, 1, 0.0, 1.0);
-  CheckForEOS();
-  AppendNextTokensToSequences();
-}
-
-void GreedySearch_Cuda::SampleTopP(float p, float temperature) {
-  std::span<float> scores = next_token_scores_.subspan(0, params_->search.batch_size * params_->config.model.vocab_size);
-  cuda::GetSample(samplingdata_.get(), params_->cuda_stream, next_tokens_.data(), scores.data(), int(scores.size() / params_->search.batch_size),
-                  params_->search.batch_size, -1, p, temperature);
-  CheckForEOS();
-  AppendNextTokensToSequences();
-}
-
-void GreedySearch_Cuda::SampleTopK(int k, float temperature) {
-  std::span<float> scores = next_token_scores_.subspan(0, params_->search.batch_size * params_->config.model.vocab_size);
-  cuda::GetSample(samplingdata_.get(), params_->cuda_stream, next_tokens_.data(), scores.data(), int(scores.size() / params_->search.batch_size),
-                  params_->search.batch_size, k, 0.0, temperature);
-  CheckForEOS();
-  AppendNextTokensToSequences();
-}
-
-void GreedySearch_Cuda::SampleTopKTopP(int k, float p, float temperature) {
-  std::span<float> scores = next_token_scores_.subspan(0, params_->search.batch_size * params_->config.model.vocab_size);
-  cuda::GetSample(samplingdata_.get(), params_->cuda_stream, next_tokens_.data(), scores.data(), int(scores.size() / params_->search.batch_size),
-                  params_->search.batch_size, k, p, temperature);
-  CheckForEOS();
-  AppendNextTokensToSequences();
-}
-=======
   next_tokens_ = gpu_span<int32_t>(beam_scorer_->GetNextTokens().Span());
   sequences_.AfterAppendNextTokens(beam_scorer_->GetNextTokens());
 }
 
 void GreedySearch_Cuda::SampleTopKTopP(int k, float p, float temperature) {
   std::span<float> scores = next_token_scores_.Span();
-  assert(scores.size() == params_->batch_size * params_->config.model.vocab_size);
-  cuda::GetSample(samplingdata_.get(), params_->cuda_stream, next_tokens_.data(), scores.data(), int(scores.size() / params_->batch_size),
+  assert(scores.size() == params_->search.batch_size * params_->config.model.vocab_size);
+  cuda::GetSample(samplingdata_.get(), params_->cuda_stream, next_tokens_.data(), scores.data(), int(scores.size() / params_->search.batch_size),
                   params_->batch_size, k, p, temperature);
->>>>>>> dc9bc02c
 
   // Check for EOS
   assert(next_tokens_.size() == eos_meet_.size());
-<<<<<<< HEAD
   // Don't replace EOS with pad for batch_size == 1 for continuous decoding mode
   cuda::Launch_CheckForEOSAndPad(next_tokens_.data(), static_cast<int>(next_tokens_.size()), eos_meet_.data(), params_->config.model.eos_token_id, params_->search.batch_size > 1 ? params_->config.model.pad_token_id : params_->config.model.eos_token_id, done_cpu_.get(), params_->cuda_stream);
 }
-=======
-  cuda::Launch_CheckForEOS(next_tokens_.data(), static_cast<int>(next_tokens_.size()), eos_meet_.data(), params_->config.model.eos_token_id, params_->config.model.pad_token_id, done_cpu_.get(), params_->cuda_stream);
->>>>>>> dc9bc02c
 
   // Append tokens
   cuda::Launch_AppendNextTokenToSequences(next_tokens_buffer_.Span(), sequences_.GetSequences().Span(), params_->BatchBeamSize(), sequences_.GetSequenceLength(), sequences_.max_length_, GetStream());
@@ -270,27 +212,6 @@
   return beam_scorer_->GetBeamHypothesis(batch_id, beam_id);
 }
 
-<<<<<<< HEAD
-#if 0
-// Not needed, for greedy can just grab the output sequence directly?
-void GreedySearch::Finalize(size_t num_return_sequences, std::span<int32_t> output, std::span<float> sequence_scores) {
-  auto shape=output_sequences_->GetTensorTypeAndShapeInfo()->GetShape();
-  size_t shape_count = std::accumulate(shape.begin(), shape.end(), 1LL, std::multiplies<int64_t>());
-
-  // Copy the sequences to output
-  std::span<int32_t> output{ output_sequences_->GetTensorMutableData<int32_t>(), shape_count};
-  for (int batch_id = 0; batch_id < params_->search.batch_size; ++batch_id) {
-    auto batch_output = output.subspan(
-        static_cast<size_t>(batch_id) * params_->max_length,
-        params_->max_length);
-    std::span<const int32_t> sequence_source = sequences_.GetSequence(batch_id);
-    std::copy(sequence_source, batch_output);
-  }
-}
-#endif
-
-=======
->>>>>>> dc9bc02c
 std::span<float> Search_Cuda::GetScores(int batch_beam_index) {
   assert(batch_beam_index >= 0 && batch_beam_index < params_->BatchBeamSize());
   return next_token_scores_.subspan(batch_beam_index * params_->config.model.vocab_size, params_->config.model.vocab_size).Span();
@@ -301,7 +222,7 @@
 }
 
 // Set user input tokens (batch_beam_size, sequence_length)
-void GreedySearch_Cuda::SetUserTokens(const RoamingArray<int32_t>& next_tokens) {
+void GreedySearch_Cuda::SetUserTokens(const DeviceSpan<int32_t>& next_tokens) {
   cudaMemsetAsync(eos_meet_.data(), 0, eos_meet_.size_bytes(), params_->cuda_stream);
   *done_cpu_ = false;
 
@@ -319,7 +240,7 @@
   *done_cpu_ = false;
 }
 
-void BeamSearch_Cuda::SetUserTokens(const RoamingArray<int32_t>& next_tokens) {
+void BeamSearch_Cuda::SetUserTokens(const DeviceSpan<int32_t>& next_tokens) {
   auto next_tokens_gpu = const_cast<RoamingArray<int32_t>&>(next_tokens).GetGPU();
   sequences_.AppendUserTokensToSequences(next_tokens_gpu, params_->search.num_beams);
 }
@@ -346,13 +267,8 @@
   if (penalty == 1.0f)
     return;
 
-<<<<<<< HEAD
-  cuda::LaunchRepetitionPenaltyProcessor(sequences_.GetSequences().DeviceSpan().data(),
+  cuda::LaunchRepetitionPenaltyProcessor(sequences_.GetSequences().Span().data(),
                                          GetScores().data(), params_->search.batch_size, params_->search.num_beams, params_->config.model.vocab_size,
-=======
-  cuda::LaunchRepetitionPenaltyProcessor(sequences_.GetSequences().Span().data(),
-                                         GetScores().data(), params_->batch_size, params_->search.num_beams, params_->config.model.vocab_size,
->>>>>>> dc9bc02c
                                          params_->search.max_length, GetSequenceLength(), penalty, params_->cuda_stream);
 }
 
