--- conflicted
+++ resolved
@@ -126,53 +126,12 @@
     return true;
   }
 
-<<<<<<< HEAD
-  void LaunchExpandAndInt32ToInt64(const int32_t* src, int64_t* dst, int num_beams, int batch_size, int sequence_length, cudaStream_t stream) override {
-    cuda::LaunchExpandAndInt32ToInt64(src, dst, num_beams, batch_size, sequence_length, stream);
-  }
-
-  void LaunchExpand(const int32_t* src, int32_t* dst, int num_beams, int batch_size, int sequence_length, cudaStream_t stream) override {
-    cuda::LaunchExpand(src, dst, num_beams, batch_size, sequence_length, stream);
-  }
-
-  void Launch_UpdatePositionIds(int32_t* position_ids, int batch_beam_size, int total_length, int new_kv_length, cudaStream_t stream) override {
-    cuda::Launch_UpdatePositionIds(position_ids, batch_beam_size, total_length, new_kv_length, stream);
-  }
-
-  void Launch_UpdatePositionIds(int64_t* position_ids, int batch_beam_size, int total_length, int new_kv_length, cudaStream_t stream) override {
-    cuda::Launch_UpdatePositionIds(position_ids, batch_beam_size, total_length, new_kv_length, stream);
-  }
-
-  void Launch_UpdateAttentionMask(int32_t* mask_data, const int32_t* old_data, int batch_beam_size, int new_kv_length, int total_length, int max_length, bool update_only, cudaStream_t stream) override {
-    cuda::Launch_UpdateAttentionMask(mask_data, old_data, batch_beam_size, new_kv_length, total_length, max_length, update_only, stream);
-  }
-
-  void Launch_UpdateAttentionMask(int64_t* mask_data, const int64_t* old_data, int batch_beam_size, int new_kv_length, int total_length, int max_length, bool update_only, cudaStream_t stream) override {
-    cuda::Launch_UpdateAttentionMask(mask_data, old_data, batch_beam_size, new_kv_length, total_length, max_length, update_only, stream);
-  }
-
-  void LaunchHandleEOSArray(float* batch_logits, int batch_beam_size, int vocab_size, const int32_t* eos_token_ids, int eos_token_ids_count, cudaStream_t stream) override {
-    cuda::LaunchHandleEOSArray(batch_logits, batch_beam_size, vocab_size, eos_token_ids, eos_token_ids_count, stream);
-  }
-
-  void LaunchAddLogitsMask(float* batch_logits, int batch_beam_size, int vocab_size, const uint32_t* logits_mask, cudaStream_t stream) override {
-    cuda::LaunchAddLogitsMask(batch_logits, batch_beam_size, vocab_size, logits_mask, stream);
-  }
-
-  void UpdateCacheIndirectionKernelLauncher(int32_t* tgt_indir_cache, const int32_t* src_indir_cache, const int32_t* beam_ids, int batch_size, int beam_width, int input_seq_length, int max_seq_length, int current_length, cudaStream_t stream) override {
-    cuda::UpdateCacheIndirectionKernelLauncher(tgt_indir_cache, src_indir_cache, beam_ids, batch_size, beam_width, input_seq_length, max_seq_length, current_length, stream);
-  }
-
-  void ReorderPastStatesKernelLauncher(void* out_buffer, const void* in_buffer, int batch_size, int num_heads, int max_length, int head_size, int chunk_size, cudaStream_t stream) override {
-    cuda::ReorderPastStatesKernelLauncher(out_buffer, in_buffer, batch_size, num_heads, max_length, head_size, chunk_size, stream);
-=======
   bool UpdatePositionIds(void* position_ids, int batch_beam_size, int total_length, int new_kv_length, ONNXTensorElementDataType type) override {
     if (type == Ort::TypeToTensorType<int32_t>)
       cuda::Launch_UpdatePositionIds(static_cast<int32_t*>(position_ids), batch_beam_size, total_length, new_kv_length, GetStream());
     else
       cuda::Launch_UpdatePositionIds(static_cast<int64_t*>(position_ids), batch_beam_size, total_length, new_kv_length, GetStream());
     return true;
->>>>>>> 6f70febd
   }
 
   bool UpdateAttentionMask(void* next_mask_data, void* mask_data, int batch_beam_size, int new_kv_length, int total_length, int max_length, bool update_only, ONNXTensorElementDataType type) override {
@@ -202,6 +161,11 @@
   void LaunchFinalizeCrossQK(int iteration_number, int context_decoding_len, int batch_size, int num_beams, int max_length, int num_alignment_heads, int frames_of_k, const float* cross_qk_buffer_data, float* cross_qk_output, int num_return_sequences, const int* cache_indir_data) override {
     cuda::LaunchFinalizeCrossQK(GetStream(), iteration_number, context_decoding_len, batch_size, num_beams, max_length, num_alignment_heads, frames_of_k, cross_qk_buffer_data, cross_qk_output, num_return_sequences, cache_indir_data);
   }
+
+  void LaunchAddLogitsMask(float* batch_logits, int batch_beam_size, int vocab_size, const uint32_t* logits_mask, cudaStream_t stream) override {
+    cuda::LaunchAddLogitsMask(batch_logits, batch_beam_size, vocab_size, logits_mask, stream);
+  }
+
 };
 
 std::unique_ptr<DeviceInterface> g_cuda_device;
