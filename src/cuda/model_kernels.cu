// Copyright (c) Microsoft Corporation. All rights reserved.
// Licensed under the MIT License.

#include <cuda_fp16.h>
#include <cuda_runtime.h>
#include <stdint.h>
#include <limits>
#include <assert.h>
#include <stdio.h>

namespace Generators {
namespace cuda {

template <typename T>
__global__ void UpdatePositionIds(T* positions, int batch_beam_size) {
  int i = blockIdx.x * blockDim.x + threadIdx.x;
  if (i < batch_beam_size)
    positions[i]++;
}

template <typename T>
__global__ void UpdatePositionIds(T* positions, int total_length, int new_kv_length) {
  int i = blockIdx.x * blockDim.x + threadIdx.x;
  if (i < new_kv_length)
    positions[i] = i + total_length - new_kv_length;
}

template <typename T>
void Launch_UpdatePositionIds(T* positions, int batch_beam_size, int total_length, int new_kv_length, cudaStream_t stream) {
  if (batch_beam_size == 1) {
    // For batch size == 1 we calculate position ids with total length and new kv length for continuous decoding
    int threads = std::min(256, new_kv_length);
    int blocks = (new_kv_length + threads - 1) / threads;
    UpdatePositionIds<T><<<blocks, threads, 0, stream>>>(positions, total_length, new_kv_length);
  } else {
    // For batch size > 1 we increment position ids by 1... continuous decoding is not supported
    UpdatePositionIds<T><<<(batch_beam_size + 255) / 256, 256, 0, stream>>>(positions, batch_beam_size);
  }
}

template void Launch_UpdatePositionIds(int32_t* positions, int batch_beam_size, int total_length, int new_kv_length, cudaStream_t stream);
template void Launch_UpdatePositionIds(int64_t* positions, int batch_beam_size, int total_length, int new_kv_length, cudaStream_t stream);

template <typename T>
__global__ void UpdateAttentionMaskStatic(T* mask_data, int batch_beam_size, int new_kv_length, int total_length, int max_length) {
  int i = blockIdx.x * blockDim.x + threadIdx.x;
  int batch_id = i / new_kv_length;
  int seq_id = (i % new_kv_length) + 1;
  if (i < new_kv_length * batch_beam_size) {
    mask_data[batch_id * max_length + total_length - seq_id] = 1;
  }
}

template <typename T>
__global__ void CopyAndUpdateAttentionMask(T* next_mask_data, const T* mask_data, int batch_beam_size, int new_kv_length, int total_length) {
  int i = blockIdx.x * blockDim.x + threadIdx.x;
  int batch_id = i / total_length;
  int seq_id = i % total_length;
  if (i < total_length * batch_beam_size) {
    if (seq_id < total_length - new_kv_length) {
      next_mask_data[batch_id * total_length + seq_id] = mask_data[batch_id * (total_length - new_kv_length) + seq_id];
    } else {
      next_mask_data[batch_id * total_length + seq_id] = 1;
    }
  }
}

template <typename T>
void Launch_UpdateAttentionMask(T* next_mask_data, T* mask_data, int batch_beam_size, int new_kv_length,
                                int total_length, int max_length, bool update_only, cudaStream_t stream) {
  if (update_only) {
    int threads = std::min(256, batch_beam_size * new_kv_length);
    int blocks = (batch_beam_size * new_kv_length + threads - 1) / threads;
    UpdateAttentionMaskStatic<T><<<blocks, threads, 0, stream>>>(mask_data, batch_beam_size, new_kv_length, total_length, max_length);
  } else {
    int threads = std::min(256, batch_beam_size * total_length);
    int blocks = (batch_beam_size * total_length + threads - 1) / threads;
    CopyAndUpdateAttentionMask<T><<<blocks, threads, 0, stream>>>(next_mask_data, mask_data, batch_beam_size, new_kv_length, total_length);
  }
}

template void Launch_UpdateAttentionMask(int32_t* next_mask_data, int32_t* mask_data, int batch_beam_size, int new_kv_length, int total_length, int max_length, bool update_only, cudaStream_t stream);
template void Launch_UpdateAttentionMask(int64_t* next_mask_data, int64_t* mask_data, int batch_beam_size, int new_kv_length, int total_length, int max_length, bool update_only, cudaStream_t stream);

<<<<<<< HEAD
__global__ void HandleEOSArray(float* batch_logits, int batch_beam_size, int vocab_size, const int32_t* eos_token_ids, int eos_token_ids_count) {
  int index = blockIdx.x * blockDim.x + threadIdx.x;
  if (index >= batch_beam_size)
    return;

  float* logits = batch_logits + index * vocab_size;
  float max = std::numeric_limits<float>::lowest();
  for (int i = 0; i < eos_token_ids_count; i++) {
    max = std::max(max, logits[eos_token_ids[i]]);
    logits[eos_token_ids[i]] = std::numeric_limits<float>::lowest();  // Set all EOS token options to never happen (the first will get the max of all)
  }

  logits[eos_token_ids[0]] = max;  // Set the score of the primary EOS token to the highest of any of the EOS tokens
}

void LaunchHandleEOSArray(float* batch_logits, int batch_beam_size, int vocab_size, const int32_t* eos_token_ids, int eos_token_ids_count, cudaStream_t stream) {
  HandleEOSArray<<<(batch_beam_size + 255) / 256, 256, 0, stream>>>(batch_logits, batch_beam_size, vocab_size, eos_token_ids, eos_token_ids_count);
}

__global__ void AddLogitsMask(float* batch_logits, int batch_beam_size, int vocab_size, const uint32_t* logits_mask) {
  int index = blockIdx.x * blockDim.x + threadIdx.x;
  if (index >= batch_beam_size * vocab_size)
    return;
  int batch_index = index / vocab_size;
  int vocab_index = index % vocab_size;
  if (!(logits_mask[(batch_index * vocab_size + vocab_index) / 32] & (1 << (vocab_index % 32))))
    batch_logits[index] = std::numeric_limits<float>::lowest();
}

void LaunchAddLogitsMask(float* batch_logits, int batch_beam_size, int vocab_size, const uint32_t* logits_mask, cudaStream_t stream) {
  int block_size = 256;
  int num_blocks = (batch_beam_size * vocab_size + block_size - 1) / block_size;
  AddLogitsMask<<<num_blocks, block_size, 0, stream>>>(batch_logits, batch_beam_size, vocab_size, logits_mask);
}

=======
>>>>>>> 119dfc7e
__global__ void ConvertFp16ToFp32(const half* src, float* dst, int count) {
  int idx = threadIdx.x + blockIdx.x * blockDim.x;
  if (idx < count)
    dst[idx] = __half2float(src[idx]);
}

void LaunchFp16ToFp32(const uint16_t* fp16, float* fp32, int count, cudaStream_t stream) {
  int block_size = 256;
  int num_blocks = (count + block_size - 1) / block_size;
  ConvertFp16ToFp32<<<num_blocks, block_size, 0, stream>>>(reinterpret_cast<const half*>(fp16), fp32, count);
}

__global__ void ConvertFp32ToFp16(const float* src, half* dst, int count) {
  int idx = threadIdx.x + blockIdx.x * blockDim.x;
  if (idx < count)
    dst[idx] = __float2half(src[idx]);
}

void LaunchFp32ToFp16(const float* fp32, uint16_t* fp16, int count, cudaStream_t stream) {
  int block_size = 256;
  int num_blocks = (count + block_size - 1) / block_size;
  ConvertFp32ToFp16<<<num_blocks, block_size, 0, stream>>>(fp32, reinterpret_cast<half*>(fp16), count);
}

__global__ void ConvertInt32ToInt64(const int32_t* src, int64_t* dst, int count) {
  int idx = threadIdx.x + blockIdx.x * blockDim.x;
  if (idx < count) {
    dst[idx] = src[idx];
  }
}

void LaunchInt32ToInt64(const int32_t* src, int64_t* dst, int count, cudaStream_t stream) {
  int block_size = 256;
  int num_blocks = (count + block_size - 1) / block_size;
  ConvertInt32ToInt64<<<num_blocks, block_size, 0, stream>>>(src, dst, count);
}

namespace {

struct ReorderPastStateParams {
  // Support head_size up to 128
  constexpr static unsigned int kTileSize = 32;
  constexpr static unsigned int kSeqTileSize = 16;
};

}  // namespace

__global__ void ReorderPastStatesKernel(float4* out_buffer,
                                        const float4* in_buffer,
                                        int batch_size,
                                        int num_heads,
                                        int max_length,
                                        int chunked_head_size) {
  __shared__ float4 tile[ReorderPastStateParams::kSeqTileSize][ReorderPastStateParams::kTileSize + 1];

  const int b = blockIdx.z;
  const int n = blockIdx.y;
  const int s_base = blockIdx.x * ReorderPastStateParams::kSeqTileSize;
  const int s = s_base + threadIdx.y;
  const int base_offset = (b * num_heads + n) * max_length * chunked_head_size;

  if (s < max_length) {
    const int in_offset = base_offset + s * chunked_head_size + threadIdx.x;
    tile[threadIdx.y][threadIdx.x] = in_buffer[in_offset];
  }

  __syncthreads();

  const int tidx = threadIdx.x + threadIdx.y * chunked_head_size;
  const int tidx_x = tidx % ReorderPastStateParams::kSeqTileSize;
  const int tidx_y = tidx / ReorderPastStateParams::kSeqTileSize;

  const int s2 = s_base + tidx_x;

  if (s2 < max_length) {
    const int out_offset = base_offset + tidx_y * max_length + s2;
    out_buffer[out_offset] = tile[tidx_x][tidx_y];
  }
}

void ReorderPastStatesKernelLauncher(void* out_buffer,
                                     const void* in_buffer,
                                     int batch_size,
                                     int num_heads,
                                     int max_length,
                                     int head_size,
                                     int chunk_size,
                                     cudaStream_t stream) {
  // [B, N, max_length, H2(head_size/chunk_size), equv_chunk_size] -> [B, N, H2(head_size/chunk_size), max_length, equv_chunk_size]
  const int chunked_head_size = head_size / chunk_size;
  const dim3 block(chunked_head_size, ReorderPastStateParams::kSeqTileSize);
  const dim3 grid((max_length + ReorderPastStateParams::kSeqTileSize - 1) / ReorderPastStateParams::kSeqTileSize, num_heads, batch_size);
  if (chunk_size == 4 || chunk_size == 8) {
    ReorderPastStatesKernel<<<grid, block, 0, stream>>>(reinterpret_cast<float4*>(out_buffer),
                                                        reinterpret_cast<const float4*>(in_buffer),
                                                        batch_size,
                                                        num_heads,
                                                        max_length,
                                                        chunked_head_size);
  }
}

__global__ void UpdateCacheIndirectionKernel(int32_t* tgt_indir_cache,
                                             const int32_t* src_indir_cache,
                                             const int32_t* beam_ids,
                                             int batch_size,
                                             int beam_width,
                                             int input_seq_length,
                                             int max_seq_length,
                                             int current_length) {
  int time_step = threadIdx.x + blockIdx.x * blockDim.x;
  int bb_id = threadIdx.y + blockIdx.y * blockDim.y;
  const int batch_id = bb_id / beam_width;
  const int beam_id = bb_id % beam_width;

  if (bb_id >= beam_width * batch_size || time_step >= current_length) {
    return;
  }

  const int src_beam = beam_ids[batch_id * beam_width + beam_id] % beam_width;

  const int tgt_offset = batch_id * beam_width * max_seq_length + beam_id * max_seq_length + time_step;

  if (time_step < input_seq_length) {
    // For time steps that correspond to the input sequence,
    // the beam that it comes from is always 0.
    tgt_indir_cache[tgt_offset] = static_cast<int32_t>(0);
  } else if (time_step == (current_length - 1)) {
    // For the final (newly generated) time step,
    // the beam that it comes from is always the beam that we
    // are currently processing (i.e.) from this point on, these time-steps
    // form the new beams.
    tgt_indir_cache[tgt_offset] = static_cast<int32_t>(beam_id);
  } else {
    // For all other time-steps, we look up the source indirection, to
    // see which beam it came from based on the `src_beam`.
    const int src_offset = batch_id * beam_width * max_seq_length + src_beam * max_seq_length + time_step;
    tgt_indir_cache[tgt_offset] = src_indir_cache[src_offset];
  }
}

void UpdateCacheIndirectionKernelLauncher(int32_t* tgt_indir_cache,
                                          const int32_t* src_indir_cache,
                                          const int32_t* beam_ids,
                                          int batch_size,
                                          int beam_width,
                                          int input_seq_length,
                                          int max_seq_length,
                                          int current_length,
                                          cudaStream_t stream) {
  const dim3 block(32);
  const dim3 grid((current_length + block.x - 1) / block.x, batch_size * beam_width);
  UpdateCacheIndirectionKernel<<<grid, block, 0, stream>>>(tgt_indir_cache,
                                                           src_indir_cache,
                                                           beam_ids,
                                                           batch_size,
                                                           beam_width,
                                                           input_seq_length,
                                                           max_seq_length,
                                                           current_length);
}

template <typename T>
__global__ void CopyCrossQKSingleDecodeStepKernel(T* target,  // shape [batch_beam_size, num_alignment_heads, max_length, frames]
                                                  T** qk_layer_pointers,
                                                  int token_index,
                                                  int num_layers,
                                                  int num_heads,
                                                  const int* alignment_heads,
                                                  int frames,
                                                  int max_length) {
  const int pair = blockIdx.x;
  const int num_alignment_heads = gridDim.x;
  const int bbm = blockIdx.y;
  alignment_heads += (pair * 2);
  const int layer = *alignment_heads;
  const int head = *(alignment_heads + 1);

  target += ((int64_t)bbm * num_alignment_heads + pair) * max_length * frames + ((int64_t)token_index * frames);
  T* src = qk_layer_pointers[layer] + ((int64_t)bbm * num_heads + head) * frames;

  for (int tid = threadIdx.x; tid < frames; tid += blockDim.x) {
    target[tid] = src[tid];  // use vectorized read write in future if needed
  }
}

template <typename T>
void LaunchCopyCrossQKSingleDecodeStep(cudaStream_t stream,
                                       T* cross_qk_buffer_data,
                                       T** qk_layer_pointers,
                                       int token_index,
                                       int batch_beam_size,
                                       int num_layers,
                                       int num_heads,
                                       int num_alignment_heads,
                                       const int* alignment_heads,
                                       int frames,
                                       int max_length) {
  dim3 block(512);
  dim3 grid(num_alignment_heads, batch_beam_size);

  CopyCrossQKSingleDecodeStepKernel<<<grid, block, 0, stream>>>(cross_qk_buffer_data,
                                                                qk_layer_pointers,
                                                                token_index,
                                                                num_layers,
                                                                num_heads,
                                                                alignment_heads,
                                                                frames,
                                                                max_length);
}

template void LaunchCopyCrossQKSingleDecodeStep(cudaStream_t stream,
                                                float* cross_qk_buffer_data,
                                                float** qk_layer_pointers,
                                                int token_index,
                                                int batch_beam_size,
                                                int num_layers,
                                                int num_heads,
                                                int num_alignment_heads,
                                                const int* alignment_heads,
                                                int frames,
                                                int max_length);

template <typename T>
__global__ void CopyDecoderCrossQKAllStepsKernel(int context_decoding_len,
                                                 int num_beams,
                                                 int num_return_sequences,
                                                 int max_length,
                                                 int frames_of_k,
                                                 const T* cross_qk_buffer_data,  // [batch, num_beams, num_alignment_heads, max_length, frames]
                                                 T* cross_qk_output,             // [batch, num_return_sequences, num_alignment_heads, total_decoding_length, frames]
                                                 const int* cache_indir_data) {  // [batch, num_beams, max_length]
  const int pair = blockIdx.y;
  const int num_alignment_heads = gridDim.y;
  const int total_decoding_length = gridDim.x;
  const int token_decoding_index = blockIdx.x;
  const int br = blockIdx.z;
  const int batch = br / num_return_sequences;
  const int ret_seq_id = br % num_return_sequences;

  const int64_t offset_in_cache = ((int64_t)batch * num_return_sequences + ret_seq_id) * max_length + token_decoding_index + context_decoding_len;
  int bi_src = batch * num_beams + cache_indir_data[offset_in_cache];

  T* target = cross_qk_output + (((int64_t)br * num_alignment_heads + (int64_t)pair) * total_decoding_length + token_decoding_index) * frames_of_k;
  const T* src = cross_qk_buffer_data + (((int64_t)bi_src * num_alignment_heads + (int64_t)pair) * max_length + token_decoding_index) * frames_of_k;
  for (int tid = threadIdx.x; tid < frames_of_k; tid += blockDim.x) {
    target[tid] = src[tid];  // use vectorized read write in future if needed
  }
}

template <typename T>
void LaunchFinalizeCrossQK(cudaStream_t stream,
                           int iteration_number,
                           int context_decoding_len,
                           int batch_size,
                           int num_beams,
                           int max_length,
                           int num_alignment_heads,
                           int frames_of_k,
                           const T* cross_qk_buffer_data,
                           T* cross_qk_output,
                           int num_return_sequences,
                           const int* cache_indir_data) {
  int64_t br = (int64_t)batch_size * num_return_sequences;
  assert(br < 65536L && num_alignment_heads < 65536);

  const int total_decoding_length = iteration_number - 1;
  dim3 block(512);
  dim3 grid(total_decoding_length, num_alignment_heads, (unsigned)br);

  CopyDecoderCrossQKAllStepsKernel<<<grid, block, 0, stream>>>(context_decoding_len,
                                                               num_beams,
                                                               num_return_sequences,
                                                               max_length,
                                                               frames_of_k,
                                                               cross_qk_buffer_data,
                                                               cross_qk_output,
                                                               cache_indir_data);
}

template void LaunchFinalizeCrossQK(cudaStream_t stream,
                                    int iteration_number,
                                    int context_decoding_len,
                                    int batch_size,
                                    int num_beams,
                                    int max_length,
                                    int num_alignment_heads,
                                    int frames_of_k,
                                    const float* cross_qk_buffer_data,
                                    float* cross_qk_output,
                                    int num_return_sequences,
                                    const int* cache_indir_data);

}  // namespace cuda
}  // namespace Generators<|MERGE_RESOLUTION|>--- conflicted
+++ resolved
@@ -82,26 +82,6 @@
 template void Launch_UpdateAttentionMask(int32_t* next_mask_data, int32_t* mask_data, int batch_beam_size, int new_kv_length, int total_length, int max_length, bool update_only, cudaStream_t stream);
 template void Launch_UpdateAttentionMask(int64_t* next_mask_data, int64_t* mask_data, int batch_beam_size, int new_kv_length, int total_length, int max_length, bool update_only, cudaStream_t stream);
 
-<<<<<<< HEAD
-__global__ void HandleEOSArray(float* batch_logits, int batch_beam_size, int vocab_size, const int32_t* eos_token_ids, int eos_token_ids_count) {
-  int index = blockIdx.x * blockDim.x + threadIdx.x;
-  if (index >= batch_beam_size)
-    return;
-
-  float* logits = batch_logits + index * vocab_size;
-  float max = std::numeric_limits<float>::lowest();
-  for (int i = 0; i < eos_token_ids_count; i++) {
-    max = std::max(max, logits[eos_token_ids[i]]);
-    logits[eos_token_ids[i]] = std::numeric_limits<float>::lowest();  // Set all EOS token options to never happen (the first will get the max of all)
-  }
-
-  logits[eos_token_ids[0]] = max;  // Set the score of the primary EOS token to the highest of any of the EOS tokens
-}
-
-void LaunchHandleEOSArray(float* batch_logits, int batch_beam_size, int vocab_size, const int32_t* eos_token_ids, int eos_token_ids_count, cudaStream_t stream) {
-  HandleEOSArray<<<(batch_beam_size + 255) / 256, 256, 0, stream>>>(batch_logits, batch_beam_size, vocab_size, eos_token_ids, eos_token_ids_count);
-}
-
 __global__ void AddLogitsMask(float* batch_logits, int batch_beam_size, int vocab_size, const uint32_t* logits_mask) {
   int index = blockIdx.x * blockDim.x + threadIdx.x;
   if (index >= batch_beam_size * vocab_size)
@@ -118,8 +98,6 @@
   AddLogitsMask<<<num_blocks, block_size, 0, stream>>>(batch_logits, batch_beam_size, vocab_size, logits_mask);
 }
 
-=======
->>>>>>> 119dfc7e
 __global__ void ConvertFp16ToFp32(const half* src, float* dst, int count) {
   int idx = threadIdx.x + blockIdx.x * blockDim.x;
   if (idx < count)
