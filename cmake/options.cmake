include(CMakeDependentOption)

option(USE_CUDA "Build with CUDA support" ON)
<<<<<<< HEAD
option(USE_TOKENIZER "Build with Tokenizer support" ON)
option(ENABLE_PYTHON "Build the Python API." ON)
=======
option(NO_TOKENIZER "Don't include the Tokenizer" OFF)
option(ENABLE_PYTHON "Enable python buildings" ON)
>>>>>>> b20fefff
option(ENABLE_TESTS "Enable tests" ON)

cmake_dependent_option(BUILD_WHEEL "Build the python wheel" ON "ENABLE_PYTHON" OFF)<|MERGE_RESOLUTION|>--- conflicted
+++ resolved
@@ -1,13 +1,8 @@
 include(CMakeDependentOption)
 
 option(USE_CUDA "Build with CUDA support" ON)
-<<<<<<< HEAD
-option(USE_TOKENIZER "Build with Tokenizer support" ON)
+option(NO_TOKENIZER "Don't include the Tokenizer" OFF)
 option(ENABLE_PYTHON "Build the Python API." ON)
-=======
-option(NO_TOKENIZER "Don't include the Tokenizer" OFF)
-option(ENABLE_PYTHON "Enable python buildings" ON)
->>>>>>> b20fefff
 option(ENABLE_TESTS "Enable tests" ON)
 
 cmake_dependent_option(BUILD_WHEEL "Build the python wheel" ON "ENABLE_PYTHON" OFF)