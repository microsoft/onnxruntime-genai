include(CMakeDependentOption)

# features
option(USE_CUDA "Build with CUDA support" ON)
option(USE_TRT_RTX "Build with TensorRT-RTX support" OFF)
option(USE_ROCM "Build with ROCm support" ON)
option(USE_DML "Build with DML support" OFF)
<<<<<<< HEAD
option(USE_WEBGPU "Build with WebGPU support" OFF)
=======
option(USE_WINML "Build with WinML support" OFF)
>>>>>>> d5dc8cb0
option(USE_GUIDANCE "Build with guidance support" OFF)

# bindings
option(ENABLE_JAVA "Build the Java API." OFF)
cmake_dependent_option(PUBLISH_JAVA_MAVEN_LOCAL "Publish Java artifacts to local Maven repo" OFF "ENABLE_JAVA" ON)
option(ENABLE_PYTHON "Build the Python API." ON)
cmake_dependent_option(BUILD_WHEEL "Build the python wheel" ON "ENABLE_PYTHON" OFF)

# testing
option(ENABLE_TESTS "Enable tests" ON)
option(TEST_PHI2 "Enable tests for Phi2" OFF)

# performance
option(ENABLE_MODEL_BENCHMARK "Build model benchmark program" ON)

# diagnostics
option(ENABLE_TRACING "Enable recording of tracing data" OFF)<|MERGE_RESOLUTION|>--- conflicted
+++ resolved
@@ -5,11 +5,8 @@
 option(USE_TRT_RTX "Build with TensorRT-RTX support" OFF)
 option(USE_ROCM "Build with ROCm support" ON)
 option(USE_DML "Build with DML support" OFF)
-<<<<<<< HEAD
 option(USE_WEBGPU "Build with WebGPU support" OFF)
-=======
 option(USE_WINML "Build with WinML support" OFF)
->>>>>>> d5dc8cb0
 option(USE_GUIDANCE "Build with guidance support" OFF)
 
 # bindings
