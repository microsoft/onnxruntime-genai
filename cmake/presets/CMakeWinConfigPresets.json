--- conflicted
+++ resolved
@@ -29,10 +29,6 @@
       "name": "windows_directml_default",
       "inherits": "windows_cpu_default",
       "cacheVariables": {
-<<<<<<< HEAD
-        "USE_CUDA": "OFF",
-=======
->>>>>>> e55b9765
         "USE_DML": "ON"
       }
     },
