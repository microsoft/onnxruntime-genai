{
  "version": 6,
  "configurePresets": [
    {
      "name": "windows_cpu_default",
      "generator": "Visual Studio 17 2022",
      "architecture": "x64",
      "cacheVariables": {
        "CMAKE_EXE_LINKER_FLAGS_INIT": "/profile /DYNAMICBASE",
        "CMAKE_MODULE_LINKER_FLAGS_INIT": "/profile /DYNAMICBASE",
        "CMAKE_SHARED_LINKER_FLAGS_INIT": "/profile /DYNAMICBASE",
        "USE_CUDA": "OFF"
      },
      "condition": {
        "type": "equals",
        "lhs": "${hostSystemName}",
        "rhs": "Windows"
      }
    },
    {
      "name": "windows_cuda_default",
      "inherits": "windows_cpu_default",
      "cacheVariables": {
        "USE_CUDA": "ON",
        "CMAKE_CUDA_ARCHITECTURES": "60;61;70;75;80;86"
      }
    },
    {
      "name": "windows_directml_default",
      "inherits": "windows_cpu_default",
      "cacheVariables": {
<<<<<<< HEAD
        "USE_CUDA": "OFF",
=======
>>>>>>> bc4cadf4
        "USE_DML": "ON"
      }
    },
    {
      "name": "windows_release_default",
      "cacheVariables": {
        "CMAKE_BUILD_TYPE": "Release",
        "CMAKE_C_FLAGS": "/EHsc /Qspectre /MP /guard:cf /DWIN32 /D_WINDOWS /DWINAPI_FAMILY=100 /DWINVER=0x0A00 /D_WIN32_WINNT=0x0A00 /DNTDDI_VERSION=0x0A000000 /O2 /Ob2 /DNDEBUG",
        "CMAKE_CXX_FLAGS": "/EHsc /Qspectre /MP /guard:cf /DWIN32 /D_WINDOWS /DWINAPI_FAMILY=100 /DWINVER=0x0A00 /D_WIN32_WINNT=0x0A00 /DNTDDI_VERSION=0x0A000000 /O2 /Ob2 /DNDEBUG"
      }
    },
    {
      "name": "windows_debug_default",
      "cacheVariables": {
        "CMAKE_BUILD_TYPE": "Debug",
        "CMAKE_C_FLAGS": "/EHsc /Qspectre /MP /guard:cf /DWIN32 /D_WINDOWS /DWINAPI_FAMILY=100 /DWINVER=0x0A00 /D_WIN32_WINNT=0x0A00 /DNTDDI_VERSION=0x0A000000 /Ob0 /Od /RTC1",
        "CMAKE_CXX_FLAGS": "/EHsc /Qspectre /MP /guard:cf /DWIN32 /D_WINDOWS /DWINAPI_FAMILY=100 /DWINVER=0x0A00 /D_WIN32_WINNT=0x0A00 /DNTDDI_VERSION=0x0A000000 /Ob0 /Od /RTC1"
      }
    },
    {
      "name": "windows_relwithdebinfo_default",
      "cacheVariables": {
        "CMAKE_BUILD_TYPE": "RelWithDebInfo",
        "CMAKE_C_FLAGS": "/EHsc /Qspectre /MP /guard:cf /DWIN32 /D_WINDOWS /DWINAPI_FAMILY=100 /DWINVER=0x0A00 /D_WIN32_WINNT=0x0A00 /DNTDDI_VERSION=0x0A000000 /O2 /Ob1 /DNDEBUG",
        "CMAKE_CXX_FLAGS": "/EHsc /Qspectre /MP /guard:cf /DWIN32 /D_WINDOWS /DWINAPI_FAMILY=100 /DWINVER=0x0A00 /D_WIN32_WINNT=0x0A00 /DNTDDI_VERSION=0x0A000000 /O2 /Ob1 /DNDEBUG"
      }
    },
    {
      "name": "windows_minsizerel_default",
      "cacheVariables": {
        "CMAKE_BUILD_TYPE": "MinSizeRel",
        "CMAKE_C_FLAGS": "/EHsc /Qspectre /MP /guard:cf /DWIN32 /D_WINDOWS /DWINAPI_FAMILY=100 /DWINVER=0x0A00 /D_WIN32_WINNT=0x0A00 /DNTDDI_VERSION=0x0A000000 /O1 /Ob1 /DNDEBUG",
        "CMAKE_CXX_FLAGS": "/EHsc /Qspectre /MP /guard:cf /DWIN32 /D_WINDOWS /DWINAPI_FAMILY=100 /DWINVER=0x0A00 /D_WIN32_WINNT=0x0A00 /DNTDDI_VERSION=0x0A000000 /O1 /Ob1 /DNDEBUG"
      }
    },
    {
      "name": "windows_release_asan_default",
      "inherits": "windows_release_default",
      "cacheVariables": {
        "CMAKE_C_FLAGS": "/EHsc /Qspectre /MP /guard:cf /DWIN32 /D_WINDOWS /DWINAPI_FAMILY=100 /DWINVER=0x0A00 /D_WIN32_WINNT=0x0A00 /DNTDDI_VERSION=0x0A000000 /O2 /Ob2 /DNDEBUG /fsanitize=address",
        "CMAKE_CXX_FLAGS": "/EHsc /Qspectre /MP /guard:cf /DWIN32 /D_WINDOWS /DWINAPI_FAMILY=100 /DWINVER=0x0A00 /D_WIN32_WINNT=0x0A00 /DNTDDI_VERSION=0x0A000000 /O2 /Ob2 /DNDEBUG /fsanitize=address"
      }
    },
    {
      "name": "windows_debug_asan_default",
      "inherits": "windows_debug_default",
      "cacheVariables": {
        "CMAKE_C_FLAGS": "/EHsc /Qspectre /MP /guard:cf /DWIN32 /D_WINDOWS /DWINAPI_FAMILY=100 /DWINVER=0x0A00 /D_WIN32_WINNT=0x0A00 /DNTDDI_VERSION=0x0A000000 /Ob0 /Od /RTC1 /fsanitize=address",
        "CMAKE_CXX_FLAGS": "/EHsc /Qspectre /MP /guard:cf /DWIN32 /D_WINDOWS /DWINAPI_FAMILY=100 /DWINVER=0x0A00 /D_WIN32_WINNT=0x0A00 /DNTDDI_VERSION=0x0A000000 /Ob0 /Od /RTC1 /fsanitize=address"
      }
    },
    {
      "name": "windows_relwithdebinfo_asan_default",
      "inherits": "windows_relwithdebinfo_default",
      "cacheVariables": {
        "CMAKE_C_FLAGS": "/EHsc /Qspectre /MP /guard:cf /DWIN32 /D_WINDOWS /DWINAPI_FAMILY=100 /DWINVER=0x0A00 /D_WIN32_WINNT=0x0A00 /DNTDDI_VERSION=0x0A000000 /O2 /Ob1 /DNDEBUG /fsanitize=address",
        "CMAKE_CXX_FLAGS": "/EHsc /Qspectre /MP /guard:cf /DWIN32 /D_WINDOWS /DWINAPI_FAMILY=100 /DWINVER=0x0A00 /D_WIN32_WINNT=0x0A00 /DNTDDI_VERSION=0x0A000000 /O2 /Ob1 /DNDEBUG /fsanitize=address"
      }
    },
    {
      "name": "windows_minsizerel_asan_default",
      "inherits": "windows_minsizerel_default",
      "cacheVariables": {
        "CMAKE_C_FLAGS": "/EHsc /Qspectre /MP /guard:cf /DWIN32 /D_WINDOWS /DWINAPI_FAMILY=100 /DWINVER=0x0A00 /D_WIN32_WINNT=0x0A00 /DNTDDI_VERSION=0x0A000000 /O1 /Ob1 /DNDEBUG /fsanitize=address",
        "CMAKE_CXX_FLAGS": "/EHsc /Qspectre /MP /guard:cf /DWIN32 /D_WINDOWS /DWINAPI_FAMILY=100 /DWINVER=0x0A00 /D_WIN32_WINNT=0x0A00 /DNTDDI_VERSION=0x0A000000 /O1 /Ob1 /DNDEBUG /fsanitize=address"
      }
    },
    {
      "name": "windows_x64_cpu_release_asan",
      "inherits": [
        "windows_release_asan_default",
        "windows_cpu_default"
      ],
      "displayName": "windows x64 cpu release asan",
      "binaryDir": "${sourceDir}/build/cpu_asan"
    },
    {
      "name": "windows_x64_cpu_debug_asan",
      "inherits": [
        "windows_debug_asan_default",
        "windows_cpu_default"
      ],
      "displayName": "windows x64 cpu debug asan",
      "binaryDir": "${sourceDir}/build/cpu_asan"
    },
    {
      "name": "windows_x64_cpu_relwithdebinfo_asan",
      "inherits": [
        "windows_relwithdebinfo_asan_default",
        "windows_cpu_default"
      ],
      "displayName": "windows x64 cpu relwithdebinfo asan",
      "binaryDir": "${sourceDir}/build/cpu_asan"
    },
    {
      "name": "windows_x64_cpu_minsizerel_asan",
      "inherits": [
        "windows_minsizerel_asan_default",
        "windows_cpu_default"
      ],
      "displayName": "windows x64 cpu minsizerel asan",
      "binaryDir": "${sourceDir}/build/cpu_asan"
    },
    {
      "name": "windows_x64_cpu_release",
      "inherits": [
        "windows_release_default",
        "windows_cpu_default"
      ],
      "displayName": "windows x64 cpu release",
      "binaryDir": "${sourceDir}/build/cpu"
    },
    {
      "name": "windows_x64_directml_release",
      "inherits": [
        "windows_release_default",
        "windows_directml_default"
      ],
      "displayName": "windows x64 directml release",
      "binaryDir": "${sourceDir}/build/directml"
    },
    {
      "name": "windows_x64_cpu_debug",
      "inherits": [
        "windows_debug_default",
        "windows_cpu_default"
      ],
      "displayName": "windows x64 cpu debug",
      "binaryDir": "${sourceDir}/build/cpu"
    },
    {
      "name": "windows_x64_cpu_relwithdebinfo",
      "inherits": [
        "windows_relwithdebinfo_default",
        "windows_cpu_default"
      ],
      "displayName": "windows x64 cpu relwithdebinfo",
      "binaryDir": "${sourceDir}/build/cpu"
    },
    {
      "name": "windows_x64_cpu_minsizerel",
      "inherits": [
        "windows_minsizerel_default",
        "windows_cpu_default"
      ],
      "displayName": "windows x64 cpu minsizerel",
      "binaryDir": "${sourceDir}/build/cpu"
    },
    {
      "name": "windows_x64_cuda_release_asan",
      "inherits": [
        "windows_release_asan_default",
        "windows_cuda_default"
      ],
      "displayName": "windows x64 cuda release asan",
      "binaryDir": "${sourceDir}/build/cuda_asan",
      "cacheVariables": {
        "USE_CUDA": "ON"
      }
    },
    {
      "name": "windows_x64_cuda_debug_asan",
      "inherits": [
        "windows_debug_asan_default",
        "windows_cuda_default"
      ],
      "displayName": "windows x64 cuda debug asan",
      "binaryDir": "${sourceDir}/build/cuda_asan",
      "cacheVariables": {
        "USE_CUDA": "ON"
      }
    },
    {
      "name": "windows_x64_cuda_relwithdebinfo_asan",
      "inherits": [
        "windows_relwithdebinfo_asan_default",
        "windows_cuda_default"
      ],
      "displayName": "windows x64 cuda relwithdebinfo asan",
      "binaryDir": "${sourceDir}/build/cuda_asan",
      "cacheVariables": {
        "USE_CUDA": "ON"
      }
    },
    {
      "name": "windows_x64_cuda_minsizerel_asan",
      "inherits": [
        "windows_minsizerel_asan_default",
        "windows_cuda_default"
      ],
      "displayName": "windows x64 cuda minsizerel asan",
      "binaryDir": "${sourceDir}/build/cuda_asan",
      "cacheVariables": {
        "USE_CUDA": "ON"
      }
    },
    {
      "name": "windows_x64_cuda_release",
      "inherits": [
        "windows_release_default",
        "windows_cuda_default"
      ],
      "displayName": "windows x64 cuda release",
      "binaryDir": "${sourceDir}/build/cuda",
      "cacheVariables": {
        "USE_CUDA": "ON"
      }
    },
    {
      "name": "windows_x64_cuda_debug",
      "inherits": [
        "windows_debug_default",
        "windows_cuda_default"
      ],
      "displayName": "windows x64 cuda debug",
      "binaryDir": "${sourceDir}/build/cuda",
      "cacheVariables": {
        "USE_CUDA": "ON"
      }
    },
    {
      "name": "windows_x64_cuda_relwithdebinfo",
      "inherits": [
        "windows_relwithdebinfo_default",
        "windows_cuda_default"
      ],
      "displayName": "windows x64 cuda relwithdebinfo",
      "binaryDir": "${sourceDir}/build/cuda",
      "cacheVariables": {
        "USE_CUDA": "ON"
      }
    },
    {
      "name": "windows_x64_cuda_minsizerel",
      "inherits": [
        "windows_minsizerel_default",
        "windows_cuda_default"
      ],
      "displayName": "windows x64 cuda minsizerel",
      "binaryDir": "${sourceDir}/build/cuda",
      "cacheVariables": {
        "USE_CUDA": "ON"
      }
    },
    {
      "name": "windows_x64_directml_release_asan",
      "inherits": [
        "windows_release_asan_default",
        "windows_directml_default"
      ],
      "displayName": "windows x64 directml release asan",
      "binaryDir": "${sourceDir}/build/directml_asan",
      "cacheVariables": {
        "USE_DML": "ON"
      }
    },
    {
      "name": "windows_x64_directml_debug_asan",
      "inherits": [
        "windows_debug_asan_default",
        "windows_directml_default"
      ],
      "displayName": "windows x64 directml debug asan",
      "binaryDir": "${sourceDir}/build/directml_asan",
      "cacheVariables": {
        "USE_DML": "ON"
      }
    },
    {
      "name": "windows_x64_directml_relwithdebinfo_asan",
      "inherits": [
        "windows_relwithdebinfo_asan_default",
        "windows_directml_default"
      ],
      "displayName": "windows x64 directml relwithdebinfo asan",
      "binaryDir": "${sourceDir}/build/directml_asan",
      "cacheVariables": {
        "USE_DML": "ON"
      }
    },
    {
      "name": "windows_x64_directml_minsizerel_asan",
      "inherits": [
        "windows_minsizerel_asan_default",
        "windows_directml_default"
      ],
      "displayName": "windows x64 directml minsizerel asan",
      "binaryDir": "${sourceDir}/build/directml_asan",
      "cacheVariables": {
        "USE_DML": "ON"
      }
    },
    {
      "name": "windows_x64_directml_release",
      "inherits": [
        "windows_release_default",
        "windows_directml_default"
      ],
      "displayName": "windows x64 directml release",
      "binaryDir": "${sourceDir}/build/directml",
      "cacheVariables": {
        "USE_DML": "ON"
      }
    },
    {
      "name": "windows_x64_directml_debug",
      "inherits": [
        "windows_debug_default",
        "windows_directml_default"
      ],
      "displayName": "windows x64 directml debug",
      "binaryDir": "${sourceDir}/build/directml",
      "cacheVariables": {
        "USE_DML": "ON"
      }
    },
    {
      "name": "windows_x64_directml_relwithdebinfo",
      "inherits": [
        "windows_relwithdebinfo_default",
        "windows_directml_default"
      ],
      "displayName": "windows x64 directml relwithdebinfo",
      "binaryDir": "${sourceDir}/build/directml",
      "cacheVariables": {
        "USE_DML": "ON"
      }
    },
    {
      "name": "windows_x64_directml_minsizerel",
      "inherits": [
        "windows_minsizerel_default",
        "windows_directml_default"
      ],
      "displayName": "windows x64 directml minsizerel",
      "binaryDir": "${sourceDir}/build/directml",
      "cacheVariables": {
        "USE_DML": "ON"
      }
    },
    {
      "name": "windows_arm64_cpu_relwithdebinfo",
      "inherits": "windows_x64_cpu_relwithdebinfo",
      "displayName": "windows arm64 cpu relwithdebinfo",
      "architecture": "arm64"
    },
    {
      "name": "windows_arm64_cpu_release",
      "inherits": "windows_x64_cpu_release",
      "displayName": "windows arm64 cpu release",
      "architecture": "arm64"
    }
  ]
}<|MERGE_RESOLUTION|>--- conflicted
+++ resolved
@@ -29,10 +29,7 @@
       "name": "windows_directml_default",
       "inherits": "windows_cpu_default",
       "cacheVariables": {
-<<<<<<< HEAD
         "USE_CUDA": "OFF",
-=======
->>>>>>> bc4cadf4
         "USE_DML": "ON"
       }
     },
