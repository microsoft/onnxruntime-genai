# ONNX Runtime GenAI

Note: between 0.9.0 and the 0.8.3 release, there is a breaking API change. Previously, the inputs for non-LLMs would be set with `params.SetInputs(inputs)`. Now, inputs for non-LLMs are set with `generator.SetInputs(inputs)`. With this change, inputs for all models and their modalities are set on the `generator` instead of the `generatorParams`. The inputs for LLMs are set with `generator.append_tokens(tokens)` and the inputs for non-LLMs are set with `generator.SetInputs(inputs)`.

[![Latest version](https://img.shields.io/nuget/vpre/Microsoft.ML.OnnxRuntimeGenAI.Managed?label=latest)](https://www.nuget.org/packages/Microsoft.ML.OnnxRuntimeGenAI.Managed/absoluteLatest)

[![Nightly Build](https://github.com/microsoft/onnxruntime-genai/actions/workflows/linux-cpu-x64-nightly-build.yml/badge.svg)](https://github.com/microsoft/onnxruntime-genai/actions/workflows/linux-cpu-x64-nightly-build.yml)

Run generative AI models with ONNX Runtime.

This API gives you an easy, flexible and performant way of running LLMs on device. 

It implements the generative AI loop for ONNX models, including pre and post processing, inference with ONNX Runtime, logits processing, search and sampling, and KV cache management.

See documentation at https://onnxruntime.ai/docs/genai.

|Support matrix|Supported now|Under development|On the roadmap|
| -------------- | ------------- | ----------------- | -------------- |
<<<<<<< HEAD
| Model architectures | AMD OLMo <br/> ChatGLM <br/> DeepSeek <br/> ERNIE 4.5 <br/> Gemma <br/> gpt-oss <br/> Granite <br/> Llama * <br/> Mistral + <br/> Nemotron <br/> Phi (language + vision) <br/> Qwen | Whisper | Stable diffusion |
=======
| Model architectures | AMD OLMo <br/> ChatGLM <br/> DeepSeek <br/> ERNIE 4.5 <br/> Gemma <br/> Granite <br/> Llama * <br/> Mistral + <br/> Nemotron <br/> Phi (language + vision) <br/> Qwen <br/> SmolLM3 | Whisper | Stable diffusion |
>>>>>>> 5c15fe2d
|API| Python <br/>C# <br/>C/C++ <br/> Java ^ |Objective-C||
|Platform| Linux <br/> Windows <br/>Mac ^ <br/>Android ^  ||iOS |||
|Architecture|x86 <br/> x64 <br/> Arm64 ~ ||||
|Hardware Acceleration|CUDA<br/>DirectML<br/>|QNN <br/> OpenVINO <br/> ROCm | NvTensorRtRtx |
|Features|MultiLoRA <br/> Continuous decoding (session continuation)^ | Constrained decoding | Speculative decoding |

\* The Llama model architecture supports similar model families such as CodeLlama, Vicuna, Yi, and more.

\+ The Mistral model architecture supports similar model families such as Zephyr.

\^ Requires build from source

\~ Windows builds available, requires build from source for other platforms

## Installation

See [installation instructions](https://onnxruntime.ai/docs/genai/howto/install) or [build from source](https://onnxruntime.ai/docs/genai/howto/build-from-source.html)

## Sample code for Phi-3 in Python

1. Download the model

   ```shell
   huggingface-cli download microsoft/Phi-3-mini-4k-instruct-onnx --include cpu_and_mobile/cpu-int4-rtn-block-32-acc-level-4/* --local-dir .
   ```

2. Install the API
   
   ```shell
   pip install numpy
   pip install --pre onnxruntime-genai
   ```

3. Run the model

   ```python
   import onnxruntime_genai as og

   model = og.Model('cpu_and_mobile/cpu-int4-rtn-block-32-acc-level-4')
   tokenizer = og.Tokenizer(model)
   tokenizer_stream = tokenizer.create_stream()
    
   # Set the max length to something sensible by default,
   # since otherwise it will be set to the entire context length
   search_options = {}
   search_options['max_length'] = 2048
   search_options['batch_size'] = 1

   chat_template = '<|user|>\n{input} <|end|>\n<|assistant|>'

   text = input("Input: ")
   if not text:
      print("Error, input cannot be empty")
      exit

   prompt = f'{chat_template.format(input=text)}'

   input_tokens = tokenizer.encode(prompt)

   params = og.GeneratorParams(model)
   params.set_search_options(**search_options)
   generator = og.Generator(model, params)
  
   print("Output: ", end='', flush=True)

   try:
      generator.append_tokens(input_tokens)
      while not generator.is_done():
        generator.generate_next_token()

        new_token = generator.get_next_tokens()[0]
        print(tokenizer_stream.decode(new_token), end='', flush=True)
   except KeyboardInterrupt:
       print("  --control+c pressed, aborting generation--")

   print()
   del generator
   ```

### Choosing the Right Examples: Release vs. Main Branch

Due to evolving nature of this project and ongoing feature additions, examples in the `main` branch may not always align with the latest stable release. This section outlines how to ensure compatibility between the examples and the corresponding version. Majority of the steps would remain same, just the package installation and the model example file would change.

### Stable version
Install the package according to the [installation instructions](https://onnxruntime.ai/docs/genai/howto/install). Let's say you installed 0.5.2 version of ONNX Runtime GenAI, so the instructions would look like this:

```bash
# Clone the repo
git clone https://github.com/microsoft/onnxruntime-genai.git && cd onnxruntime-genai
# Checkout the branch for the version you are using
git checkout v0.5.2
cd examples
```

### Nightly version (Main Branch)
Build the package from source using these [instructions](https://onnxruntime.ai/docs/genai/howto/build-from-source.html). Now just go to the folder location where all the examples are present.

```bash
# Clone the repo
git clone https://github.com/microsoft/onnxruntime-genai.git && cd onnxruntime-genai
cd examples
```

## Roadmap

See the [Discussions](https://github.com/microsoft/onnxruntime-genai/discussions) to request new features and up-vote existing requests.


## Contributing

This project welcomes contributions and suggestions.  Most contributions require you to agree to a
Contributor License Agreement (CLA) declaring that you have the right to, and actually do, grant us
the rights to use your contribution. For details, visit https://cla.opensource.microsoft.com.

When you submit a pull request, a CLA bot will automatically determine whether you need to provide
a CLA and decorate the PR appropriately (e.g., status check, comment). Simply follow the instructions
provided by the bot. You will only need to do this once across all repos using our CLA.

This project has adopted the [Microsoft Open Source Code of Conduct](https://opensource.microsoft.com/codeofconduct/).
For more information see the [Code of Conduct FAQ](https://opensource.microsoft.com/codeofconduct/faq/) or
contact [opencode@microsoft.com](mailto:opencode@microsoft.com) with any additional questions or comments.

## Trademarks

This project may contain trademarks or logos for projects, products, or services. Authorized use of Microsoft 
trademarks or logos is subject to and must follow 
[Microsoft's Trademark & Brand Guidelines](https://www.microsoft.com/en-us/legal/intellectualproperty/trademarks/usage/general).
Use of Microsoft trademarks or logos in modified versions of this project must not cause confusion or imply Microsoft sponsorship.
Any use of third-party trademarks or logos are subject to those third-party's policies.<|MERGE_RESOLUTION|>--- conflicted
+++ resolved
@@ -16,11 +16,7 @@
 
 |Support matrix|Supported now|Under development|On the roadmap|
 | -------------- | ------------- | ----------------- | -------------- |
-<<<<<<< HEAD
-| Model architectures | AMD OLMo <br/> ChatGLM <br/> DeepSeek <br/> ERNIE 4.5 <br/> Gemma <br/> gpt-oss <br/> Granite <br/> Llama * <br/> Mistral + <br/> Nemotron <br/> Phi (language + vision) <br/> Qwen | Whisper | Stable diffusion |
-=======
-| Model architectures | AMD OLMo <br/> ChatGLM <br/> DeepSeek <br/> ERNIE 4.5 <br/> Gemma <br/> Granite <br/> Llama * <br/> Mistral + <br/> Nemotron <br/> Phi (language + vision) <br/> Qwen <br/> SmolLM3 | Whisper | Stable diffusion |
->>>>>>> 5c15fe2d
+| Model architectures | AMD OLMo <br/> ChatGLM <br/> DeepSeek <br/> ERNIE 4.5 <br/> Gemma <br/> gpt-oss <br/> Granite <br/> Llama * <br/> Mistral + <br/> Nemotron <br/> Phi (language + vision) <br/> Qwen <br/> SmolLM3 | Whisper | Stable diffusion |
 |API| Python <br/>C# <br/>C/C++ <br/> Java ^ |Objective-C||
 |Platform| Linux <br/> Windows <br/>Mac ^ <br/>Android ^  ||iOS |||
 |Architecture|x86 <br/> x64 <br/> Arm64 ~ ||||
